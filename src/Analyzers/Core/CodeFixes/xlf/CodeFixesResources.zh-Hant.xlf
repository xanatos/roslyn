--- conflicted
+++ resolved
@@ -2,15 +2,14 @@
 <xliff xmlns="urn:oasis:names:tc:xliff:document:1.2" xmlns:xsi="http://www.w3.org/2001/XMLSchema-instance" version="1.2" xsi:schemaLocation="urn:oasis:names:tc:xliff:document:1.2 xliff-core-1.2-transitional.xsd">
   <file datatype="xml" source-language="en" target-language="zh-Hant" original="../CodeFixesResources.resx">
     <body>
-<<<<<<< HEAD
+      <trans-unit id="Add_file_banner">
+        <source>Add file banner</source>
+        <target state="translated">新增檔案橫幅</target>
+        <note />
+      </trans-unit>
       <trans-unit id="Fix_Name_Violation_colon_0">
         <source>Fix Name Violation: {0}</source>
         <target state="new">Fix Name Violation: {0}</target>
-=======
-      <trans-unit id="Add_file_banner">
-        <source>Add file banner</source>
-        <target state="translated">新增檔案橫幅</target>
->>>>>>> a9bb5f74
         <note />
       </trans-unit>
     </body>
