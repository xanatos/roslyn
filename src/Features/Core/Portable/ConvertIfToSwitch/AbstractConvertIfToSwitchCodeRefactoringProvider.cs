--- conflicted
+++ resolved
@@ -105,13 +105,6 @@
             if (!sections.Any(section => GetSwitchArmKind(section.Body) == OperationKind.Return))
                 return false;
 
-<<<<<<< HEAD
-            // All arms must be convertible to a switch arm
-            if (!sections.All(section => GetSwitchArmKind(section.Body) != default))
-                return false;
-
-=======
->>>>>>> d15a9722
             if (!sections.All(section => CanConvertSectionForSwitchExpression(supportsOrPattern, section)))
                 return false;
 
