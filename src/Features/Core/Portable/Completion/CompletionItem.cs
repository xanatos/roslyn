--- conflicted
+++ resolved
@@ -76,15 +76,6 @@
         /// </summary>
         public CompletionItemRules Rules { get; }
 
-<<<<<<< HEAD
-        /// <summary>
-        /// The <see cref="Document"/> that this <see cref="CompletionItem"/> was
-        /// created for.  Not available to clients.  Only used by the Completion
-        /// subsystem itself for things like being able to go back to the originating
-        /// Document when doing things like getting descriptions.
-        /// </summary>
-        internal Document Document { get; set; }
-
         /// <summary>
         /// The name of the <see cref="CompletionProvider"/> that created this 
         /// <see cref="CompletionItem"/>. Not available to clients. Only used by 
@@ -101,8 +92,6 @@
         /// </summary>
         internal object CachedEditorCompletionItem { get; set; }
 
-=======
->>>>>>> 4ebfed65
         private CompletionItem(
             string displayText,
             string filterText,
