--- conflicted
+++ resolved
@@ -314,11 +314,7 @@
       </trans-unit>
       <trans-unit id="Private_property_0_can_be_converted_to_a_method_as_its_get_accessor_is_never_invoked">
         <source>Private property '{0}' can be converted to a method as its get accessor is never invoked.</source>
-<<<<<<< HEAD
         <target state="translated">해당 get 접근자가 호출되지 않았으므로 프라이빗 속성 '{0}'을(를) 메서드로 변환할 수 있습니다.</target>
-=======
-        <target state="translated">해당 get 접근자가 호출되지 않았으므로 개인 속성 '{0}'을(를) 메서드로 변환할 수 있습니다.</target>
->>>>>>> 52b5410b
         <note />
       </trans-unit>
       <trans-unit id="Pull_0_up">
