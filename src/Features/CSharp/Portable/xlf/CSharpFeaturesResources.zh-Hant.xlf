﻿<?xml version="1.0" encoding="utf-8"?>
<xliff xmlns="urn:oasis:names:tc:xliff:document:1.2" xmlns:xsi="http://www.w3.org/2001/XMLSchema-instance" version="1.2" xsi:schemaLocation="urn:oasis:names:tc:xliff:document:1.2 xliff-core-1.2-transitional.xsd">
  <file datatype="xml" source-language="en" target-language="zh-Hant" original="../CSharpFeaturesResources.resx">
    <body>
      <trans-unit id="Add_Await_and_ConfigureAwaitFalse">
        <source>Add await and ConfigureAwait(false)</source>
        <target state="translated">新增 await 和 ConfigureAwait(false)</target>
        <note />
      </trans-unit>
      <trans-unit id="Add_await">
        <source>Add await</source>
        <target state="translated">新增等候</target>
        <note />
      </trans-unit>
<<<<<<< HEAD
      <trans-unit id="Add_explicit_cast">
        <source>Add explicit cast</source>
        <target state="translated">新增明確轉換</target>
        <note />
      </trans-unit>
=======
>>>>>>> 42eb19a5
      <trans-unit id="Add_missing_usings">
        <source>Add missing usings</source>
        <target state="translated">新增遺漏的 using</target>
        <note>{Locked="using"} "using" is a C# keyword and should not be localized.</note>
      </trans-unit>
      <trans-unit id="Add_remove_braces_for_single_line_control_statements">
        <source>Add/remove braces for single-line control statements</source>
        <target state="translated">新增/移除單行控制項陳述式的括弧</target>
        <note />
      </trans-unit>
      <trans-unit id="Allow_unsafe_code_in_this_project">
        <source>Allow unsafe code in this project</source>
        <target state="translated">在此專案中允許不安全的程式碼</target>
        <note />
      </trans-unit>
      <trans-unit id="Apply_expression_block_body_preferences">
        <source>Apply expression/block body preferences</source>
        <target state="translated">套用延伸模組/區塊主體喜好設定</target>
        <note />
      </trans-unit>
      <trans-unit id="Apply_implicit_explicit_type_preferences">
        <source>Apply implicit/explicit type preferences</source>
        <target state="translated">套用隱含/明確類型喜好設定</target>
        <note />
      </trans-unit>
      <trans-unit id="Apply_inline_out_variable_preferences">
        <source>Apply inline 'out' variables preferences</source>
        <target state="translated">套用內嵌 'out' 變數喜好設定</target>
        <note />
      </trans-unit>
      <trans-unit id="Apply_language_framework_type_preferences">
        <source>Apply language/framework type preferences</source>
        <target state="translated">套用語言/架構類型喜好設定</target>
        <note />
      </trans-unit>
      <trans-unit id="Apply_object_collection_initialization_preferences">
        <source>Apply object/collection initialization preferences</source>
        <target state="translated">套用物件/集合初始設定喜好設定</target>
        <note />
      </trans-unit>
      <trans-unit id="Apply_this_qualification_preferences">
        <source>Apply 'this.' qualification preferences</source>
        <target state="translated">套用 'this.' 資格喜好設定</target>
        <note />
      </trans-unit>
      <trans-unit id="Assign_out_parameters">
        <source>Assign 'out' parameters</source>
        <target state="translated">指派 'out' 參數</target>
        <note>{Locked="out"} "out" is a C# keyword and should not be localized.</note>
      </trans-unit>
      <trans-unit id="Assign_out_parameters_at_start">
        <source>Assign 'out' parameters (at start)</source>
        <target state="translated">指派 'out' 參數 (開始時)</target>
        <note>{Locked="out"} "out" is a C# keyword and should not be localized.</note>
      </trans-unit>
      <trans-unit id="Assign_to_0">
        <source>Assign to '{0}'</source>
        <target state="new">Assign to '{0}'</target>
        <note />
      </trans-unit>
      <trans-unit id="Autoselect_disabled_due_to_potential_pattern_variable_declaration">
        <source>Autoselect disabled due to potential pattern variable declaration.</source>
        <target state="new">Autoselect disabled due to potential pattern variable declaration.</target>
        <note />
      </trans-unit>
      <trans-unit id="Compare_to_0">
        <source>Compare to '{0}'</source>
        <target state="new">Compare to '{0}'</target>
        <note />
      </trans-unit>
      <trans-unit id="Convert_to_method">
        <source>Convert to method</source>
        <target state="translated">轉換為方法</target>
        <note />
      </trans-unit>
      <trans-unit id="Convert_to_regular_string">
        <source>Convert to regular string</source>
        <target state="translated">轉換為一般字串</target>
        <note />
      </trans-unit>
      <trans-unit id="Convert_to_switch_expression">
        <source>Convert to 'switch' expression</source>
        <target state="translated">轉換成 'switch' 運算式</target>
        <note />
      </trans-unit>
      <trans-unit id="Convert_to_switch_statement">
        <source>Convert to 'switch' statement</source>
        <target state="translated">轉換為 'switch' 陳述式</target>
        <note />
      </trans-unit>
      <trans-unit id="Convert_to_verbatim_string">
        <source>Convert to verbatim string</source>
        <target state="translated">轉換為逐字字串</target>
        <note />
      </trans-unit>
<<<<<<< HEAD
      <trans-unit id="Convert_type_to_0">
        <source>Convert type to '{0}'</source>
        <target state="translated">將類型轉換為 '{0}'</target>
        <note />
      </trans-unit>
=======
>>>>>>> 42eb19a5
      <trans-unit id="Declare_as_nullable">
        <source>Declare as nullable</source>
        <target state="translated">宣告為可為 Null</target>
        <note />
      </trans-unit>
      <trans-unit id="Fix_return_type">
        <source>Fix return type</source>
        <target state="translated">修正傳回型別</target>
        <note />
      </trans-unit>
      <trans-unit id="Inline_temporary_variable">
        <source>Inline temporary variable</source>
        <target state="translated">內嵌暫存變數</target>
        <note />
      </trans-unit>
      <trans-unit id="Conflict_s_detected">
        <source>Conflict(s) detected.</source>
        <target state="translated">偵測到衝突。</target>
        <note />
      </trans-unit>
      <trans-unit id="Make_private_field_readonly_when_possible">
        <source>Make private fields readonly when possible</source>
        <target state="translated">若可能的話，請將私用欄位設定為唯讀</target>
        <note />
      </trans-unit>
      <trans-unit id="Make_ref_struct">
        <source>Make 'ref struct'</source>
        <target state="translated">設為 'ref struct'</target>
        <note>{Locked="ref"}{Locked="struct"} "ref" and "struct" are C# keywords and should not be localized.</note>
      </trans-unit>
      <trans-unit id="Remove_unnecessary_casts">
        <source>Remove unnecessary casts</source>
        <target state="translated">移除不必要的 Cast</target>
        <note />
      </trans-unit>
      <trans-unit id="Remove_unused_variables">
        <source>Remove unused variables</source>
        <target state="translated">移除未使用的變數</target>
        <note />
      </trans-unit>
      <trans-unit id="Reverse_for_statement">
        <source>Reverse 'for' statement</source>
        <target state="translated">反向 'for' 陳述式</target>
        <note>{Locked="for"} "for" is a C# keyword and should not be localized.</note>
      </trans-unit>
      <trans-unit id="Simplify_lambda_expression">
        <source>Simplify lambda expression</source>
        <target state="translated">簡化 Lambda 運算式</target>
        <note />
      </trans-unit>
      <trans-unit id="Simplify_all_occurrences">
        <source>Simplify all occurrences</source>
        <target state="translated">簡化所有項目</target>
        <note />
      </trans-unit>
      <trans-unit id="Sort_accessibility_modifiers">
        <source>Sort accessibility modifiers</source>
        <target state="translated">排序協助工具修飾元</target>
        <note />
      </trans-unit>
      <trans-unit id="Unseal_class_0">
        <source>Unseal class '{0}'</source>
        <target state="translated">為類別 '{0}' 解密</target>
        <note />
      </trans-unit>
      <trans-unit id="Warning_Inlining_temporary_into_conditional_method_call">
        <source>Warning: Inlining temporary into conditional method call.</source>
        <target state="translated">警告: 內嵌臨時加入條件式方法呼叫。</target>
        <note />
      </trans-unit>
      <trans-unit id="_0_is_not_null_here">
        <source>'{0}' is not null here.</source>
        <target state="translated">'{0}' 在此不是 null。</target>
        <note />
      </trans-unit>
      <trans-unit id="_0_may_be_null_here">
        <source>'{0}' may be null here.</source>
        <target state="translated">'{0}' 在此可能為 null。</target>
        <note />
      </trans-unit>
      <trans-unit id="asynchronous_foreach_statement">
        <source>asynchronous foreach statement</source>
        <target state="translated">非同步 foreach 陳述式</target>
        <note>{Locked="foreach"} "foreach" is a C# keyword and should not be localized.</note>
      </trans-unit>
      <trans-unit id="asynchronous_using_declaration">
        <source>asynchronous using declaration</source>
        <target state="translated">非同步 using 宣告</target>
        <note>{Locked="using"} "using" is a C# keyword and should not be localized.</note>
      </trans-unit>
      <trans-unit id="lambda_expression">
        <source>&lt;lambda expression&gt;</source>
        <target state="translated">&lt;Lambda 運算式&gt;</target>
        <note />
      </trans-unit>
      <trans-unit id="Autoselect_disabled_due_to_potential_lambda_declaration">
        <source>Autoselect disabled due to potential lambda declaration.</source>
        <target state="translated">由於可能的 Lambda 宣告，所以停用自動選取。</target>
        <note />
      </trans-unit>
      <trans-unit id="local_variable_declaration">
        <source>local variable declaration</source>
        <target state="translated">區域變數宣告</target>
        <note />
      </trans-unit>
      <trans-unit id="member_name">
        <source>&lt;member name&gt; = </source>
        <target state="translated">&lt;成員名稱&gt; =</target>
        <note />
      </trans-unit>
      <trans-unit id="Autoselect_disabled_due_to_possible_explicitly_named_anonymous_type_member_creation">
        <source>Autoselect disabled due to possible explicitly named anonymous type member creation.</source>
        <target state="translated">由於可能會建立明確命名的匿名類型成員，所以停用自動選取。</target>
        <note />
      </trans-unit>
      <trans-unit id="element_name">
        <source>&lt;element name&gt; : </source>
        <target state="translated">&lt;元素名稱&gt; :</target>
        <note />
      </trans-unit>
      <trans-unit id="Autoselect_disabled_due_to_possible_tuple_type_element_creation">
        <source>Autoselect disabled due to possible tuple type element creation.</source>
        <target state="translated">因為可能建立元組類型元素，所以停用自動選擇。</target>
        <note />
      </trans-unit>
      <trans-unit id="pattern_variable">
        <source>&lt;pattern variable&gt;</source>
        <target state="new">&lt;pattern variable&gt;</target>
        <note />
      </trans-unit>
      <trans-unit id="range_variable">
        <source>&lt;range variable&gt;</source>
        <target state="translated">&lt;範圍變數&gt;</target>
        <note />
      </trans-unit>
      <trans-unit id="Autoselect_disabled_due_to_potential_range_variable_declaration">
        <source>Autoselect disabled due to potential range variable declaration.</source>
        <target state="translated">由於可能的範圍變數宣告，所以停用自動選取。</target>
        <note />
      </trans-unit>
      <trans-unit id="Simplify_name_0">
        <source>Simplify name '{0}'</source>
        <target state="translated">簡化名稱 '{0}'</target>
        <note />
      </trans-unit>
      <trans-unit id="Simplify_member_access_0">
        <source>Simplify member access '{0}'</source>
        <target state="translated">簡化成員存取 '{0}'</target>
        <note />
      </trans-unit>
      <trans-unit id="Remove_this_qualification">
        <source>Remove 'this' qualification</source>
        <target state="translated">移除 'this' 限定性條件</target>
        <note />
      </trans-unit>
      <trans-unit id="Name_can_be_simplified">
        <source>Name can be simplified</source>
        <target state="translated">可以簡化名稱</target>
        <note />
      </trans-unit>
      <trans-unit id="Can_t_determine_valid_range_of_statements_to_extract">
        <source>Can't determine valid range of statements to extract</source>
        <target state="translated">無法判斷要擷取的有效陳述式範圍</target>
        <note />
      </trans-unit>
      <trans-unit id="Not_all_code_paths_return">
        <source>Not all code paths return</source>
        <target state="translated">未傳回所有程式碼路徑</target>
        <note />
      </trans-unit>
      <trans-unit id="Selection_does_not_contain_a_valid_node">
        <source>Selection does not contain a valid node</source>
        <target state="translated">選取範圍沒有包含有效的節點</target>
        <note />
      </trans-unit>
      <trans-unit id="Invalid_selection">
        <source>Invalid selection.</source>
        <target state="translated">無效的選取範圍。</target>
        <note />
      </trans-unit>
      <trans-unit id="Selection_does_not_contain_a_valid_token">
        <source>Selection does not contain a valid token.</source>
        <target state="translated">選取範圍沒有包含有效的語彙基元。</target>
        <note />
      </trans-unit>
      <trans-unit id="No_valid_selection_to_perform_extraction">
        <source>No valid selection to perform extraction.</source>
        <target state="translated">沒有可執行擷取的有效選取範圍。</target>
        <note />
      </trans-unit>
      <trans-unit id="No_common_root_node_for_extraction">
        <source>No common root node for extraction.</source>
        <target state="translated">沒有根節點可供擷取。</target>
        <note />
      </trans-unit>
      <trans-unit id="Contains_invalid_selection">
        <source>Contains invalid selection.</source>
        <target state="translated">包含無效的選取範圍。</target>
        <note />
      </trans-unit>
      <trans-unit id="The_selection_contains_syntactic_errors">
        <source>The selection contains syntactic errors</source>
        <target state="translated">選取項目包含語法錯誤</target>
        <note />
      </trans-unit>
      <trans-unit id="Selection_can_not_cross_over_preprocessor_directives">
        <source>Selection can not cross over preprocessor directives.</source>
        <target state="translated">選取範圍不可以跨越前置處理器指示詞。</target>
        <note />
      </trans-unit>
      <trans-unit id="Selection_can_not_contain_a_yield_statement">
        <source>Selection can not contain a yield statement.</source>
        <target state="translated">選取範圍不能包含 yield 陳述式。</target>
        <note />
      </trans-unit>
      <trans-unit id="Selection_can_not_contain_throw_statement">
        <source>Selection can not contain throw statement.</source>
        <target state="translated">選取範圍不能包含 throw 陳述式。</target>
        <note />
      </trans-unit>
      <trans-unit id="Selection_can_not_be_part_of_constant_initializer_expression">
        <source>Selection can not be part of constant initializer expression.</source>
        <target state="translated">選取範圍不能是常數初始設定式運算式的一部分。</target>
        <note />
      </trans-unit>
      <trans-unit id="Selection_can_not_contain_a_pattern_expression">
        <source>Selection can not contain a pattern expression.</source>
        <target state="translated">選取項目不能包含模式運算式。</target>
        <note />
      </trans-unit>
      <trans-unit id="The_selected_code_is_inside_an_unsafe_context">
        <source>The selected code is inside an unsafe context.</source>
        <target state="translated">選取的程式碼在不安全的內容中。</target>
        <note />
      </trans-unit>
      <trans-unit id="No_valid_statement_range_to_extract">
        <source>No valid statement range to extract</source>
        <target state="translated">沒有可擷取的有效陳述式範圍</target>
        <note />
      </trans-unit>
      <trans-unit id="deprecated">
        <source>deprecated</source>
        <target state="translated">已取代</target>
        <note />
      </trans-unit>
      <trans-unit id="extension">
        <source>extension</source>
        <target state="translated">擴充功能</target>
        <note />
      </trans-unit>
      <trans-unit id="awaitable">
        <source>awaitable</source>
        <target state="translated">可等候</target>
        <note />
      </trans-unit>
      <trans-unit id="awaitable_extension">
        <source>awaitable, extension</source>
        <target state="translated">可等候，擴充功能</target>
        <note />
      </trans-unit>
      <trans-unit id="Organize_Usings">
        <source>Organize Usings</source>
        <target state="translated">組合管理 Using</target>
        <note />
      </trans-unit>
      <trans-unit id="Insert_await">
        <source>Insert 'await'.</source>
        <target state="translated">插入 'await'。</target>
        <note />
      </trans-unit>
      <trans-unit id="Make_0_return_Task_instead_of_void">
        <source>Make {0} return Task instead of void.</source>
        <target state="translated">使 {0} 傳回 Task 而不是 void。</target>
        <note />
      </trans-unit>
      <trans-unit id="Change_return_type_from_0_to_1">
        <source>Change return type from {0} to {1}</source>
        <target state="translated">將傳回類型從 {0} 變更為 {1}</target>
        <note />
      </trans-unit>
      <trans-unit id="Replace_return_with_yield_return">
        <source>Replace return with yield return</source>
        <target state="translated">使用 yield return 取代 return</target>
        <note />
      </trans-unit>
      <trans-unit id="Generate_explicit_conversion_operator_in_0">
        <source>Generate explicit conversion operator in '{0}'</source>
        <target state="translated">在 '{0}' 中產生明確轉換運算子</target>
        <note />
      </trans-unit>
      <trans-unit id="Generate_implicit_conversion_operator_in_0">
        <source>Generate implicit conversion operator in '{0}'</source>
        <target state="translated">在 '{0}' 中產生隱含轉換運算子</target>
        <note />
      </trans-unit>
      <trans-unit id="switch_statement">
        <source>switch statement</source>
        <target state="translated">switch 陳述式</target>
        <note>{Locked="switch"} "switch" is a C# keyword and should not be localized.</note>
      </trans-unit>
      <trans-unit id="switch_statement_case_clause">
        <source>switch statement case clause</source>
        <target state="translated">switch 陳述式 case 子句</target>
        <note>{Locked="switch"}{Locked="case"} "switch" and "case" are a C# keyword and should not be localized.</note>
      </trans-unit>
      <trans-unit id="try_block">
        <source>try block</source>
        <target state="translated">try 區塊</target>
        <note>{Locked="try"} "try" is a C# keyword and should not be localized.</note>
      </trans-unit>
      <trans-unit id="catch_clause">
        <source>catch clause</source>
        <target state="translated">catch 子句</target>
        <note>{Locked="catch"} "catch" is a C# keyword and should not be localized.</note>
      </trans-unit>
      <trans-unit id="filter_clause">
        <source>filter clause</source>
        <target state="translated">filter 子句</target>
        <note />
      </trans-unit>
      <trans-unit id="finally_clause">
        <source>finally clause</source>
        <target state="translated">finally 子句</target>
        <note>{Locked="finally"} "finally" is a C# keyword and should not be localized.</note>
      </trans-unit>
      <trans-unit id="fixed_statement">
        <source>fixed statement</source>
        <target state="translated">fixed 陳述式</target>
        <note>{Locked="fixed"} "fixed" is a C# keyword and should not be localized.</note>
      </trans-unit>
      <trans-unit id="using_declaration">
        <source>using declaration</source>
        <target state="translated">using 宣告</target>
        <note>{Locked="using"} "using" is a C# keyword and should not be localized.</note>
      </trans-unit>
      <trans-unit id="using_statement">
        <source>using statement</source>
        <target state="translated">using 陳述式</target>
        <note>{Locked="using"} "using" is a C# keyword and should not be localized.</note>
      </trans-unit>
      <trans-unit id="lock_statement">
        <source>lock statement</source>
        <target state="translated">lock 陳述式</target>
        <note>{Locked="lock"} "lock" is a C# keyword and should not be localized.</note>
      </trans-unit>
      <trans-unit id="foreach_statement">
        <source>foreach statement</source>
        <target state="translated">foreach 陳述式</target>
        <note>{Locked="foreach"} "foreach" is a C# keyword and should not be localized.</note>
      </trans-unit>
      <trans-unit id="checked_statement">
        <source>checked statement</source>
        <target state="translated">checked 陳述式</target>
        <note>{Locked="checked"} "checked" is a C# keyword and should not be localized.</note>
      </trans-unit>
      <trans-unit id="unchecked_statement">
        <source>unchecked statement</source>
        <target state="translated">unchecked 陳述式</target>
        <note>{Locked="unchecked"} "unchecked" is a C# keyword and should not be localized.</note>
      </trans-unit>
      <trans-unit id="await_expression">
        <source>await expression</source>
        <target state="translated">await 運算式</target>
        <note>{Locked="await"} "await" is a C# keyword and should not be localized.</note>
      </trans-unit>
      <trans-unit id="lambda">
        <source>lambda</source>
        <target state="translated">Lambda</target>
        <note />
      </trans-unit>
      <trans-unit id="anonymous_method">
        <source>anonymous method</source>
        <target state="translated">匿名方法</target>
        <note />
      </trans-unit>
      <trans-unit id="from_clause">
        <source>from clause</source>
        <target state="translated">from 子句</target>
        <note />
      </trans-unit>
      <trans-unit id="join_clause">
        <source>join clause</source>
        <target state="translated">join 子句</target>
        <note>{Locked="join"} "join" is a C# keyword and should not be localized.</note>
      </trans-unit>
      <trans-unit id="let_clause">
        <source>let clause</source>
        <target state="translated">let 子句</target>
        <note>{Locked="let"} "let" is a C# keyword and should not be localized.</note>
      </trans-unit>
      <trans-unit id="where_clause">
        <source>where clause</source>
        <target state="translated">where 子句</target>
        <note>{Locked="where"} "where" is a C# keyword and should not be localized.</note>
      </trans-unit>
      <trans-unit id="orderby_clause">
        <source>orderby clause</source>
        <target state="translated">orderby 子句</target>
        <note>{Locked="orderby"} "orderby" is a C# keyword and should not be localized.</note>
      </trans-unit>
      <trans-unit id="select_clause">
        <source>select clause</source>
        <target state="translated">select 子句</target>
        <note>{Locked="select"} "select" is a C# keyword and should not be localized.</note>
      </trans-unit>
      <trans-unit id="groupby_clause">
        <source>groupby clause</source>
        <target state="translated">groupby 子句</target>
        <note>{Locked="groupby"} "groupby" is a C# keyword and should not be localized.</note>
      </trans-unit>
      <trans-unit id="query_body">
        <source>query body</source>
        <target state="translated">查詢主體</target>
        <note />
      </trans-unit>
      <trans-unit id="into_clause">
        <source>into clause</source>
        <target state="translated">into 子句</target>
        <note>{Locked="into"} "into" is a C# keyword and should not be localized.</note>
      </trans-unit>
      <trans-unit id="is_pattern">
        <source>is pattern</source>
        <target state="translated">is 模式</target>
        <note>{Locked="is"} "is" is a C# keyword and should not be localized.</note>
      </trans-unit>
      <trans-unit id="deconstruction">
        <source>deconstruction</source>
        <target state="translated">解構</target>
        <note />
      </trans-unit>
      <trans-unit id="tuple">
        <source>tuple</source>
        <target state="translated">元組</target>
        <note />
      </trans-unit>
      <trans-unit id="local_function">
        <source>local function</source>
        <target state="translated">區域函式</target>
        <note />
      </trans-unit>
      <trans-unit id="out_var">
        <source>out variable</source>
        <target state="translated">out 變數</target>
        <note>{Locked="out"} "out" is a C# keyword and should not be localized.</note>
      </trans-unit>
      <trans-unit id="ref_local_or_expression">
        <source>ref local or expression</source>
        <target state="translated">ref 區域或運算式</target>
        <note>{Locked="ref"} "ref" is a C# keyword and should not be localized.</note>
      </trans-unit>
      <trans-unit id="global_statement">
        <source>global statement</source>
        <target state="translated">global 陳述式</target>
        <note>{Locked="global"} "global" is a C# keyword and should not be localized.</note>
      </trans-unit>
      <trans-unit id="using_namespace">
        <source>using namespace</source>
        <target state="translated">using 命名空間</target>
        <note />
      </trans-unit>
      <trans-unit id="using_directive">
        <source>using directive</source>
        <target state="translated">using 指示詞</target>
        <note />
      </trans-unit>
      <trans-unit id="event_field">
        <source>event field</source>
        <target state="translated">事件欄位</target>
        <note />
      </trans-unit>
      <trans-unit id="conversion_operator">
        <source>conversion operator</source>
        <target state="translated">轉換運算子</target>
        <note />
      </trans-unit>
      <trans-unit id="destructor">
        <source>destructor</source>
        <target state="translated">解構函式</target>
        <note />
      </trans-unit>
      <trans-unit id="indexer">
        <source>indexer</source>
        <target state="translated">索引子</target>
        <note />
      </trans-unit>
      <trans-unit id="property_getter">
        <source>property getter</source>
        <target state="translated">屬性 getter</target>
        <note />
      </trans-unit>
      <trans-unit id="indexer_getter">
        <source>indexer getter</source>
        <target state="translated">索引子 getter</target>
        <note />
      </trans-unit>
      <trans-unit id="property_setter">
        <source>property setter</source>
        <target state="translated">屬性 setter</target>
        <note />
      </trans-unit>
      <trans-unit id="indexer_setter">
        <source>indexer setter</source>
        <target state="translated">索引子 setter</target>
        <note />
      </trans-unit>
      <trans-unit id="attribute_target">
        <source>attribute target</source>
        <target state="translated">屬性目標</target>
        <note />
      </trans-unit>
      <trans-unit id="_0_does_not_contain_a_constructor_that_takes_that_many_arguments">
        <source>'{0}' does not contain a constructor that takes that many arguments.</source>
        <target state="translated">'{0}' 不包含接受許多引數的建構函式。</target>
        <note />
      </trans-unit>
      <trans-unit id="The_name_0_does_not_exist_in_the_current_context">
        <source>The name '{0}' does not exist in the current context.</source>
        <target state="translated">目前內容中沒有名稱 '{0}'。</target>
        <note />
      </trans-unit>
      <trans-unit id="Hide_base_member">
        <source>Hide base member</source>
        <target state="translated">隱藏基底成員</target>
        <note />
      </trans-unit>
      <trans-unit id="Properties">
        <source>Properties</source>
        <target state="translated">屬性</target>
        <note />
      </trans-unit>
      <trans-unit id="Autoselect_disabled_due_to_namespace_declaration">
        <source>Autoselect disabled due to namespace declaration.</source>
        <target state="translated">由於命名空間宣告，所以停用自動選取。</target>
        <note />
      </trans-unit>
      <trans-unit id="namespace_name">
        <source>&lt;namespace name&gt;</source>
        <target state="translated">&lt;命名空間名稱&gt;</target>
        <note />
      </trans-unit>
      <trans-unit id="Autoselect_disabled_due_to_type_declaration">
        <source>Autoselect disabled due to type declaration.</source>
        <target state="translated">自動選取因類型宣告而停用。</target>
        <note />
      </trans-unit>
      <trans-unit id="Autoselect_disabled_due_to_possible_deconstruction_declaration">
        <source>Autoselect disabled due to possible deconstruction declaration.</source>
        <target state="translated">因為可能的解構宣告，所以停用自動選取。</target>
        <note />
      </trans-unit>
      <trans-unit id="Upgrade_this_project_to_csharp_language_version_0">
        <source>Upgrade this project to C# language version '{0}'</source>
        <target state="translated">將此專案升級為 C# 語言版本 '{0}'</target>
        <note />
      </trans-unit>
      <trans-unit id="Upgrade_all_csharp_projects_to_language_version_0">
        <source>Upgrade all C# projects to language version '{0}'</source>
        <target state="translated">將所有 C# 專案升級為語言版本 '{0}'</target>
        <note />
      </trans-unit>
      <trans-unit id="class_name">
        <source>&lt;class name&gt;</source>
        <target state="translated">&lt;類別名稱&gt;</target>
        <note />
      </trans-unit>
      <trans-unit id="interface_name">
        <source>&lt;interface name&gt;</source>
        <target state="translated">&lt;interface name&gt;</target>
        <note />
      </trans-unit>
      <trans-unit id="designation_name">
        <source>&lt;designation name&gt;</source>
        <target state="translated">&lt;指定名稱&gt;</target>
        <note />
      </trans-unit>
      <trans-unit id="struct_name">
        <source>&lt;struct name&gt;</source>
        <target state="translated">&lt;結構名稱&gt;</target>
        <note />
      </trans-unit>
      <trans-unit id="Make_method_async">
        <source>Make method async</source>
        <target state="translated">讓方法非同步</target>
        <note />
      </trans-unit>
      <trans-unit id="Make_method_async_remain_void">
        <source>Make method async (stay void)</source>
        <target state="translated">讓方法不同步 (仍為 void)</target>
        <note />
      </trans-unit>
      <trans-unit id="Name">
        <source>&lt;Name&gt;</source>
        <target state="translated">&lt;名稱&gt;</target>
        <note />
      </trans-unit>
      <trans-unit id="Autoselect_disabled_due_to_member_declaration">
        <source>Autoselect disabled due to member declaration</source>
        <target state="translated">因為成員宣告而已停用自動選取</target>
        <note />
      </trans-unit>
      <trans-unit id="Suggested_name">
        <source>(Suggested name)</source>
        <target state="translated">(建議的名稱)</target>
        <note />
      </trans-unit>
      <trans-unit id="Remove_unused_function">
        <source>Remove unused function</source>
        <target state="translated">移除未使用的函式</target>
        <note />
      </trans-unit>
      <trans-unit id="Add_parentheses_around_conditional_expression_in_interpolated_string">
        <source>Add parentheses</source>
        <target state="translated">新增括弧</target>
        <note />
      </trans-unit>
      <trans-unit id="Convert_to_foreach">
        <source>Convert to 'foreach'</source>
        <target state="translated">轉換為 'foreach'</target>
        <note />
      </trans-unit>
      <trans-unit id="Convert_to_for">
        <source>Convert to 'for'</source>
        <target state="translated">轉換為 'for'</target>
        <note />
      </trans-unit>
      <trans-unit id="Invert_if">
        <source>Invert if</source>
        <target state="translated">反轉 if</target>
        <note />
      </trans-unit>
      <trans-unit id="Add_Obsolete">
        <source>Add [Obsolete]</source>
        <target state="translated">新增 [Obsolete]</target>
        <note />
      </trans-unit>
      <trans-unit id="Use_0">
        <source>Use '{0}'</source>
        <target state="translated">使用 '{0}'</target>
        <note />
      </trans-unit>
      <trans-unit id="Introduce_using_statement">
        <source>Introduce 'using' statement</source>
        <target state="translated">引進 'using’ 陳述式</target>
        <note>{Locked="using"} "using" is a C# keyword and should not be localized.</note>
      </trans-unit>
      <trans-unit id="yield_break_statement">
        <source>yield break statement</source>
        <target state="translated">yield break 陳述式</target>
        <note>{Locked="yield break"} "yield break" is a C# keyword and should not be localized.</note>
      </trans-unit>
      <trans-unit id="yield_return_statement">
        <source>yield return statement</source>
        <target state="translated">yield return 陳述式</target>
        <note>{Locked="yield return"} "yield return" is a C# keyword and should not be localized.</note>
      </trans-unit>
    </body>
  </file>
</xliff><|MERGE_RESOLUTION|>--- conflicted
+++ resolved
@@ -12,14 +12,6 @@
         <target state="translated">新增等候</target>
         <note />
       </trans-unit>
-<<<<<<< HEAD
-      <trans-unit id="Add_explicit_cast">
-        <source>Add explicit cast</source>
-        <target state="translated">新增明確轉換</target>
-        <note />
-      </trans-unit>
-=======
->>>>>>> 42eb19a5
       <trans-unit id="Add_missing_usings">
         <source>Add missing usings</source>
         <target state="translated">新增遺漏的 using</target>
@@ -115,14 +107,6 @@
         <target state="translated">轉換為逐字字串</target>
         <note />
       </trans-unit>
-<<<<<<< HEAD
-      <trans-unit id="Convert_type_to_0">
-        <source>Convert type to '{0}'</source>
-        <target state="translated">將類型轉換為 '{0}'</target>
-        <note />
-      </trans-unit>
-=======
->>>>>>> 42eb19a5
       <trans-unit id="Declare_as_nullable">
         <source>Declare as nullable</source>
         <target state="translated">宣告為可為 Null</target>
