--- conflicted
+++ resolved
@@ -218,11 +218,7 @@
                 Locals: Local_1: <anonymous local> As System.String
                 IReturnOperation (OperationKind.Return, Type: null, IsInvalid, IsImplicit) (Syntax: 'New NonExistant()')
                   ReturnedValue: 
-<<<<<<< HEAD
-                    IConversionExpression (TryCast: False, Unchecked) (OperationKind.ConversionExpression, Type: System.String, IsInvalid, IsImplicit) (Syntax: 'New NonExistant()')
-=======
-                    IConversionOperation (Implicit, TryCast: False, Unchecked) (OperationKind.Conversion, Type: System.String, IsInvalid, IsImplicit) (Syntax: 'New NonExistant()')
->>>>>>> 9c82aed5
+                    IConversionOperation (TryCast: False, Unchecked) (OperationKind.Conversion, Type: System.String, IsInvalid, IsImplicit) (Syntax: 'New NonExistant()')
                       Conversion: CommonConversion (Exists: False, IsIdentity: False, IsNumeric: False, IsReference: False, IsUserDefined: False) (MethodSymbol: null)
                       Operand: 
                         IInvalidOperation (OperationKind.Invalid, Type: NonExistant, IsInvalid) (Syntax: 'New NonExistant()')
@@ -269,11 +265,7 @@
                 Locals: Local_1: <anonymous local> As System.String
                 IReturnOperation (OperationKind.Return, Type: null, IsInvalid, IsImplicit) (Syntax: '1')
                   ReturnedValue: 
-<<<<<<< HEAD
-                    IConversionExpression (TryCast: False, Unchecked) (OperationKind.ConversionExpression, Type: System.String, IsInvalid, IsImplicit) (Syntax: '1')
-=======
-                    IConversionOperation (Implicit, TryCast: False, Unchecked) (OperationKind.Conversion, Type: System.String, IsInvalid, IsImplicit) (Syntax: '1')
->>>>>>> 9c82aed5
+                    IConversionOperation (TryCast: False, Unchecked) (OperationKind.Conversion, Type: System.String, IsInvalid, IsImplicit) (Syntax: '1')
                       Conversion: CommonConversion (Exists: True, IsIdentity: False, IsNumeric: False, IsReference: False, IsUserDefined: False) (MethodSymbol: null)
                       Operand: 
                         ILiteralOperation (OperationKind.Literal, Type: System.Int32, Constant: 1, IsInvalid) (Syntax: '1')
@@ -520,11 +512,7 @@
         Locals: Local_1: <anonymous local> As System.String
         IReturnOperation (OperationKind.Return, Type: null, IsInvalid, IsImplicit) (Syntax: '1')
           ReturnedValue: 
-<<<<<<< HEAD
-            IConversionExpression (TryCast: False, Unchecked) (OperationKind.ConversionExpression, Type: System.String, IsInvalid, IsImplicit) (Syntax: '1')
-=======
-            IConversionOperation (Implicit, TryCast: False, Unchecked) (OperationKind.Conversion, Type: System.String, IsInvalid, IsImplicit) (Syntax: '1')
->>>>>>> 9c82aed5
+            IConversionOperation (TryCast: False, Unchecked) (OperationKind.Conversion, Type: System.String, IsInvalid, IsImplicit) (Syntax: '1')
               Conversion: CommonConversion (Exists: True, IsIdentity: False, IsNumeric: False, IsReference: False, IsUserDefined: False) (MethodSymbol: null)
               Operand: 
                 ILiteralOperation (OperationKind.Literal, Type: System.Int32, Constant: 1, IsInvalid) (Syntax: '1')
@@ -565,11 +553,7 @@
         Locals: Local_1: <anonymous local> As System.String
         IReturnOperation (OperationKind.Return, Type: null, IsInvalid, IsImplicit) (Syntax: 'New NonExistant()')
           ReturnedValue: 
-<<<<<<< HEAD
-            IConversionExpression (TryCast: False, Unchecked) (OperationKind.ConversionExpression, Type: System.String, IsInvalid, IsImplicit) (Syntax: 'New NonExistant()')
-=======
-            IConversionOperation (Implicit, TryCast: False, Unchecked) (OperationKind.Conversion, Type: System.String, IsInvalid, IsImplicit) (Syntax: 'New NonExistant()')
->>>>>>> 9c82aed5
+            IConversionOperation (TryCast: False, Unchecked) (OperationKind.Conversion, Type: System.String, IsInvalid, IsImplicit) (Syntax: 'New NonExistant()')
               Conversion: CommonConversion (Exists: False, IsIdentity: False, IsNumeric: False, IsReference: False, IsUserDefined: False) (MethodSymbol: null)
               Operand: 
                 IInvalidOperation (OperationKind.Invalid, Type: NonExistant, IsInvalid) (Syntax: 'New NonExistant()')
@@ -610,13 +594,8 @@
   IVariableDeclarationOperation (1 variables) (OperationKind.VariableDeclaration, Type: null) (Syntax: 'a')
     Variables: Local_1: a As System.Action(Of System.Object)
     Initializer: 
-<<<<<<< HEAD
-      IVariableInitializer (OperationKind.VariableInitializer, IsInvalid) (Syntax: '= CType(Sub ... f Integer))')
-        IConversionExpression (TryCast: False, Unchecked) (OperationKind.ConversionExpression, Type: System.Action(Of System.Object), IsInvalid, IsImplicit) (Syntax: 'CType(Sub(i ... f Integer))')
-=======
       IVariableInitializerOperation (OperationKind.VariableInitializer, Type: null, IsInvalid) (Syntax: '= CType(Sub ... f Integer))')
-        IConversionOperation (Implicit, TryCast: False, Unchecked) (OperationKind.Conversion, Type: System.Action(Of System.Object), IsInvalid, IsImplicit) (Syntax: 'CType(Sub(i ... f Integer))')
->>>>>>> 9c82aed5
+        IConversionOperation (TryCast: False, Unchecked) (OperationKind.Conversion, Type: System.Action(Of System.Object), IsInvalid, IsImplicit) (Syntax: 'CType(Sub(i ... f Integer))')
           Conversion: CommonConversion (Exists: False, IsIdentity: False, IsNumeric: False, IsReference: False, IsUserDefined: False) (MethodSymbol: null)
           Operand: 
             IDelegateCreationOperation (OperationKind.DelegateCreation, Type: System.Action(Of System.Int32), IsInvalid) (Syntax: 'CType(Sub(i ... f Integer))')
@@ -666,11 +645,7 @@
         Locals: Local_1: <anonymous local> As System.Object
         IReturnOperation (OperationKind.Return, Type: null, IsImplicit) (Syntax: '1')
           ReturnedValue: 
-<<<<<<< HEAD
-            IConversionExpression (TryCast: False, Unchecked) (OperationKind.ConversionExpression, Type: System.Object, IsImplicit) (Syntax: '1')
-=======
-            IConversionOperation (Implicit, TryCast: False, Unchecked) (OperationKind.Conversion, Type: System.Object, IsImplicit) (Syntax: '1')
->>>>>>> 9c82aed5
+            IConversionOperation (TryCast: False, Unchecked) (OperationKind.Conversion, Type: System.Object, IsImplicit) (Syntax: '1')
               Conversion: CommonConversion (Exists: True, IsIdentity: False, IsNumeric: False, IsReference: False, IsUserDefined: False) (MethodSymbol: null)
               Operand: 
                 ILiteralOperation (OperationKind.Literal, Type: System.Int32, Constant: 1) (Syntax: '1')
@@ -777,13 +752,8 @@
   IVariableDeclarationOperation (1 variables) (OperationKind.VariableDeclaration, Type: null) (Syntax: 'a')
     Variables: Local_1: a As System.Action(Of System.Object)
     Initializer: 
-<<<<<<< HEAD
-      IVariableInitializer (OperationKind.VariableInitializer, IsInvalid) (Syntax: '= CType(Add ... f Integer))')
-        IConversionExpression (TryCast: False, Unchecked) (OperationKind.ConversionExpression, Type: System.Action(Of System.Object), IsInvalid, IsImplicit) (Syntax: 'CType(Addre ... f Integer))')
-=======
       IVariableInitializerOperation (OperationKind.VariableInitializer, Type: null, IsInvalid) (Syntax: '= CType(Add ... f Integer))')
-        IConversionOperation (Implicit, TryCast: False, Unchecked) (OperationKind.Conversion, Type: System.Action(Of System.Object), IsInvalid, IsImplicit) (Syntax: 'CType(Addre ... f Integer))')
->>>>>>> 9c82aed5
+        IConversionOperation (TryCast: False, Unchecked) (OperationKind.Conversion, Type: System.Action(Of System.Object), IsInvalid, IsImplicit) (Syntax: 'CType(Addre ... f Integer))')
           Conversion: CommonConversion (Exists: False, IsIdentity: False, IsNumeric: False, IsReference: False, IsUserDefined: False) (MethodSymbol: null)
           Operand: 
             IDelegateCreationOperation (OperationKind.DelegateCreation, Type: System.Action(Of System.Int32), IsInvalid) (Syntax: 'CType(Addre ... f Integer))')
@@ -950,11 +920,7 @@
         Locals: Local_1: <anonymous local> As System.String
         IReturnOperation (OperationKind.Return, Type: null, IsInvalid, IsImplicit) (Syntax: '1')
           ReturnedValue: 
-<<<<<<< HEAD
-            IConversionExpression (TryCast: False, Unchecked) (OperationKind.ConversionExpression, Type: System.String, IsInvalid, IsImplicit) (Syntax: '1')
-=======
-            IConversionOperation (Implicit, TryCast: False, Unchecked) (OperationKind.Conversion, Type: System.String, IsInvalid, IsImplicit) (Syntax: '1')
->>>>>>> 9c82aed5
+            IConversionOperation (TryCast: False, Unchecked) (OperationKind.Conversion, Type: System.String, IsInvalid, IsImplicit) (Syntax: '1')
               Conversion: CommonConversion (Exists: True, IsIdentity: False, IsNumeric: False, IsReference: False, IsUserDefined: False) (MethodSymbol: null)
               Operand: 
                 ILiteralOperation (OperationKind.Literal, Type: System.Int32, Constant: 1, IsInvalid) (Syntax: '1')
@@ -996,11 +962,7 @@
         Locals: Local_1: <anonymous local> As System.String
         IReturnOperation (OperationKind.Return, Type: null, IsInvalid, IsImplicit) (Syntax: 'New NonExistant()')
           ReturnedValue: 
-<<<<<<< HEAD
-            IConversionExpression (TryCast: False, Unchecked) (OperationKind.ConversionExpression, Type: System.String, IsInvalid, IsImplicit) (Syntax: 'New NonExistant()')
-=======
-            IConversionOperation (Implicit, TryCast: False, Unchecked) (OperationKind.Conversion, Type: System.String, IsInvalid, IsImplicit) (Syntax: 'New NonExistant()')
->>>>>>> 9c82aed5
+            IConversionOperation (TryCast: False, Unchecked) (OperationKind.Conversion, Type: System.String, IsInvalid, IsImplicit) (Syntax: 'New NonExistant()')
               Conversion: CommonConversion (Exists: False, IsIdentity: False, IsNumeric: False, IsReference: False, IsUserDefined: False) (MethodSymbol: null)
               Operand: 
                 IInvalidOperation (OperationKind.Invalid, Type: NonExistant, IsInvalid) (Syntax: 'New NonExistant()')
@@ -1084,11 +1046,7 @@
         Locals: Local_1: <anonymous local> As System.Object
         IReturnOperation (OperationKind.Return, Type: null, IsImplicit) (Syntax: '1')
           ReturnedValue: 
-<<<<<<< HEAD
-            IConversionExpression (TryCast: False, Unchecked) (OperationKind.ConversionExpression, Type: System.Object, IsImplicit) (Syntax: '1')
-=======
-            IConversionOperation (Implicit, TryCast: False, Unchecked) (OperationKind.Conversion, Type: System.Object, IsImplicit) (Syntax: '1')
->>>>>>> 9c82aed5
+            IConversionOperation (TryCast: False, Unchecked) (OperationKind.Conversion, Type: System.Object, IsImplicit) (Syntax: '1')
               Conversion: CommonConversion (Exists: True, IsIdentity: False, IsNumeric: False, IsReference: False, IsUserDefined: False) (MethodSymbol: null)
               Operand: 
                 ILiteralOperation (OperationKind.Literal, Type: System.Int32, Constant: 1) (Syntax: '1')
@@ -1332,11 +1290,7 @@
         Locals: Local_1: <anonymous local> As System.Object
         IReturnOperation (OperationKind.Return, Type: null, IsInvalid, IsImplicit) (Syntax: 'New NonExistant()')
           ReturnedValue: 
-<<<<<<< HEAD
-            IConversionExpression (TryCast: False, Unchecked) (OperationKind.ConversionExpression, Type: System.Object, IsInvalid, IsImplicit) (Syntax: 'New NonExistant()')
-=======
-            IConversionOperation (Implicit, TryCast: False, Unchecked) (OperationKind.Conversion, Type: System.Object, IsInvalid, IsImplicit) (Syntax: 'New NonExistant()')
->>>>>>> 9c82aed5
+            IConversionOperation (TryCast: False, Unchecked) (OperationKind.Conversion, Type: System.Object, IsInvalid, IsImplicit) (Syntax: 'New NonExistant()')
               Conversion: CommonConversion (Exists: False, IsIdentity: False, IsNumeric: False, IsReference: False, IsUserDefined: False) (MethodSymbol: null)
               Operand: 
                 IInvalidOperation (OperationKind.Invalid, Type: NonExistant, IsInvalid) (Syntax: 'New NonExistant()')
@@ -1779,11 +1733,7 @@
         Locals: Local_1: <anonymous local> As System.Object
         IReturnOperation (OperationKind.Return, Type: null, IsInvalid, IsImplicit) (Syntax: 'New NonExistant()')
           ReturnedValue: 
-<<<<<<< HEAD
-            IConversionExpression (TryCast: False, Unchecked) (OperationKind.ConversionExpression, Type: System.Object, IsInvalid, IsImplicit) (Syntax: 'New NonExistant()')
-=======
-            IConversionOperation (Implicit, TryCast: False, Unchecked) (OperationKind.Conversion, Type: System.Object, IsInvalid, IsImplicit) (Syntax: 'New NonExistant()')
->>>>>>> 9c82aed5
+            IConversionOperation (TryCast: False, Unchecked) (OperationKind.Conversion, Type: System.Object, IsInvalid, IsImplicit) (Syntax: 'New NonExistant()')
               Conversion: CommonConversion (Exists: False, IsIdentity: False, IsNumeric: False, IsReference: False, IsUserDefined: False) (MethodSymbol: null)
               Operand: 
                 IInvalidOperation (OperationKind.Invalid, Type: NonExistant, IsInvalid) (Syntax: 'New NonExistant()')
@@ -2156,13 +2106,8 @@
   IVariableDeclarationOperation (1 variables) (OperationKind.VariableDeclaration, Type: null) (Syntax: 'a')
     Variables: Local_1: a As System.String
     Initializer: 
-<<<<<<< HEAD
-      IVariableInitializer (OperationKind.VariableInitializer, IsInvalid) (Syntax: '= AddressOf Method2')
-        IConversionExpression (TryCast: False, Unchecked) (OperationKind.ConversionExpression, Type: System.String, IsInvalid, IsImplicit) (Syntax: 'AddressOf Method2')
-=======
       IVariableInitializerOperation (OperationKind.VariableInitializer, Type: null, IsInvalid) (Syntax: '= AddressOf Method2')
-        IConversionOperation (Implicit, TryCast: False, Unchecked) (OperationKind.Conversion, Type: System.String, IsInvalid, IsImplicit) (Syntax: 'AddressOf Method2')
->>>>>>> 9c82aed5
+        IConversionOperation (TryCast: False, Unchecked) (OperationKind.Conversion, Type: System.String, IsInvalid, IsImplicit) (Syntax: 'AddressOf Method2')
           Conversion: CommonConversion (Exists: False, IsIdentity: False, IsNumeric: False, IsReference: False, IsUserDefined: False) (MethodSymbol: null)
           Operand: 
             IOperation:  (OperationKind.None, Type: null, IsInvalid) (Syntax: 'AddressOf Method2')
