﻿' Copyright (c) Microsoft.  All Rights Reserved.  Licensed under the Apache License, Version 2.0.  See License.txt in the project root for license information.

Imports Microsoft.CodeAnalysis.Test.Utilities
Imports Microsoft.CodeAnalysis.VisualBasic.Syntax
Imports Roslyn.Test.Utilities

Namespace Microsoft.CodeAnalysis.VisualBasic.UnitTests.Semantics

    Partial Public Class IOperationTests
        Inherits SemanticModelTestBase

#Region "Lambda Expressions"

        <CompilerTrait(CompilerFeature.IOperation)>
        <Fact()>
        Public Sub DelegateCreationExpression_ImplicitLambdaConversion()
            Dim source = <![CDATA[
Option Strict On
Imports System
Module M1
    Sub Method1()
        Dim a As Action = Sub() Console.WriteLine("")'BIND:"Dim a As Action = Sub() Console.WriteLine("")"
    End Sub
End Module]]>.Value

            Dim expectedOperationTree = <![CDATA[
IVariableDeclarationsOperation (1 declarations) (OperationKind.VariableDeclarations, Type: null) (Syntax: 'Dim a As Ac ... iteLine("")')
  IVariableDeclarationOperation (1 variables) (OperationKind.VariableDeclaration, Type: null) (Syntax: 'a')
    Variables: Local_1: a As System.Action
    Initializer: 
      IVariableInitializerOperation (OperationKind.VariableInitializer, Type: null) (Syntax: '= Sub() Con ... iteLine("")')
        IDelegateCreationOperation (OperationKind.DelegateCreation, Type: System.Action, IsImplicit) (Syntax: 'Sub() Conso ... iteLine("")')
          Target: 
            IAnonymousFunctionOperation (Symbol: Sub ()) (OperationKind.AnonymousFunction, Type: null) (Syntax: 'Sub() Conso ... iteLine("")')
              IBlockOperation (3 statements) (OperationKind.Block, Type: null, IsImplicit) (Syntax: 'Sub() Conso ... iteLine("")')
                IExpressionStatementOperation (OperationKind.ExpressionStatement, Type: null) (Syntax: 'Console.WriteLine("")')
                  Expression: 
                    IInvocationOperation (Sub System.Console.WriteLine(value As System.String)) (OperationKind.Invocation, Type: System.Void) (Syntax: 'Console.WriteLine("")')
                      Instance Receiver: 
                        null
                      Arguments(1):
                          IArgumentOperation (ArgumentKind.Explicit, Matching Parameter: value) (OperationKind.Argument, Type: null) (Syntax: '""')
                            ILiteralOperation (OperationKind.Literal, Type: System.String, Constant: "") (Syntax: '""')
                            InConversion: CommonConversion (Exists: True, IsIdentity: True, IsNumeric: False, IsReference: False, IsUserDefined: False) (MethodSymbol: null)
                            OutConversion: CommonConversion (Exists: True, IsIdentity: True, IsNumeric: False, IsReference: False, IsUserDefined: False) (MethodSymbol: null)
                ILabeledOperation (Label: exit) (OperationKind.Labeled, Type: null, IsImplicit) (Syntax: 'Sub() Conso ... iteLine("")')
                  Statement: 
                    null
                IReturnOperation (OperationKind.Return, Type: null, IsImplicit) (Syntax: 'Sub() Conso ... iteLine("")')
                  ReturnedValue: 
                    null
]]>.Value

            Dim expectedDiagnostics = String.Empty

            VerifyOperationTreeAndDiagnosticsForTest(Of LocalDeclarationStatementSyntax)(source, expectedOperationTree, expectedDiagnostics)
        End Sub

        <CompilerTrait(CompilerFeature.IOperation)>
        <Fact()>
        Public Sub DelegateCreationExpression_ImplicitLambdaConversion_JustInitializerReturnsOnlyLambda()
            Dim source = <![CDATA[
Option Strict On
Imports System
Module M1
    Sub Method1()
        Dim a As Action = Sub() Console.WriteLine("")'BIND:"Sub() Console.WriteLine("")"
    End Sub
End Module]]>.Value

            Dim expectedOperationTree = <![CDATA[
IAnonymousFunctionOperation (Symbol: Sub ()) (OperationKind.AnonymousFunction, Type: null) (Syntax: 'Sub() Conso ... iteLine("")')
  IBlockOperation (3 statements) (OperationKind.Block, Type: null, IsImplicit) (Syntax: 'Sub() Conso ... iteLine("")')
    IExpressionStatementOperation (OperationKind.ExpressionStatement, Type: null) (Syntax: 'Console.WriteLine("")')
      Expression: 
        IInvocationOperation (Sub System.Console.WriteLine(value As System.String)) (OperationKind.Invocation, Type: System.Void) (Syntax: 'Console.WriteLine("")')
          Instance Receiver: 
            null
          Arguments(1):
              IArgumentOperation (ArgumentKind.Explicit, Matching Parameter: value) (OperationKind.Argument, Type: null) (Syntax: '""')
                ILiteralOperation (OperationKind.Literal, Type: System.String, Constant: "") (Syntax: '""')
                InConversion: CommonConversion (Exists: True, IsIdentity: True, IsNumeric: False, IsReference: False, IsUserDefined: False) (MethodSymbol: null)
                OutConversion: CommonConversion (Exists: True, IsIdentity: True, IsNumeric: False, IsReference: False, IsUserDefined: False) (MethodSymbol: null)
    ILabeledOperation (Label: exit) (OperationKind.Labeled, Type: null, IsImplicit) (Syntax: 'Sub() Conso ... iteLine("")')
      Statement: 
        null
    IReturnOperation (OperationKind.Return, Type: null, IsImplicit) (Syntax: 'Sub() Conso ... iteLine("")')
      ReturnedValue: 
        null
]]>.Value

            Dim expectedDiagnostics = String.Empty

            VerifyOperationTreeAndDiagnosticsForTest(Of SingleLineLambdaExpressionSyntax)(source, expectedOperationTree, expectedDiagnostics)
        End Sub

        <CompilerTrait(CompilerFeature.IOperation)>
        <Fact()>
        Public Sub DelegateCreationExpression_ImplicitLambdaConversion_DisallowedArgumentType()
            Dim source = <![CDATA[
Option Strict On
Imports System
Module M1
    Sub Method1()
        Dim a As Action = Sub(i As Integer) Console.WriteLine("")'BIND:"Dim a As Action = Sub(i As Integer) Console.WriteLine("")"
    End Sub
End Module]]>.Value

            Dim expectedOperationTree = <![CDATA[
IVariableDeclarationsOperation (1 declarations) (OperationKind.VariableDeclarations, Type: null, IsInvalid) (Syntax: 'Dim a As Ac ... iteLine("")')
  IVariableDeclarationOperation (1 variables) (OperationKind.VariableDeclaration, Type: null) (Syntax: 'a')
    Variables: Local_1: a As System.Action
    Initializer: 
      IVariableInitializerOperation (OperationKind.VariableInitializer, Type: null, IsInvalid) (Syntax: '= Sub(i As  ... iteLine("")')
        IDelegateCreationOperation (OperationKind.DelegateCreation, Type: System.Action, IsInvalid, IsImplicit) (Syntax: 'Sub(i As In ... iteLine("")')
          Target: 
            IAnonymousFunctionOperation (Symbol: Sub (i As System.Int32)) (OperationKind.AnonymousFunction, Type: null, IsInvalid) (Syntax: 'Sub(i As In ... iteLine("")')
              IBlockOperation (3 statements) (OperationKind.Block, Type: null, IsInvalid, IsImplicit) (Syntax: 'Sub(i As In ... iteLine("")')
                IExpressionStatementOperation (OperationKind.ExpressionStatement, Type: null, IsInvalid) (Syntax: 'Console.WriteLine("")')
                  Expression: 
                    IInvocationOperation (Sub System.Console.WriteLine(value As System.String)) (OperationKind.Invocation, Type: System.Void, IsInvalid) (Syntax: 'Console.WriteLine("")')
                      Instance Receiver: 
                        null
                      Arguments(1):
                          IArgumentOperation (ArgumentKind.Explicit, Matching Parameter: value) (OperationKind.Argument, Type: null, IsInvalid) (Syntax: '""')
                            ILiteralOperation (OperationKind.Literal, Type: System.String, Constant: "", IsInvalid) (Syntax: '""')
                            InConversion: CommonConversion (Exists: True, IsIdentity: True, IsNumeric: False, IsReference: False, IsUserDefined: False) (MethodSymbol: null)
                            OutConversion: CommonConversion (Exists: True, IsIdentity: True, IsNumeric: False, IsReference: False, IsUserDefined: False) (MethodSymbol: null)
                ILabeledOperation (Label: exit) (OperationKind.Labeled, Type: null, IsInvalid, IsImplicit) (Syntax: 'Sub(i As In ... iteLine("")')
                  Statement: 
                    null
                IReturnOperation (OperationKind.Return, Type: null, IsInvalid, IsImplicit) (Syntax: 'Sub(i As In ... iteLine("")')
                  ReturnedValue: 
                    null
]]>.Value

            Dim expectedDiagnostics = <![CDATA[
BC36670: Nested sub does not have a signature that is compatible with delegate 'Action'.
        Dim a As Action = Sub(i As Integer) Console.WriteLine("")'BIND:"Dim a As Action = Sub(i As Integer) Console.WriteLine("")"
                          ~~~~~~~~~~~~~~~~~~~~~~~~~~~~~~~~~~~~~~~
]]>.Value
            VerifyOperationTreeAndDiagnosticsForTest(Of LocalDeclarationStatementSyntax)(source, expectedOperationTree, expectedDiagnostics)
        End Sub

        <CompilerTrait(CompilerFeature.IOperation)>
        <Fact()>
        Public Sub DelegateCreationExpression_ImplicitLambdaConversion_InvalidArgumentType()
            Dim source = <![CDATA[
Option Strict On
Imports System
Module M1
    Class C1
    End Class
    Sub Method1()
        Dim a As Action(Of String) = Sub(c1 As C1) Console.WriteLine("")'BIND:"Dim a As Action(Of String) = Sub(c1 As C1) Console.WriteLine("")"
    End Sub
End Module]]>.Value

            Dim expectedOperationTree = <![CDATA[
IVariableDeclarationsOperation (1 declarations) (OperationKind.VariableDeclarations, Type: null, IsInvalid) (Syntax: 'Dim a As Ac ... iteLine("")')
  IVariableDeclarationOperation (1 variables) (OperationKind.VariableDeclaration, Type: null) (Syntax: 'a')
    Variables: Local_1: a As System.Action(Of System.String)
    Initializer: 
      IVariableInitializerOperation (OperationKind.VariableInitializer, Type: null, IsInvalid) (Syntax: '= Sub(c1 As ... iteLine("")')
        IDelegateCreationOperation (OperationKind.DelegateCreation, Type: System.Action(Of System.String), IsInvalid, IsImplicit) (Syntax: 'Sub(c1 As C ... iteLine("")')
          Target: 
            IAnonymousFunctionOperation (Symbol: Sub (c1 As M1.C1)) (OperationKind.AnonymousFunction, Type: null, IsInvalid) (Syntax: 'Sub(c1 As C ... iteLine("")')
              IBlockOperation (3 statements) (OperationKind.Block, Type: null, IsInvalid, IsImplicit) (Syntax: 'Sub(c1 As C ... iteLine("")')
                IExpressionStatementOperation (OperationKind.ExpressionStatement, Type: null, IsInvalid) (Syntax: 'Console.WriteLine("")')
                  Expression: 
                    IInvocationOperation (Sub System.Console.WriteLine(value As System.String)) (OperationKind.Invocation, Type: System.Void, IsInvalid) (Syntax: 'Console.WriteLine("")')
                      Instance Receiver: 
                        null
                      Arguments(1):
                          IArgumentOperation (ArgumentKind.Explicit, Matching Parameter: value) (OperationKind.Argument, Type: null, IsInvalid) (Syntax: '""')
                            ILiteralOperation (OperationKind.Literal, Type: System.String, Constant: "", IsInvalid) (Syntax: '""')
                            InConversion: CommonConversion (Exists: True, IsIdentity: True, IsNumeric: False, IsReference: False, IsUserDefined: False) (MethodSymbol: null)
                            OutConversion: CommonConversion (Exists: True, IsIdentity: True, IsNumeric: False, IsReference: False, IsUserDefined: False) (MethodSymbol: null)
                ILabeledOperation (Label: exit) (OperationKind.Labeled, Type: null, IsInvalid, IsImplicit) (Syntax: 'Sub(c1 As C ... iteLine("")')
                  Statement: 
                    null
                IReturnOperation (OperationKind.Return, Type: null, IsInvalid, IsImplicit) (Syntax: 'Sub(c1 As C ... iteLine("")')
                  ReturnedValue: 
                    null
]]>.Value

            Dim expectedDiagnostics = <![CDATA[
BC36670: Nested sub does not have a signature that is compatible with delegate 'Action(Of String)'.
        Dim a As Action(Of String) = Sub(c1 As C1) Console.WriteLine("")'BIND:"Dim a As Action(Of String) = Sub(c1 As C1) Console.WriteLine("")"
                                     ~~~~~~~~~~~~~~~~~~~~~~~~~~~~~~~~~~~
]]>.Value

            VerifyOperationTreeAndDiagnosticsForTest(Of LocalDeclarationStatementSyntax)(source, expectedOperationTree, expectedDiagnostics)
        End Sub

        <CompilerTrait(CompilerFeature.IOperation)>
        <Fact()>
        Public Sub DelegateCreationExpression_ImplicitLambdaConversion_InvalidReturnType()
            Dim source = <![CDATA[
Option Strict Off
Imports System
Module M1
    Sub Method1()
        Dim a As Func(Of String) = Function() New NonExistant()'BIND:"Dim a As Func(Of String) = Function() New NonExistant()"
    End Sub
End Module]]>.Value

            Dim expectedOperationTree = <![CDATA[
IVariableDeclarationsOperation (1 declarations) (OperationKind.VariableDeclarations, Type: null, IsInvalid) (Syntax: 'Dim a As Fu ... nExistant()')
  IVariableDeclarationOperation (1 variables) (OperationKind.VariableDeclaration, Type: null) (Syntax: 'a')
    Variables: Local_1: a As System.Func(Of System.String)
    Initializer: 
      IVariableInitializerOperation (OperationKind.VariableInitializer, Type: null, IsInvalid) (Syntax: '= Function( ... nExistant()')
        IDelegateCreationOperation (OperationKind.DelegateCreation, Type: System.Func(Of System.String), IsInvalid, IsImplicit) (Syntax: 'Function()  ... nExistant()')
          Target: 
            IAnonymousFunctionOperation (Symbol: Function () As System.String) (OperationKind.AnonymousFunction, Type: null, IsInvalid) (Syntax: 'Function()  ... nExistant()')
              IBlockOperation (3 statements, 1 locals) (OperationKind.Block, Type: null, IsInvalid, IsImplicit) (Syntax: 'Function()  ... nExistant()')
                Locals: Local_1: <anonymous local> As System.String
                IReturnOperation (OperationKind.Return, Type: null, IsInvalid, IsImplicit) (Syntax: 'New NonExistant()')
                  ReturnedValue: 
                    IConversionOperation (Implicit, TryCast: False, Unchecked) (OperationKind.Conversion, Type: System.String, IsInvalid, IsImplicit) (Syntax: 'New NonExistant()')
                      Conversion: CommonConversion (Exists: False, IsIdentity: False, IsNumeric: False, IsReference: False, IsUserDefined: False) (MethodSymbol: null)
                      Operand: 
                        IInvalidOperation (OperationKind.Invalid, Type: NonExistant, IsInvalid) (Syntax: 'New NonExistant()')
                          Children(0)
                ILabeledOperation (Label: exit) (OperationKind.Labeled, Type: null, IsInvalid, IsImplicit) (Syntax: 'Function()  ... nExistant()')
                  Statement: 
                    null
                IReturnOperation (OperationKind.Return, Type: null, IsInvalid, IsImplicit) (Syntax: 'Function()  ... nExistant()')
                  ReturnedValue: 
                    ILocalReferenceOperation:  (OperationKind.LocalReference, Type: System.String, IsInvalid, IsImplicit) (Syntax: 'Function()  ... nExistant()')
]]>.Value

            Dim expectedDiagnostics = <![CDATA[
BC30002: Type 'NonExistant' is not defined.
        Dim a As Func(Of String) = Function() New NonExistant()'BIND:"Dim a As Func(Of String) = Function() New NonExistant()"
                                                  ~~~~~~~~~~~
]]>.Value

            VerifyOperationTreeAndDiagnosticsForTest(Of LocalDeclarationStatementSyntax)(source, expectedOperationTree, expectedDiagnostics)
        End Sub

        <CompilerTrait(CompilerFeature.IOperation)>
        <Fact()>
        Public Sub DelegateCreationExpression_ImplicitLambdaConversion_DisallowedReturnType()
            Dim source = <![CDATA[
Option Strict On
Imports System
Module M1
    Sub Method1()
        Dim a As Func(Of String) = Function() 1'BIND:"Dim a As Func(Of String) = Function() 1"
    End Sub
End Module]]>.Value

            Dim expectedOperationTree = <![CDATA[
IVariableDeclarationsOperation (1 declarations) (OperationKind.VariableDeclarations, Type: null, IsInvalid) (Syntax: 'Dim a As Fu ... unction() 1')
  IVariableDeclarationOperation (1 variables) (OperationKind.VariableDeclaration, Type: null) (Syntax: 'a')
    Variables: Local_1: a As System.Func(Of System.String)
    Initializer: 
      IVariableInitializerOperation (OperationKind.VariableInitializer, Type: null, IsInvalid) (Syntax: '= Function() 1')
        IDelegateCreationOperation (OperationKind.DelegateCreation, Type: System.Func(Of System.String), IsInvalid, IsImplicit) (Syntax: 'Function() 1')
          Target: 
            IAnonymousFunctionOperation (Symbol: Function () As System.String) (OperationKind.AnonymousFunction, Type: null, IsInvalid) (Syntax: 'Function() 1')
              IBlockOperation (3 statements, 1 locals) (OperationKind.Block, Type: null, IsInvalid, IsImplicit) (Syntax: 'Function() 1')
                Locals: Local_1: <anonymous local> As System.String
                IReturnOperation (OperationKind.Return, Type: null, IsInvalid, IsImplicit) (Syntax: '1')
                  ReturnedValue: 
                    IConversionOperation (Implicit, TryCast: False, Unchecked) (OperationKind.Conversion, Type: System.String, IsInvalid, IsImplicit) (Syntax: '1')
                      Conversion: CommonConversion (Exists: True, IsIdentity: False, IsNumeric: False, IsReference: False, IsUserDefined: False) (MethodSymbol: null)
                      Operand: 
                        ILiteralOperation (OperationKind.Literal, Type: System.Int32, Constant: 1, IsInvalid) (Syntax: '1')
                ILabeledOperation (Label: exit) (OperationKind.Labeled, Type: null, IsInvalid, IsImplicit) (Syntax: 'Function() 1')
                  Statement: 
                    null
                IReturnOperation (OperationKind.Return, Type: null, IsInvalid, IsImplicit) (Syntax: 'Function() 1')
                  ReturnedValue: 
                    ILocalReferenceOperation:  (OperationKind.LocalReference, Type: System.String, IsInvalid, IsImplicit) (Syntax: 'Function() 1')
]]>.Value

            Dim expectedDiagnostics = <![CDATA[
BC30512: Option Strict On disallows implicit conversions from 'Integer' to 'String'.
        Dim a As Func(Of String) = Function() 1'BIND:"Dim a As Func(Of String) = Function() 1"
                                              ~
]]>.Value

            VerifyOperationTreeAndDiagnosticsForTest(Of LocalDeclarationStatementSyntax)(source, expectedOperationTree, expectedDiagnostics)
        End Sub

        <CompilerTrait(CompilerFeature.IOperation)>
        <Fact()>
        Public Sub DelegateCreationExpression_ImplicitLambdaConversion_ReturnRelaxation()
            Dim source = <![CDATA[
Option Strict On
Imports System
Module M1
    Sub Method1()
        Dim a As Action = Function() 1'BIND:"Dim a As Action = Function() 1"
    End Sub
End Module]]>.Value

            Dim expectedOperationTree = <![CDATA[
IVariableDeclarationsOperation (1 declarations) (OperationKind.VariableDeclarations, Type: null) (Syntax: 'Dim a As Ac ... unction() 1')
  IVariableDeclarationOperation (1 variables) (OperationKind.VariableDeclaration, Type: null) (Syntax: 'a')
    Variables: Local_1: a As System.Action
    Initializer: 
      IVariableInitializerOperation (OperationKind.VariableInitializer, Type: null) (Syntax: '= Function() 1')
        IDelegateCreationOperation (OperationKind.DelegateCreation, Type: System.Action, IsImplicit) (Syntax: 'Function() 1')
          Target: 
            IAnonymousFunctionOperation (Symbol: Function () As System.Int32) (OperationKind.AnonymousFunction, Type: null) (Syntax: 'Function() 1')
              IBlockOperation (3 statements, 1 locals) (OperationKind.Block, Type: null, IsImplicit) (Syntax: 'Function() 1')
                Locals: Local_1: <anonymous local> As System.Int32
                IReturnOperation (OperationKind.Return, Type: null, IsImplicit) (Syntax: '1')
                  ReturnedValue: 
                    ILiteralOperation (OperationKind.Literal, Type: System.Int32, Constant: 1) (Syntax: '1')
                ILabeledOperation (Label: exit) (OperationKind.Labeled, Type: null, IsImplicit) (Syntax: 'Function() 1')
                  Statement: 
                    null
                IReturnOperation (OperationKind.Return, Type: null, IsImplicit) (Syntax: 'Function() 1')
                  ReturnedValue: 
                    ILocalReferenceOperation:  (OperationKind.LocalReference, Type: System.Int32, IsImplicit) (Syntax: 'Function() 1')
]]>.Value

            Dim expectedDiagnostics = String.Empty

            VerifyOperationTreeAndDiagnosticsForTest(Of LocalDeclarationStatementSyntax)(source, expectedOperationTree, expectedDiagnostics)
        End Sub

        <CompilerTrait(CompilerFeature.IOperation)>
        <Fact()>
        Public Sub DelegateCreationExpression_ImplicitLambdaExpression_RelaxationOfArgument()
            Dim source = <![CDATA[
Option Strict On
Imports System
Module M1
    Sub Method1()
        Dim a As Action(Of String) = Sub(o As Object) Console.WriteLine(o)'BIND:"Dim a As Action(Of String) = Sub(o As Object) Console.WriteLine(o)"
    End Sub
End Module]]>.Value

            Dim expectedOperationTree = <![CDATA[
IVariableDeclarationsOperation (1 declarations) (OperationKind.VariableDeclarations, Type: null) (Syntax: 'Dim a As Ac ... riteLine(o)')
  IVariableDeclarationOperation (1 variables) (OperationKind.VariableDeclaration, Type: null) (Syntax: 'a')
    Variables: Local_1: a As System.Action(Of System.String)
    Initializer: 
      IVariableInitializerOperation (OperationKind.VariableInitializer, Type: null) (Syntax: '= Sub(o As  ... riteLine(o)')
        IDelegateCreationOperation (OperationKind.DelegateCreation, Type: System.Action(Of System.String), IsImplicit) (Syntax: 'Sub(o As Ob ... riteLine(o)')
          Target: 
            IAnonymousFunctionOperation (Symbol: Sub (o As System.Object)) (OperationKind.AnonymousFunction, Type: null) (Syntax: 'Sub(o As Ob ... riteLine(o)')
              IBlockOperation (3 statements) (OperationKind.Block, Type: null, IsImplicit) (Syntax: 'Sub(o As Ob ... riteLine(o)')
                IExpressionStatementOperation (OperationKind.ExpressionStatement, Type: null) (Syntax: 'Console.WriteLine(o)')
                  Expression: 
                    IInvocationOperation (Sub System.Console.WriteLine(value As System.Object)) (OperationKind.Invocation, Type: System.Void) (Syntax: 'Console.WriteLine(o)')
                      Instance Receiver: 
                        null
                      Arguments(1):
                          IArgumentOperation (ArgumentKind.Explicit, Matching Parameter: value) (OperationKind.Argument, Type: null) (Syntax: 'o')
                            IParameterReferenceOperation: o (OperationKind.ParameterReference, Type: System.Object) (Syntax: 'o')
                            InConversion: CommonConversion (Exists: True, IsIdentity: True, IsNumeric: False, IsReference: False, IsUserDefined: False) (MethodSymbol: null)
                            OutConversion: CommonConversion (Exists: True, IsIdentity: True, IsNumeric: False, IsReference: False, IsUserDefined: False) (MethodSymbol: null)
                ILabeledOperation (Label: exit) (OperationKind.Labeled, Type: null, IsImplicit) (Syntax: 'Sub(o As Ob ... riteLine(o)')
                  Statement: 
                    null
                IReturnOperation (OperationKind.Return, Type: null, IsImplicit) (Syntax: 'Sub(o As Ob ... riteLine(o)')
                  ReturnedValue: 
                    null
]]>.Value

            Dim expectedDiagnostics = String.Empty

            VerifyOperationTreeAndDiagnosticsForTest(Of LocalDeclarationStatementSyntax)(source, expectedOperationTree, expectedDiagnostics)
        End Sub

        <CompilerTrait(CompilerFeature.IOperation)>
        <Fact()>
        Public Sub DelegateCreationExpression_CTypeLambdaConversion()
            Dim source = <![CDATA[
Option Strict On
Imports System
Module M1
    Sub Main()
        Dim a As Action = CType(Sub() Console.WriteLine(), Action)'BIND:"CType(Sub() Console.WriteLine(), Action)"
    End Sub
End Module]]>.Value

            Dim expectedOperationTree = <![CDATA[
IDelegateCreationOperation (OperationKind.DelegateCreation, Type: System.Action) (Syntax: 'CType(Sub() ... (), Action)')
  Target: 
    IAnonymousFunctionOperation (Symbol: Sub ()) (OperationKind.AnonymousFunction, Type: null) (Syntax: 'Sub() Conso ... WriteLine()')
      IBlockOperation (3 statements) (OperationKind.Block, Type: null, IsImplicit) (Syntax: 'Sub() Conso ... WriteLine()')
        IExpressionStatementOperation (OperationKind.ExpressionStatement, Type: null) (Syntax: 'Console.WriteLine()')
          Expression: 
            IInvocationOperation (Sub System.Console.WriteLine()) (OperationKind.Invocation, Type: System.Void) (Syntax: 'Console.WriteLine()')
              Instance Receiver: 
                null
              Arguments(0)
        ILabeledOperation (Label: exit) (OperationKind.Labeled, Type: null, IsImplicit) (Syntax: 'Sub() Conso ... WriteLine()')
          Statement: 
            null
        IReturnOperation (OperationKind.Return, Type: null, IsImplicit) (Syntax: 'Sub() Conso ... WriteLine()')
          ReturnedValue: 
            null
]]>.Value

            Dim expectedDiagnostics = String.Empty

            VerifyOperationTreeAndDiagnosticsForTest(Of CTypeExpressionSyntax)(source, expectedOperationTree, expectedDiagnostics)
        End Sub

        <CompilerTrait(CompilerFeature.IOperation)>
        <Fact()>
        Public Sub DelegateCreationExpression_CTypeLambdaConversion_DisallowedArgumentType()
            Dim source = <![CDATA[
Option Strict On
Imports System
Module M1
    Sub Main()
        Dim a As Action = CType(Sub(i As Integer) Console.WriteLine(), Action)'BIND:"CType(Sub(i As Integer) Console.WriteLine(), Action)"
    End Sub
End Module]]>.Value

            Dim expectedOperationTree = <![CDATA[
IDelegateCreationOperation (OperationKind.DelegateCreation, Type: System.Action, IsInvalid) (Syntax: 'CType(Sub(i ... (), Action)')
  Target: 
    IAnonymousFunctionOperation (Symbol: Sub (i As System.Int32)) (OperationKind.AnonymousFunction, Type: null, IsInvalid) (Syntax: 'Sub(i As In ... WriteLine()')
      IBlockOperation (3 statements) (OperationKind.Block, Type: null, IsInvalid, IsImplicit) (Syntax: 'Sub(i As In ... WriteLine()')
        IExpressionStatementOperation (OperationKind.ExpressionStatement, Type: null, IsInvalid) (Syntax: 'Console.WriteLine()')
          Expression: 
            IInvocationOperation (Sub System.Console.WriteLine()) (OperationKind.Invocation, Type: System.Void, IsInvalid) (Syntax: 'Console.WriteLine()')
              Instance Receiver: 
                null
              Arguments(0)
        ILabeledOperation (Label: exit) (OperationKind.Labeled, Type: null, IsInvalid, IsImplicit) (Syntax: 'Sub(i As In ... WriteLine()')
          Statement: 
            null
        IReturnOperation (OperationKind.Return, Type: null, IsInvalid, IsImplicit) (Syntax: 'Sub(i As In ... WriteLine()')
          ReturnedValue: 
            null
]]>.Value

            Dim expectedDiagnostics = <![CDATA[
BC36670: Nested sub does not have a signature that is compatible with delegate 'Action'.
        Dim a As Action = CType(Sub(i As Integer) Console.WriteLine(), Action)'BIND:"CType(Sub(i As Integer) Console.WriteLine(), Action)"
                                ~~~~~~~~~~~~~~~~~~~~~~~~~~~~~~~~~~~~~
]]>.Value

            VerifyOperationTreeAndDiagnosticsForTest(Of CTypeExpressionSyntax)(source, expectedOperationTree, expectedDiagnostics)
        End Sub

        <CompilerTrait(CompilerFeature.IOperation)>
        <Fact()>
        Public Sub DelegateCreationExpression_CTypeLambdaConversion_InvalidArgumentType()
            Dim source = <![CDATA[
Option Strict On
Imports System
Module M1
    Class C1
    End Class
    Sub Method1()
        Dim a As Action(Of String) = CType(Sub(c1 As C1) Console.WriteLine(""), Action(Of String))'BIND:"CType(Sub(c1 As C1) Console.WriteLine(""), Action(Of String))"
    End Sub
End Module]]>.Value

            Dim expectedOperationTree = <![CDATA[
IDelegateCreationOperation (OperationKind.DelegateCreation, Type: System.Action(Of System.String), IsInvalid) (Syntax: 'CType(Sub(c ... Of String))')
  Target: 
    IAnonymousFunctionOperation (Symbol: Sub (c1 As M1.C1)) (OperationKind.AnonymousFunction, Type: null, IsInvalid) (Syntax: 'Sub(c1 As C ... iteLine("")')
      IBlockOperation (3 statements) (OperationKind.Block, Type: null, IsInvalid, IsImplicit) (Syntax: 'Sub(c1 As C ... iteLine("")')
        IExpressionStatementOperation (OperationKind.ExpressionStatement, Type: null, IsInvalid) (Syntax: 'Console.WriteLine("")')
          Expression: 
            IInvocationOperation (Sub System.Console.WriteLine(value As System.String)) (OperationKind.Invocation, Type: System.Void, IsInvalid) (Syntax: 'Console.WriteLine("")')
              Instance Receiver: 
                null
              Arguments(1):
                  IArgumentOperation (ArgumentKind.Explicit, Matching Parameter: value) (OperationKind.Argument, Type: null, IsInvalid) (Syntax: '""')
                    ILiteralOperation (OperationKind.Literal, Type: System.String, Constant: "", IsInvalid) (Syntax: '""')
                    InConversion: CommonConversion (Exists: True, IsIdentity: True, IsNumeric: False, IsReference: False, IsUserDefined: False) (MethodSymbol: null)
                    OutConversion: CommonConversion (Exists: True, IsIdentity: True, IsNumeric: False, IsReference: False, IsUserDefined: False) (MethodSymbol: null)
        ILabeledOperation (Label: exit) (OperationKind.Labeled, Type: null, IsInvalid, IsImplicit) (Syntax: 'Sub(c1 As C ... iteLine("")')
          Statement: 
            null
        IReturnOperation (OperationKind.Return, Type: null, IsInvalid, IsImplicit) (Syntax: 'Sub(c1 As C ... iteLine("")')
          ReturnedValue: 
            null
]]>.Value

            Dim expectedDiagnostics = <![CDATA[
BC36670: Nested sub does not have a signature that is compatible with delegate 'Action(Of String)'.
        Dim a As Action(Of String) = CType(Sub(c1 As C1) Console.WriteLine(""), Action(Of String))'BIND:"CType(Sub(c1 As C1) Console.WriteLine(""), Action(Of String))"
                                           ~~~~~~~~~~~~~~~~~~~~~~~~~~~~~~~~~~~
]]>.Value

            VerifyOperationTreeAndDiagnosticsForTest(Of CTypeExpressionSyntax)(source, expectedOperationTree, expectedDiagnostics)
        End Sub

        <CompilerTrait(CompilerFeature.IOperation)>
        <Fact()>
        Public Sub DelegateCreationExpression_CTypeLambdaConversion_DisallowedReturnType()
            Dim source = <![CDATA[
Option Strict On
Imports System
Module M1
    Sub Main()
        Dim a As Func(Of String) = CType(Function() 1, Func(Of String))'BIND:"CType(Function() 1, Func(Of String))"
    End Sub
End Module]]>.Value

            Dim expectedOperationTree = <![CDATA[
IDelegateCreationOperation (OperationKind.DelegateCreation, Type: System.Func(Of System.String), IsInvalid) (Syntax: 'CType(Funct ... Of String))')
  Target: 
    IAnonymousFunctionOperation (Symbol: Function () As System.String) (OperationKind.AnonymousFunction, Type: null, IsInvalid) (Syntax: 'Function() 1')
      IBlockOperation (3 statements, 1 locals) (OperationKind.Block, Type: null, IsInvalid, IsImplicit) (Syntax: 'Function() 1')
        Locals: Local_1: <anonymous local> As System.String
        IReturnOperation (OperationKind.Return, Type: null, IsInvalid, IsImplicit) (Syntax: '1')
          ReturnedValue: 
            IConversionOperation (Implicit, TryCast: False, Unchecked) (OperationKind.Conversion, Type: System.String, IsInvalid, IsImplicit) (Syntax: '1')
              Conversion: CommonConversion (Exists: True, IsIdentity: False, IsNumeric: False, IsReference: False, IsUserDefined: False) (MethodSymbol: null)
              Operand: 
                ILiteralOperation (OperationKind.Literal, Type: System.Int32, Constant: 1, IsInvalid) (Syntax: '1')
        ILabeledOperation (Label: exit) (OperationKind.Labeled, Type: null, IsInvalid, IsImplicit) (Syntax: 'Function() 1')
          Statement: 
            null
        IReturnOperation (OperationKind.Return, Type: null, IsInvalid, IsImplicit) (Syntax: 'Function() 1')
          ReturnedValue: 
            ILocalReferenceOperation:  (OperationKind.LocalReference, Type: System.String, IsInvalid, IsImplicit) (Syntax: 'Function() 1')
]]>.Value

            Dim expectedDiagnostics = <![CDATA[
BC30512: Option Strict On disallows implicit conversions from 'Integer' to 'String'.
        Dim a As Func(Of String) = CType(Function() 1, Func(Of String))'BIND:"CType(Function() 1, Func(Of String))"
                                                    ~
]]>.Value

            VerifyOperationTreeAndDiagnosticsForTest(Of CTypeExpressionSyntax)(source, expectedOperationTree, expectedDiagnostics)
        End Sub

        <CompilerTrait(CompilerFeature.IOperation)>
        <Fact()>
        Public Sub DelegateCreationExpression_CTypeLambdaConversion_InvalidReturnType()
            Dim source = <![CDATA[
Option Strict Off
Imports System
Module M1
    Sub Main()
        Dim a As Func(Of String) = CType(Function() New NonExistant(), Func(Of String)) 'BIND:"CType(Function() New NonExistant(), Func(Of String))"
    End Sub
End Module]]>.Value

            Dim expectedOperationTree = <![CDATA[
IDelegateCreationOperation (OperationKind.DelegateCreation, Type: System.Func(Of System.String), IsInvalid) (Syntax: 'CType(Funct ... Of String))')
  Target: 
    IAnonymousFunctionOperation (Symbol: Function () As System.String) (OperationKind.AnonymousFunction, Type: null, IsInvalid) (Syntax: 'Function()  ... nExistant()')
      IBlockOperation (3 statements, 1 locals) (OperationKind.Block, Type: null, IsInvalid, IsImplicit) (Syntax: 'Function()  ... nExistant()')
        Locals: Local_1: <anonymous local> As System.String
        IReturnOperation (OperationKind.Return, Type: null, IsInvalid, IsImplicit) (Syntax: 'New NonExistant()')
          ReturnedValue: 
            IConversionOperation (Implicit, TryCast: False, Unchecked) (OperationKind.Conversion, Type: System.String, IsInvalid, IsImplicit) (Syntax: 'New NonExistant()')
              Conversion: CommonConversion (Exists: False, IsIdentity: False, IsNumeric: False, IsReference: False, IsUserDefined: False) (MethodSymbol: null)
              Operand: 
                IInvalidOperation (OperationKind.Invalid, Type: NonExistant, IsInvalid) (Syntax: 'New NonExistant()')
                  Children(0)
        ILabeledOperation (Label: exit) (OperationKind.Labeled, Type: null, IsInvalid, IsImplicit) (Syntax: 'Function()  ... nExistant()')
          Statement: 
            null
        IReturnOperation (OperationKind.Return, Type: null, IsInvalid, IsImplicit) (Syntax: 'Function()  ... nExistant()')
          ReturnedValue: 
            ILocalReferenceOperation:  (OperationKind.LocalReference, Type: System.String, IsInvalid, IsImplicit) (Syntax: 'Function()  ... nExistant()')
]]>.Value

            Dim expectedDiagnostics = <![CDATA[
BC30002: Type 'NonExistant' is not defined.
        Dim a As Func(Of String) = CType(Function() New NonExistant(), Func(Of String)) 'BIND:"CType(Function() New NonExistant(), Func(Of String))"
                                                        ~~~~~~~~~~~
]]>.Value

            VerifyOperationTreeAndDiagnosticsForTest(Of CTypeExpressionSyntax)(source, expectedOperationTree, expectedDiagnostics)
        End Sub

        <CompilerTrait(CompilerFeature.IOperation)>
        <Fact()>
        Public Sub DelegateCreationExpression_CTypeLambdaConversion_InvalidVariableType()
            Dim source = <![CDATA[
Option Strict On
Imports System

Module Program
    Sub Main()
        Dim a As Action(Of Object) = CType(Sub(i As Integer) Console.WriteLine(), Action(Of Integer))'BIND:"Dim a As Action(Of Object) = CType(Sub(i As Integer) Console.WriteLine(), Action(Of Integer))"
    End Sub
End Module
]]>.Value

            Dim expectedOperationTree = <![CDATA[
IVariableDeclarationsOperation (1 declarations) (OperationKind.VariableDeclarations, Type: null, IsInvalid) (Syntax: 'Dim a As Ac ... f Integer))')
  IVariableDeclarationOperation (1 variables) (OperationKind.VariableDeclaration, Type: null) (Syntax: 'a')
    Variables: Local_1: a As System.Action(Of System.Object)
    Initializer: 
      IVariableInitializerOperation (OperationKind.VariableInitializer, Type: null, IsInvalid) (Syntax: '= CType(Sub ... f Integer))')
        IConversionOperation (Implicit, TryCast: False, Unchecked) (OperationKind.Conversion, Type: System.Action(Of System.Object), IsInvalid, IsImplicit) (Syntax: 'CType(Sub(i ... f Integer))')
          Conversion: CommonConversion (Exists: False, IsIdentity: False, IsNumeric: False, IsReference: False, IsUserDefined: False) (MethodSymbol: null)
          Operand: 
            IDelegateCreationOperation (OperationKind.DelegateCreation, Type: System.Action(Of System.Int32), IsInvalid) (Syntax: 'CType(Sub(i ... f Integer))')
              Target: 
                IAnonymousFunctionOperation (Symbol: Sub (i As System.Int32)) (OperationKind.AnonymousFunction, Type: null, IsInvalid) (Syntax: 'Sub(i As In ... WriteLine()')
                  IBlockOperation (3 statements) (OperationKind.Block, Type: null, IsInvalid, IsImplicit) (Syntax: 'Sub(i As In ... WriteLine()')
                    IExpressionStatementOperation (OperationKind.ExpressionStatement, Type: null, IsInvalid) (Syntax: 'Console.WriteLine()')
                      Expression: 
                        IInvocationOperation (Sub System.Console.WriteLine()) (OperationKind.Invocation, Type: System.Void, IsInvalid) (Syntax: 'Console.WriteLine()')
                          Instance Receiver: 
                            null
                          Arguments(0)
                    ILabeledOperation (Label: exit) (OperationKind.Labeled, Type: null, IsInvalid, IsImplicit) (Syntax: 'Sub(i As In ... WriteLine()')
                      Statement: 
                        null
                    IReturnOperation (OperationKind.Return, Type: null, IsInvalid, IsImplicit) (Syntax: 'Sub(i As In ... WriteLine()')
                      ReturnedValue: 
                        null
]]>.Value

            Dim expectedDiagnostics = <![CDATA[
BC36755: 'Action(Of Integer)' cannot be converted to 'Action(Of Object)' because 'Object' is not derived from 'Integer', as required for the 'In' generic parameter 'T' in 'Delegate Sub Action(Of In T)(obj As T)'.
        Dim a As Action(Of Object) = CType(Sub(i As Integer) Console.WriteLine(), Action(Of Integer))'BIND:"Dim a As Action(Of Object) = CType(Sub(i As Integer) Console.WriteLine(), Action(Of Integer))"
                                     ~~~~~~~~~~~~~~~~~~~~~~~~~~~~~~~~~~~~~~~~~~~~~~~~~~~~~~~~~~~~~~~~
]]>.Value

            VerifyOperationTreeAndDiagnosticsForTest(Of LocalDeclarationStatementSyntax)(source, expectedOperationTree, expectedDiagnostics)
        End Sub

        <CompilerTrait(CompilerFeature.IOperation)>
        <Fact()>
        Public Sub DelegateCreationExpression_CTypeLambdaConversion_ReturnRelaxation()
            Dim source = <![CDATA[
Option Strict On
Imports System
Module M1
    Sub Main()
        Dim a As Func(Of Object) = CType(Function() 1, Func(Of Object))'BIND:"CType(Function() 1, Func(Of Object))"
    End Sub
End Module]]>.Value

            Dim expectedOperationTree = <![CDATA[
IDelegateCreationOperation (OperationKind.DelegateCreation, Type: System.Func(Of System.Object)) (Syntax: 'CType(Funct ... Of Object))')
  Target: 
    IAnonymousFunctionOperation (Symbol: Function () As System.Object) (OperationKind.AnonymousFunction, Type: null) (Syntax: 'Function() 1')
      IBlockOperation (3 statements, 1 locals) (OperationKind.Block, Type: null, IsImplicit) (Syntax: 'Function() 1')
        Locals: Local_1: <anonymous local> As System.Object
        IReturnOperation (OperationKind.Return, Type: null, IsImplicit) (Syntax: '1')
          ReturnedValue: 
            IConversionOperation (Implicit, TryCast: False, Unchecked) (OperationKind.Conversion, Type: System.Object, IsImplicit) (Syntax: '1')
              Conversion: CommonConversion (Exists: True, IsIdentity: False, IsNumeric: False, IsReference: False, IsUserDefined: False) (MethodSymbol: null)
              Operand: 
                ILiteralOperation (OperationKind.Literal, Type: System.Int32, Constant: 1) (Syntax: '1')
        ILabeledOperation (Label: exit) (OperationKind.Labeled, Type: null, IsImplicit) (Syntax: 'Function() 1')
          Statement: 
            null
        IReturnOperation (OperationKind.Return, Type: null, IsImplicit) (Syntax: 'Function() 1')
          ReturnedValue: 
            ILocalReferenceOperation:  (OperationKind.LocalReference, Type: System.Object, IsImplicit) (Syntax: 'Function() 1')
]]>.Value

            Dim expectedDiagnostics = String.Empty

            VerifyOperationTreeAndDiagnosticsForTest(Of CTypeExpressionSyntax)(source, expectedOperationTree, expectedDiagnostics)
        End Sub

        <CompilerTrait(CompilerFeature.IOperation)>
        <Fact()>
        Public Sub DelegateCreationExpression_CTypeLambdaConversion_ArgumentRelaxation()
            Dim source = <![CDATA[
Option Strict On
Imports System
Module M1
    Sub Main()
        Dim a As Action(Of Object) = CType(Sub() Console.WriteLine(), Action(Of Object))'BIND:"CType(Sub() Console.WriteLine(), Action(Of Object))"
    End Sub
End Module]]>.Value

            Dim expectedOperationTree = <![CDATA[
IDelegateCreationOperation (OperationKind.DelegateCreation, Type: System.Action(Of System.Object)) (Syntax: 'CType(Sub() ... Of Object))')
  Target: 
    IAnonymousFunctionOperation (Symbol: Sub ()) (OperationKind.AnonymousFunction, Type: null) (Syntax: 'Sub() Conso ... WriteLine()')
      IBlockOperation (3 statements) (OperationKind.Block, Type: null, IsImplicit) (Syntax: 'Sub() Conso ... WriteLine()')
        IExpressionStatementOperation (OperationKind.ExpressionStatement, Type: null) (Syntax: 'Console.WriteLine()')
          Expression: 
            IInvocationOperation (Sub System.Console.WriteLine()) (OperationKind.Invocation, Type: System.Void) (Syntax: 'Console.WriteLine()')
              Instance Receiver: 
                null
              Arguments(0)
        ILabeledOperation (Label: exit) (OperationKind.Labeled, Type: null, IsImplicit) (Syntax: 'Sub() Conso ... WriteLine()')
          Statement: 
            null
        IReturnOperation (OperationKind.Return, Type: null, IsImplicit) (Syntax: 'Sub() Conso ... WriteLine()')
          ReturnedValue: 
            null
]]>.Value

            Dim expectedDiagnostics = String.Empty

            VerifyOperationTreeAndDiagnosticsForTest(Of CTypeExpressionSyntax)(source, expectedOperationTree, expectedDiagnostics)
        End Sub

        <CompilerTrait(CompilerFeature.IOperation)>
        <Fact()>
        Public Sub DelegateCreationExpression_CTypeMethodBinding()
            Dim source = <![CDATA[
Option Strict On
Imports System

Module Program
    Sub Main()
        Dim a As Action = CType(AddressOf M1, Action)'BIND:"CType(AddressOf M1, Action)"
    End Sub

    Sub M1()
    End Sub
End Module
]]>.Value

            Dim expectedOperationTree = <![CDATA[
IDelegateCreationOperation (OperationKind.DelegateCreation, Type: System.Action) (Syntax: 'CType(Addre ... M1, Action)')
  Target: 
    IMethodReferenceOperation: Sub Program.M1() (Static) (OperationKind.MethodReference, Type: null) (Syntax: 'AddressOf M1')
      Instance Receiver: 
        null
]]>.Value

            Dim expectedDiagnostics = String.Empty

            VerifyOperationTreeAndDiagnosticsForTest(Of CTypeExpressionSyntax)(source, expectedOperationTree, expectedDiagnostics)
        End Sub

        <CompilerTrait(CompilerFeature.IOperation)>
        <Fact()>
        Public Sub DelegateCreationExpression_CTypeMethodBinding_InvalidVariableType()
            Dim source = <![CDATA[
Option Strict On
Imports System

Module Program
    Sub Main()
        Dim a As Action(Of Object) = CType(AddressOf M1, Action(Of Integer))'BIND:"Dim a As Action(Of Object) = CType(AddressOf M1, Action(Of Integer))"
    End Sub

    Sub M1(i As Integer)
    End Sub
End Module
]]>.Value

            ' Explicitly verifying the entire tree here to ensure that the top level initializer statement is actually an IConversion, and not
            ' a delegate creation
            Dim expectedOperationTree = <![CDATA[
IVariableDeclarationsOperation (1 declarations) (OperationKind.VariableDeclarations, Type: null, IsInvalid) (Syntax: 'Dim a As Ac ... f Integer))')
  IVariableDeclarationOperation (1 variables) (OperationKind.VariableDeclaration, Type: null) (Syntax: 'a')
    Variables: Local_1: a As System.Action(Of System.Object)
    Initializer: 
      IVariableInitializerOperation (OperationKind.VariableInitializer, Type: null, IsInvalid) (Syntax: '= CType(Add ... f Integer))')
        IConversionOperation (Implicit, TryCast: False, Unchecked) (OperationKind.Conversion, Type: System.Action(Of System.Object), IsInvalid, IsImplicit) (Syntax: 'CType(Addre ... f Integer))')
          Conversion: CommonConversion (Exists: False, IsIdentity: False, IsNumeric: False, IsReference: False, IsUserDefined: False) (MethodSymbol: null)
          Operand: 
            IDelegateCreationOperation (OperationKind.DelegateCreation, Type: System.Action(Of System.Int32), IsInvalid) (Syntax: 'CType(Addre ... f Integer))')
              Target: 
                IMethodReferenceOperation: Sub Program.M1(i As System.Int32) (Static) (OperationKind.MethodReference, Type: null, IsInvalid) (Syntax: 'AddressOf M1')
                  Instance Receiver: 
                    null
]]>.Value

            Dim expectedDiagnostics = <![CDATA[
BC36755: 'Action(Of Integer)' cannot be converted to 'Action(Of Object)' because 'Object' is not derived from 'Integer', as required for the 'In' generic parameter 'T' in 'Delegate Sub Action(Of In T)(obj As T)'.
        Dim a As Action(Of Object) = CType(AddressOf M1, Action(Of Integer))'BIND:"Dim a As Action(Of Object) = CType(AddressOf M1, Action(Of Integer))"
                                     ~~~~~~~~~~~~~~~~~~~~~~~~~~~~~~~~~~~~~~~
]]>.Value

            VerifyOperationTreeAndDiagnosticsForTest(Of LocalDeclarationStatementSyntax)(source, expectedOperationTree, expectedDiagnostics)
        End Sub

        <CompilerTrait(CompilerFeature.IOperation)>
        <Fact()>
        Public Sub DelegateCreationExpression_DirectCastLambdaConversion()
            Dim source = <![CDATA[
Option Strict On
Imports System

Module Program
    Sub Main()
        Dim a As Action = DirectCast(Sub() Console.WriteLine(), Action)'BIND:"DirectCast(Sub() Console.WriteLine(), Action)"
    End Sub
End Module
]]>.Value

            Dim expectedOperationTree = <![CDATA[
IDelegateCreationOperation (OperationKind.DelegateCreation, Type: System.Action) (Syntax: 'DirectCast( ... (), Action)')
  Target: 
    IAnonymousFunctionOperation (Symbol: Sub ()) (OperationKind.AnonymousFunction, Type: null) (Syntax: 'Sub() Conso ... WriteLine()')
      IBlockOperation (3 statements) (OperationKind.Block, Type: null, IsImplicit) (Syntax: 'Sub() Conso ... WriteLine()')
        IExpressionStatementOperation (OperationKind.ExpressionStatement, Type: null) (Syntax: 'Console.WriteLine()')
          Expression: 
            IInvocationOperation (Sub System.Console.WriteLine()) (OperationKind.Invocation, Type: System.Void) (Syntax: 'Console.WriteLine()')
              Instance Receiver: 
                null
              Arguments(0)
        ILabeledOperation (Label: exit) (OperationKind.Labeled, Type: null, IsImplicit) (Syntax: 'Sub() Conso ... WriteLine()')
          Statement: 
            null
        IReturnOperation (OperationKind.Return, Type: null, IsImplicit) (Syntax: 'Sub() Conso ... WriteLine()')
          ReturnedValue: 
            null
]]>.Value

            Dim expectedDiagnostics = String.Empty

            VerifyOperationTreeAndDiagnosticsForTest(Of DirectCastExpressionSyntax)(source, expectedOperationTree, expectedDiagnostics)
        End Sub

        <CompilerTrait(CompilerFeature.IOperation)>
        <Fact()>
        Public Sub DelegateCreationExpression_DirectCastLambdaConversion_DisallowedArgumentType()
            Dim source = <![CDATA[
Option Strict On
Imports System

Module Program
    Sub Main()
        Dim a As Action = DirectCast(Sub(i As Integer) Console.WriteLine(), Action)'BIND:"DirectCast(Sub(i As Integer) Console.WriteLine(), Action)"
    End Sub
End Module
]]>.Value

            Dim expectedOperationTree = <![CDATA[
IDelegateCreationOperation (OperationKind.DelegateCreation, Type: System.Action, IsInvalid) (Syntax: 'DirectCast( ... (), Action)')
  Target: 
    IAnonymousFunctionOperation (Symbol: Sub (i As System.Int32)) (OperationKind.AnonymousFunction, Type: null, IsInvalid) (Syntax: 'Sub(i As In ... WriteLine()')
      IBlockOperation (3 statements) (OperationKind.Block, Type: null, IsInvalid, IsImplicit) (Syntax: 'Sub(i As In ... WriteLine()')
        IExpressionStatementOperation (OperationKind.ExpressionStatement, Type: null, IsInvalid) (Syntax: 'Console.WriteLine()')
          Expression: 
            IInvocationOperation (Sub System.Console.WriteLine()) (OperationKind.Invocation, Type: System.Void, IsInvalid) (Syntax: 'Console.WriteLine()')
              Instance Receiver: 
                null
              Arguments(0)
        ILabeledOperation (Label: exit) (OperationKind.Labeled, Type: null, IsInvalid, IsImplicit) (Syntax: 'Sub(i As In ... WriteLine()')
          Statement: 
            null
        IReturnOperation (OperationKind.Return, Type: null, IsInvalid, IsImplicit) (Syntax: 'Sub(i As In ... WriteLine()')
          ReturnedValue: 
            null
]]>.Value

            Dim expectedDiagnostics = <![CDATA[
BC36670: Nested sub does not have a signature that is compatible with delegate 'Action'.
        Dim a As Action = DirectCast(Sub(i As Integer) Console.WriteLine(), Action)'BIND:"DirectCast(Sub(i As Integer) Console.WriteLine(), Action)"
                                     ~~~~~~~~~~~~~~~~~~~~~~~~~~~~~~~~~~~~~
]]>.Value

            VerifyOperationTreeAndDiagnosticsForTest(Of DirectCastExpressionSyntax)(source, expectedOperationTree, expectedDiagnostics)
        End Sub

        <CompilerTrait(CompilerFeature.IOperation)>
        <Fact()>
        Public Sub DelegateCreationExpression_DirectCastLambdaConversion_InvalidArgumentType()
            Dim source = <![CDATA[
Option Strict On
Imports System
Module M1
    Class C1
    End Class
    Sub Method1()
        Dim a As Action(Of String) = DirectCast(Sub(c1 As C1) Console.WriteLine(""), Action(Of String))'BIND:"DirectCast(Sub(c1 As C1) Console.WriteLine(""), Action(Of String))"
    End Sub
End Module]]>.Value

            Dim expectedOperationTree = <![CDATA[
IDelegateCreationOperation (OperationKind.DelegateCreation, Type: System.Action(Of System.String), IsInvalid) (Syntax: 'DirectCast( ... Of String))')
  Target: 
    IAnonymousFunctionOperation (Symbol: Sub (c1 As M1.C1)) (OperationKind.AnonymousFunction, Type: null, IsInvalid) (Syntax: 'Sub(c1 As C ... iteLine("")')
      IBlockOperation (3 statements) (OperationKind.Block, Type: null, IsInvalid, IsImplicit) (Syntax: 'Sub(c1 As C ... iteLine("")')
        IExpressionStatementOperation (OperationKind.ExpressionStatement, Type: null, IsInvalid) (Syntax: 'Console.WriteLine("")')
          Expression: 
            IInvocationOperation (Sub System.Console.WriteLine(value As System.String)) (OperationKind.Invocation, Type: System.Void, IsInvalid) (Syntax: 'Console.WriteLine("")')
              Instance Receiver: 
                null
              Arguments(1):
                  IArgumentOperation (ArgumentKind.Explicit, Matching Parameter: value) (OperationKind.Argument, Type: null, IsInvalid) (Syntax: '""')
                    ILiteralOperation (OperationKind.Literal, Type: System.String, Constant: "", IsInvalid) (Syntax: '""')
                    InConversion: CommonConversion (Exists: True, IsIdentity: True, IsNumeric: False, IsReference: False, IsUserDefined: False) (MethodSymbol: null)
                    OutConversion: CommonConversion (Exists: True, IsIdentity: True, IsNumeric: False, IsReference: False, IsUserDefined: False) (MethodSymbol: null)
        ILabeledOperation (Label: exit) (OperationKind.Labeled, Type: null, IsInvalid, IsImplicit) (Syntax: 'Sub(c1 As C ... iteLine("")')
          Statement: 
            null
        IReturnOperation (OperationKind.Return, Type: null, IsInvalid, IsImplicit) (Syntax: 'Sub(c1 As C ... iteLine("")')
          ReturnedValue: 
            null
]]>.Value

            Dim expectedDiagnostics = <![CDATA[
BC36670: Nested sub does not have a signature that is compatible with delegate 'Action(Of String)'.
        Dim a As Action(Of String) = DirectCast(Sub(c1 As C1) Console.WriteLine(""), Action(Of String))'BIND:"DirectCast(Sub(c1 As C1) Console.WriteLine(""), Action(Of String))"
                                                ~~~~~~~~~~~~~~~~~~~~~~~~~~~~~~~~~~~
]]>.Value

            VerifyOperationTreeAndDiagnosticsForTest(Of DirectCastExpressionSyntax)(source, expectedOperationTree, expectedDiagnostics)
        End Sub

        <CompilerTrait(CompilerFeature.IOperation)>
        <Fact()>
        Public Sub DelegateCreationExpression_DirectCastLambdaConversion_DisallowedReturnType()
            Dim source = <![CDATA[
Option Strict On
Imports System

Module Program
    Sub Main()
        Dim a As Func(Of String) = DirectCast(Function() 1, Func(Of String))'BIND:"DirectCast(Function() 1, Func(Of String))"
    End Sub
End Module
]]>.Value

            Dim expectedOperationTree = <![CDATA[
IDelegateCreationOperation (OperationKind.DelegateCreation, Type: System.Func(Of System.String), IsInvalid) (Syntax: 'DirectCast( ... Of String))')
  Target: 
    IAnonymousFunctionOperation (Symbol: Function () As System.String) (OperationKind.AnonymousFunction, Type: null, IsInvalid) (Syntax: 'Function() 1')
      IBlockOperation (3 statements, 1 locals) (OperationKind.Block, Type: null, IsInvalid, IsImplicit) (Syntax: 'Function() 1')
        Locals: Local_1: <anonymous local> As System.String
        IReturnOperation (OperationKind.Return, Type: null, IsInvalid, IsImplicit) (Syntax: '1')
          ReturnedValue: 
            IConversionOperation (Implicit, TryCast: False, Unchecked) (OperationKind.Conversion, Type: System.String, IsInvalid, IsImplicit) (Syntax: '1')
              Conversion: CommonConversion (Exists: True, IsIdentity: False, IsNumeric: False, IsReference: False, IsUserDefined: False) (MethodSymbol: null)
              Operand: 
                ILiteralOperation (OperationKind.Literal, Type: System.Int32, Constant: 1, IsInvalid) (Syntax: '1')
        ILabeledOperation (Label: exit) (OperationKind.Labeled, Type: null, IsInvalid, IsImplicit) (Syntax: 'Function() 1')
          Statement: 
            null
        IReturnOperation (OperationKind.Return, Type: null, IsInvalid, IsImplicit) (Syntax: 'Function() 1')
          ReturnedValue: 
            ILocalReferenceOperation:  (OperationKind.LocalReference, Type: System.String, IsInvalid, IsImplicit) (Syntax: 'Function() 1')
]]>.Value

            Dim expectedDiagnostics = <![CDATA[
BC30512: Option Strict On disallows implicit conversions from 'Integer' to 'String'.
        Dim a As Func(Of String) = DirectCast(Function() 1, Func(Of String))'BIND:"DirectCast(Function() 1, Func(Of String))"
                                                         ~
]]>.Value

            VerifyOperationTreeAndDiagnosticsForTest(Of DirectCastExpressionSyntax)(source, expectedOperationTree, expectedDiagnostics)
        End Sub

        <CompilerTrait(CompilerFeature.IOperation)>
        <Fact()>
        Public Sub DelegateCreationExpression_DirectCastLambdaConversion_InvalidReturnType()
            Dim source = <![CDATA[
Option Strict Off
Imports System

Module Program
    Sub Main()
        Dim a As Func(Of String) = DirectCast(Function() New NonExistant(), Func(Of String)) 'BIND:"DirectCast(Function() New NonExistant(), Func(Of String))"
    End Sub
End Module]]>.Value

            Dim expectedOperationTree = <![CDATA[
IDelegateCreationOperation (OperationKind.DelegateCreation, Type: System.Func(Of System.String), IsInvalid) (Syntax: 'DirectCast( ... Of String))')
  Target: 
    IAnonymousFunctionOperation (Symbol: Function () As System.String) (OperationKind.AnonymousFunction, Type: null, IsInvalid) (Syntax: 'Function()  ... nExistant()')
      IBlockOperation (3 statements, 1 locals) (OperationKind.Block, Type: null, IsInvalid, IsImplicit) (Syntax: 'Function()  ... nExistant()')
        Locals: Local_1: <anonymous local> As System.String
        IReturnOperation (OperationKind.Return, Type: null, IsInvalid, IsImplicit) (Syntax: 'New NonExistant()')
          ReturnedValue: 
            IConversionOperation (Implicit, TryCast: False, Unchecked) (OperationKind.Conversion, Type: System.String, IsInvalid, IsImplicit) (Syntax: 'New NonExistant()')
              Conversion: CommonConversion (Exists: False, IsIdentity: False, IsNumeric: False, IsReference: False, IsUserDefined: False) (MethodSymbol: null)
              Operand: 
                IInvalidOperation (OperationKind.Invalid, Type: NonExistant, IsInvalid) (Syntax: 'New NonExistant()')
                  Children(0)
        ILabeledOperation (Label: exit) (OperationKind.Labeled, Type: null, IsInvalid, IsImplicit) (Syntax: 'Function()  ... nExistant()')
          Statement: 
            null
        IReturnOperation (OperationKind.Return, Type: null, IsInvalid, IsImplicit) (Syntax: 'Function()  ... nExistant()')
          ReturnedValue: 
            ILocalReferenceOperation:  (OperationKind.LocalReference, Type: System.String, IsInvalid, IsImplicit) (Syntax: 'Function()  ... nExistant()')
]]>.Value

            Dim expectedDiagnostics = <![CDATA[
BC30002: Type 'NonExistant' is not defined.
        Dim a As Func(Of String) = DirectCast(Function() New NonExistant(), Func(Of String)) 'BIND:"DirectCast(Function() New NonExistant(), Func(Of String))"
                                                             ~~~~~~~~~~~
]]>.Value

            VerifyOperationTreeAndDiagnosticsForTest(Of DirectCastExpressionSyntax)(source, expectedOperationTree, expectedDiagnostics)
        End Sub

        <CompilerTrait(CompilerFeature.IOperation)>
        <Fact()>
        Public Sub DelegateCreationExpression_DirectCastLambdaConversion_InvalidVariableType()
            Dim source = <![CDATA[
Option Strict On
Imports System

Module Program
    Sub Main()
        Dim a As Func(Of String) = DirectCast(Function() 1, Func(Of Integer))'BIND:"DirectCast(Function() 1, Func(Of Integer))"
    End Sub
End Module
]]>.Value

            Dim expectedOperationTree = <![CDATA[
IDelegateCreationOperation (OperationKind.DelegateCreation, Type: System.Func(Of System.Int32), IsInvalid) (Syntax: 'DirectCast( ... f Integer))')
  Target: 
    IAnonymousFunctionOperation (Symbol: Function () As System.Int32) (OperationKind.AnonymousFunction, Type: null, IsInvalid) (Syntax: 'Function() 1')
      IBlockOperation (3 statements, 1 locals) (OperationKind.Block, Type: null, IsInvalid, IsImplicit) (Syntax: 'Function() 1')
        Locals: Local_1: <anonymous local> As System.Int32
        IReturnOperation (OperationKind.Return, Type: null, IsInvalid, IsImplicit) (Syntax: '1')
          ReturnedValue: 
            ILiteralOperation (OperationKind.Literal, Type: System.Int32, Constant: 1, IsInvalid) (Syntax: '1')
        ILabeledOperation (Label: exit) (OperationKind.Labeled, Type: null, IsInvalid, IsImplicit) (Syntax: 'Function() 1')
          Statement: 
            null
        IReturnOperation (OperationKind.Return, Type: null, IsInvalid, IsImplicit) (Syntax: 'Function() 1')
          ReturnedValue: 
            ILocalReferenceOperation:  (OperationKind.LocalReference, Type: System.Int32, IsInvalid, IsImplicit) (Syntax: 'Function() 1')
]]>.Value

            Dim expectedDiagnostics = <![CDATA[
BC36754: 'Func(Of Integer)' cannot be converted to 'Func(Of String)' because 'Integer' is not derived from 'String', as required for the 'Out' generic parameter 'TResult' in 'Delegate Function Func(Of Out TResult)() As TResult'.
        Dim a As Func(Of String) = DirectCast(Function() 1, Func(Of Integer))'BIND:"DirectCast(Function() 1, Func(Of Integer))"
                                   ~~~~~~~~~~~~~~~~~~~~~~~~~~~~~~~~~~~~~~~~~~
]]>.Value

            VerifyOperationTreeAndDiagnosticsForTest(Of DirectCastExpressionSyntax)(source, expectedOperationTree, expectedDiagnostics)
        End Sub

        <CompilerTrait(CompilerFeature.IOperation)>
        <Fact()>
        Public Sub DelegateCreationExpression_DirectCastLambdaConversion_ReturnRelaxation()
            Dim source = <![CDATA[
Option Strict On
Imports System

Module Program
    Sub Main()
        Dim a As Func(Of Object) = DirectCast(Function() 1, Func(Of Object))'BIND:"DirectCast(Function() 1, Func(Of Object))"
    End Sub
End Module
]]>.Value

            Dim expectedOperationTree = <![CDATA[
IDelegateCreationOperation (OperationKind.DelegateCreation, Type: System.Func(Of System.Object)) (Syntax: 'DirectCast( ... Of Object))')
  Target: 
    IAnonymousFunctionOperation (Symbol: Function () As System.Object) (OperationKind.AnonymousFunction, Type: null) (Syntax: 'Function() 1')
      IBlockOperation (3 statements, 1 locals) (OperationKind.Block, Type: null, IsImplicit) (Syntax: 'Function() 1')
        Locals: Local_1: <anonymous local> As System.Object
        IReturnOperation (OperationKind.Return, Type: null, IsImplicit) (Syntax: '1')
          ReturnedValue: 
            IConversionOperation (Implicit, TryCast: False, Unchecked) (OperationKind.Conversion, Type: System.Object, IsImplicit) (Syntax: '1')
              Conversion: CommonConversion (Exists: True, IsIdentity: False, IsNumeric: False, IsReference: False, IsUserDefined: False) (MethodSymbol: null)
              Operand: 
                ILiteralOperation (OperationKind.Literal, Type: System.Int32, Constant: 1) (Syntax: '1')
        ILabeledOperation (Label: exit) (OperationKind.Labeled, Type: null, IsImplicit) (Syntax: 'Function() 1')
          Statement: 
            null
        IReturnOperation (OperationKind.Return, Type: null, IsImplicit) (Syntax: 'Function() 1')
          ReturnedValue: 
            ILocalReferenceOperation:  (OperationKind.LocalReference, Type: System.Object, IsImplicit) (Syntax: 'Function() 1')
]]>.Value

            Dim expectedDiagnostics = String.Empty

            VerifyOperationTreeAndDiagnosticsForTest(Of DirectCastExpressionSyntax)(source, expectedOperationTree, expectedDiagnostics)
        End Sub

        <CompilerTrait(CompilerFeature.IOperation)>
        <Fact()>
        Public Sub DelegateCreationExpression_DirectCastLambdaConversion_ArgumentRelaxation()
            Dim source = <![CDATA[
Option Strict On
Imports System

Module Program
    Sub Main()
        Dim a As Action(Of Object) = DirectCast(Sub() Console.WriteLine(), Action(Of Object))'BIND:"DirectCast(Sub() Console.WriteLine(), Action(Of Object))"
    End Sub
End Module
]]>.Value

            Dim expectedOperationTree = <![CDATA[
IDelegateCreationOperation (OperationKind.DelegateCreation, Type: System.Action(Of System.Object)) (Syntax: 'DirectCast( ... Of Object))')
  Target: 
    IAnonymousFunctionOperation (Symbol: Sub ()) (OperationKind.AnonymousFunction, Type: null) (Syntax: 'Sub() Conso ... WriteLine()')
      IBlockOperation (3 statements) (OperationKind.Block, Type: null, IsImplicit) (Syntax: 'Sub() Conso ... WriteLine()')
        IExpressionStatementOperation (OperationKind.ExpressionStatement, Type: null) (Syntax: 'Console.WriteLine()')
          Expression: 
            IInvocationOperation (Sub System.Console.WriteLine()) (OperationKind.Invocation, Type: System.Void) (Syntax: 'Console.WriteLine()')
              Instance Receiver: 
                null
              Arguments(0)
        ILabeledOperation (Label: exit) (OperationKind.Labeled, Type: null, IsImplicit) (Syntax: 'Sub() Conso ... WriteLine()')
          Statement: 
            null
        IReturnOperation (OperationKind.Return, Type: null, IsImplicit) (Syntax: 'Sub() Conso ... WriteLine()')
          ReturnedValue: 
            null
]]>.Value

            Dim expectedDiagnostics = String.Empty

            VerifyOperationTreeAndDiagnosticsForTest(Of DirectCastExpressionSyntax)(source, expectedOperationTree, expectedDiagnostics)
        End Sub

        <CompilerTrait(CompilerFeature.IOperation)>
        <Fact()>
        Public Sub DelegateCreationExpression_TryCastLambdaConversion()
            Dim source = <![CDATA[
Option Strict On
Imports System

Module Program
    Sub Main()
        Dim a As Action = TryCast(Sub() Console.WriteLine(), Action)'BIND:"TryCast(Sub() Console.WriteLine(), Action)"
    End Sub
End Module
]]>.Value

            Dim expectedOperationTree = <![CDATA[
IDelegateCreationOperation (OperationKind.DelegateCreation, Type: System.Action) (Syntax: 'TryCast(Sub ... (), Action)')
  Target: 
    IAnonymousFunctionOperation (Symbol: Sub ()) (OperationKind.AnonymousFunction, Type: null) (Syntax: 'Sub() Conso ... WriteLine()')
      IBlockOperation (3 statements) (OperationKind.Block, Type: null, IsImplicit) (Syntax: 'Sub() Conso ... WriteLine()')
        IExpressionStatementOperation (OperationKind.ExpressionStatement, Type: null) (Syntax: 'Console.WriteLine()')
          Expression: 
            IInvocationOperation (Sub System.Console.WriteLine()) (OperationKind.Invocation, Type: System.Void) (Syntax: 'Console.WriteLine()')
              Instance Receiver: 
                null
              Arguments(0)
        ILabeledOperation (Label: exit) (OperationKind.Labeled, Type: null, IsImplicit) (Syntax: 'Sub() Conso ... WriteLine()')
          Statement: 
            null
        IReturnOperation (OperationKind.Return, Type: null, IsImplicit) (Syntax: 'Sub() Conso ... WriteLine()')
          ReturnedValue: 
            null
]]>.Value

            Dim expectedDiagnostics = String.Empty

            VerifyOperationTreeAndDiagnosticsForTest(Of TryCastExpressionSyntax)(source, expectedOperationTree, expectedDiagnostics)
        End Sub

        <CompilerTrait(CompilerFeature.IOperation)>
        <Fact()>
        Public Sub DelegateCreationExpression_TryCastLambdaConversion_DisallowedArgumentType()
            Dim source = <![CDATA[
Option Strict On
Imports System

Module Program
    Sub Main()
        Dim a As Action = TryCast(Sub(i As Integer) Console.WriteLine(), Action)'BIND:"TryCast(Sub(i As Integer) Console.WriteLine(), Action)"
    End Sub
End Module
]]>.Value

            Dim expectedOperationTree = <![CDATA[
IDelegateCreationOperation (OperationKind.DelegateCreation, Type: System.Action, IsInvalid) (Syntax: 'TryCast(Sub ... (), Action)')
  Target: 
    IAnonymousFunctionOperation (Symbol: Sub (i As System.Int32)) (OperationKind.AnonymousFunction, Type: null, IsInvalid) (Syntax: 'Sub(i As In ... WriteLine()')
      IBlockOperation (3 statements) (OperationKind.Block, Type: null, IsInvalid, IsImplicit) (Syntax: 'Sub(i As In ... WriteLine()')
        IExpressionStatementOperation (OperationKind.ExpressionStatement, Type: null, IsInvalid) (Syntax: 'Console.WriteLine()')
          Expression: 
            IInvocationOperation (Sub System.Console.WriteLine()) (OperationKind.Invocation, Type: System.Void, IsInvalid) (Syntax: 'Console.WriteLine()')
              Instance Receiver: 
                null
              Arguments(0)
        ILabeledOperation (Label: exit) (OperationKind.Labeled, Type: null, IsInvalid, IsImplicit) (Syntax: 'Sub(i As In ... WriteLine()')
          Statement: 
            null
        IReturnOperation (OperationKind.Return, Type: null, IsInvalid, IsImplicit) (Syntax: 'Sub(i As In ... WriteLine()')
          ReturnedValue: 
            null
]]>.Value

            Dim expectedDiagnostics = <![CDATA[
BC36670: Nested sub does not have a signature that is compatible with delegate 'Action'.
        Dim a As Action = TryCast(Sub(i As Integer) Console.WriteLine(), Action)'BIND:"TryCast(Sub(i As Integer) Console.WriteLine(), Action)"
                                  ~~~~~~~~~~~~~~~~~~~~~~~~~~~~~~~~~~~~~
]]>.Value

            VerifyOperationTreeAndDiagnosticsForTest(Of TryCastExpressionSyntax)(source, expectedOperationTree, expectedDiagnostics)
        End Sub

        <CompilerTrait(CompilerFeature.IOperation)>
        <Fact()>
        Public Sub DelegateCreationExpression_TryCastLambdaConversion_InvalidArgumentType()
            Dim source = <![CDATA[
Option Strict On
Imports System
Module M1
    Class C1
    End Class
    Sub Method1()
        Dim a As Action(Of String) = TryCast(Sub(c1 As C1) Console.WriteLine(""), Action(Of String))'BIND:"TryCast(Sub(c1 As C1) Console.WriteLine(""), Action(Of String))"
    End Sub
End Module]]>.Value

            Dim expectedOperationTree = <![CDATA[
IDelegateCreationOperation (OperationKind.DelegateCreation, Type: System.Action(Of System.String), IsInvalid) (Syntax: 'TryCast(Sub ... Of String))')
  Target: 
    IAnonymousFunctionOperation (Symbol: Sub (c1 As M1.C1)) (OperationKind.AnonymousFunction, Type: null, IsInvalid) (Syntax: 'Sub(c1 As C ... iteLine("")')
      IBlockOperation (3 statements) (OperationKind.Block, Type: null, IsInvalid, IsImplicit) (Syntax: 'Sub(c1 As C ... iteLine("")')
        IExpressionStatementOperation (OperationKind.ExpressionStatement, Type: null, IsInvalid) (Syntax: 'Console.WriteLine("")')
          Expression: 
            IInvocationOperation (Sub System.Console.WriteLine(value As System.String)) (OperationKind.Invocation, Type: System.Void, IsInvalid) (Syntax: 'Console.WriteLine("")')
              Instance Receiver: 
                null
              Arguments(1):
                  IArgumentOperation (ArgumentKind.Explicit, Matching Parameter: value) (OperationKind.Argument, Type: null, IsInvalid) (Syntax: '""')
                    ILiteralOperation (OperationKind.Literal, Type: System.String, Constant: "", IsInvalid) (Syntax: '""')
                    InConversion: CommonConversion (Exists: True, IsIdentity: True, IsNumeric: False, IsReference: False, IsUserDefined: False) (MethodSymbol: null)
                    OutConversion: CommonConversion (Exists: True, IsIdentity: True, IsNumeric: False, IsReference: False, IsUserDefined: False) (MethodSymbol: null)
        ILabeledOperation (Label: exit) (OperationKind.Labeled, Type: null, IsInvalid, IsImplicit) (Syntax: 'Sub(c1 As C ... iteLine("")')
          Statement: 
            null
        IReturnOperation (OperationKind.Return, Type: null, IsInvalid, IsImplicit) (Syntax: 'Sub(c1 As C ... iteLine("")')
          ReturnedValue: 
            null
]]>.Value

            Dim expectedDiagnostics = <![CDATA[
BC36670: Nested sub does not have a signature that is compatible with delegate 'Action(Of String)'.
        Dim a As Action(Of String) = TryCast(Sub(c1 As C1) Console.WriteLine(""), Action(Of String))'BIND:"TryCast(Sub(c1 As C1) Console.WriteLine(""), Action(Of String))"
                                             ~~~~~~~~~~~~~~~~~~~~~~~~~~~~~~~~~~~
]]>.Value

            VerifyOperationTreeAndDiagnosticsForTest(Of TryCastExpressionSyntax)(source, expectedOperationTree, expectedDiagnostics)
        End Sub

        <CompilerTrait(CompilerFeature.IOperation)>
        <Fact()>
        Public Sub DelegateCreationExpression_TryCastLambdaConversion_DisallowedReturnType()
            Dim source = <![CDATA[
Option Strict On
Imports System

Module Program
    Sub Main()
        Dim a As Func(Of Object) = TryCast(Sub() Console.WriteLine(), Func(Of Object))'BIND:"TryCast(Sub() Console.WriteLine(), Func(Of Object))"
    End Sub
End Module
]]>.Value

            Dim expectedOperationTree = <![CDATA[
IDelegateCreationOperation (OperationKind.DelegateCreation, Type: System.Func(Of System.Object), IsInvalid) (Syntax: 'TryCast(Sub ... Of Object))')
  Target: 
    IAnonymousFunctionOperation (Symbol: Sub ()) (OperationKind.AnonymousFunction, Type: null, IsInvalid) (Syntax: 'Sub() Conso ... WriteLine()')
      IBlockOperation (3 statements) (OperationKind.Block, Type: null, IsInvalid, IsImplicit) (Syntax: 'Sub() Conso ... WriteLine()')
        IExpressionStatementOperation (OperationKind.ExpressionStatement, Type: null, IsInvalid) (Syntax: 'Console.WriteLine()')
          Expression: 
            IInvocationOperation (Sub System.Console.WriteLine()) (OperationKind.Invocation, Type: System.Void, IsInvalid) (Syntax: 'Console.WriteLine()')
              Instance Receiver: 
                null
              Arguments(0)
        ILabeledOperation (Label: exit) (OperationKind.Labeled, Type: null, IsInvalid, IsImplicit) (Syntax: 'Sub() Conso ... WriteLine()')
          Statement: 
            null
        IReturnOperation (OperationKind.Return, Type: null, IsInvalid, IsImplicit) (Syntax: 'Sub() Conso ... WriteLine()')
          ReturnedValue: 
            null
]]>.Value

            Dim expectedDiagnostics = <![CDATA[
BC36670: Nested sub does not have a signature that is compatible with delegate 'Func(Of Object)'.
        Dim a As Func(Of Object) = TryCast(Sub() Console.WriteLine(), Func(Of Object))'BIND:"TryCast(Sub() Console.WriteLine(), Func(Of Object))"
                                           ~~~~~~~~~~~~~~~~~~~~~~~~~
]]>.Value

            VerifyOperationTreeAndDiagnosticsForTest(Of TryCastExpressionSyntax)(source, expectedOperationTree, expectedDiagnostics)
        End Sub

        <CompilerTrait(CompilerFeature.IOperation)>
        <Fact()>
        Public Sub DelegateCreationExpression_TryCastLambdaConversion_InvalidReturnType()
            Dim source = <![CDATA[
Option Strict On
Imports System

Module Program
    Sub Main()
        Dim a As Func(Of Object) = TryCast(Function() New NonExistant(), Func(Of Object)) 'BIND:"TryCast(Function() New NonExistant(), Func(Of Object))"
    End Sub
End Module]]>.Value

            Dim expectedOperationTree = <![CDATA[
IDelegateCreationOperation (OperationKind.DelegateCreation, Type: System.Func(Of System.Object), IsInvalid) (Syntax: 'TryCast(Fun ... Of Object))')
  Target: 
    IAnonymousFunctionOperation (Symbol: Function () As System.Object) (OperationKind.AnonymousFunction, Type: null, IsInvalid) (Syntax: 'Function()  ... nExistant()')
      IBlockOperation (3 statements, 1 locals) (OperationKind.Block, Type: null, IsInvalid, IsImplicit) (Syntax: 'Function()  ... nExistant()')
        Locals: Local_1: <anonymous local> As System.Object
        IReturnOperation (OperationKind.Return, Type: null, IsInvalid, IsImplicit) (Syntax: 'New NonExistant()')
          ReturnedValue: 
            IConversionOperation (Implicit, TryCast: False, Unchecked) (OperationKind.Conversion, Type: System.Object, IsInvalid, IsImplicit) (Syntax: 'New NonExistant()')
              Conversion: CommonConversion (Exists: False, IsIdentity: False, IsNumeric: False, IsReference: False, IsUserDefined: False) (MethodSymbol: null)
              Operand: 
                IInvalidOperation (OperationKind.Invalid, Type: NonExistant, IsInvalid) (Syntax: 'New NonExistant()')
                  Children(0)
        ILabeledOperation (Label: exit) (OperationKind.Labeled, Type: null, IsInvalid, IsImplicit) (Syntax: 'Function()  ... nExistant()')
          Statement: 
            null
        IReturnOperation (OperationKind.Return, Type: null, IsInvalid, IsImplicit) (Syntax: 'Function()  ... nExistant()')
          ReturnedValue: 
            ILocalReferenceOperation:  (OperationKind.LocalReference, Type: System.Object, IsInvalid, IsImplicit) (Syntax: 'Function()  ... nExistant()')
]]>.Value

            Dim expectedDiagnostics = <![CDATA[
BC30002: Type 'NonExistant' is not defined.
        Dim a As Func(Of Object) = TryCast(Function() New NonExistant(), Func(Of Object)) 'BIND:"TryCast(Function() New NonExistant(), Func(Of Object))"
                                                          ~~~~~~~~~~~
]]>.Value

            VerifyOperationTreeAndDiagnosticsForTest(Of TryCastExpressionSyntax)(source, expectedOperationTree, expectedDiagnostics)
        End Sub

        <CompilerTrait(CompilerFeature.IOperation)>
        <Fact()>
        Public Sub DelegateCreationExpression_TryCastLambdaConversion_InvalidVariableType()
            Dim source = <![CDATA[
Option Strict On
Imports System

Module Program
    Sub Main()
        Dim a As Action(Of String) = TryCast(Sub(i As Integer) Console.WriteLine(), Action(Of Integer))'BIND:"TryCast(Sub(i As Integer) Console.WriteLine(), Action(Of Integer))"
    End Sub
End Module
]]>.Value

            Dim expectedOperationTree = <![CDATA[
IDelegateCreationOperation (OperationKind.DelegateCreation, Type: System.Action(Of System.Int32), IsInvalid) (Syntax: 'TryCast(Sub ... f Integer))')
  Target: 
    IAnonymousFunctionOperation (Symbol: Sub (i As System.Int32)) (OperationKind.AnonymousFunction, Type: null, IsInvalid) (Syntax: 'Sub(i As In ... WriteLine()')
      IBlockOperation (3 statements) (OperationKind.Block, Type: null, IsInvalid, IsImplicit) (Syntax: 'Sub(i As In ... WriteLine()')
        IExpressionStatementOperation (OperationKind.ExpressionStatement, Type: null, IsInvalid) (Syntax: 'Console.WriteLine()')
          Expression: 
            IInvocationOperation (Sub System.Console.WriteLine()) (OperationKind.Invocation, Type: System.Void, IsInvalid) (Syntax: 'Console.WriteLine()')
              Instance Receiver: 
                null
              Arguments(0)
        ILabeledOperation (Label: exit) (OperationKind.Labeled, Type: null, IsInvalid, IsImplicit) (Syntax: 'Sub(i As In ... WriteLine()')
          Statement: 
            null
        IReturnOperation (OperationKind.Return, Type: null, IsInvalid, IsImplicit) (Syntax: 'Sub(i As In ... WriteLine()')
          ReturnedValue: 
            null
]]>.Value

            Dim expectedDiagnostics = <![CDATA[
BC36755: 'Action(Of Integer)' cannot be converted to 'Action(Of String)' because 'String' is not derived from 'Integer', as required for the 'In' generic parameter 'T' in 'Delegate Sub Action(Of In T)(obj As T)'.
        Dim a As Action(Of String) = TryCast(Sub(i As Integer) Console.WriteLine(), Action(Of Integer))'BIND:"TryCast(Sub(i As Integer) Console.WriteLine(), Action(Of Integer))"
                                     ~~~~~~~~~~~~~~~~~~~~~~~~~~~~~~~~~~~~~~~~~~~~~~~~~~~~~~~~~~~~~~~~~~
]]>.Value

            VerifyOperationTreeAndDiagnosticsForTest(Of TryCastExpressionSyntax)(source, expectedOperationTree, expectedDiagnostics)
        End Sub

        <CompilerTrait(CompilerFeature.IOperation)>
        <Fact()>
        Public Sub DelegateCreationExpression_TryCastLambdaConversion_ArgumentRelaxation()
            Dim source = <![CDATA[
Option Strict On
Imports System

Module Program
    Sub Main()
        Dim a As Action(Of Object) = TryCast(Sub() Console.WriteLine(), Action(Of Object))'BIND:"TryCast(Sub() Console.WriteLine(), Action(Of Object))"
    End Sub
End Module
]]>.Value

            Dim expectedOperationTree = <![CDATA[
IDelegateCreationOperation (OperationKind.DelegateCreation, Type: System.Action(Of System.Object)) (Syntax: 'TryCast(Sub ... Of Object))')
  Target: 
    IAnonymousFunctionOperation (Symbol: Sub ()) (OperationKind.AnonymousFunction, Type: null) (Syntax: 'Sub() Conso ... WriteLine()')
      IBlockOperation (3 statements) (OperationKind.Block, Type: null, IsImplicit) (Syntax: 'Sub() Conso ... WriteLine()')
        IExpressionStatementOperation (OperationKind.ExpressionStatement, Type: null) (Syntax: 'Console.WriteLine()')
          Expression: 
            IInvocationOperation (Sub System.Console.WriteLine()) (OperationKind.Invocation, Type: System.Void) (Syntax: 'Console.WriteLine()')
              Instance Receiver: 
                null
              Arguments(0)
        ILabeledOperation (Label: exit) (OperationKind.Labeled, Type: null, IsImplicit) (Syntax: 'Sub() Conso ... WriteLine()')
          Statement: 
            null
        IReturnOperation (OperationKind.Return, Type: null, IsImplicit) (Syntax: 'Sub() Conso ... WriteLine()')
          ReturnedValue: 
            null
]]>.Value

            Dim expectedDiagnostics = String.Empty

            VerifyOperationTreeAndDiagnosticsForTest(Of TryCastExpressionSyntax)(source, expectedOperationTree, expectedDiagnostics)
        End Sub

        <CompilerTrait(CompilerFeature.IOperation)>
        <Fact()>
        Public Sub DelegateCreationExpression_TryCastLambdaConversion_ReturnRelaxation()
            Dim source = <![CDATA[
Option Strict On
Imports System

Module Program
    Sub Main()
        Dim a As Action = TryCast(Function() 1, Action)'BIND:"TryCast(Function() 1, Action)"
    End Sub
End Module
]]>.Value

            Dim expectedOperationTree = <![CDATA[
IDelegateCreationOperation (OperationKind.DelegateCreation, Type: System.Action) (Syntax: 'TryCast(Fun ...  1, Action)')
  Target: 
    IAnonymousFunctionOperation (Symbol: Function () As System.Int32) (OperationKind.AnonymousFunction, Type: null) (Syntax: 'Function() 1')
      IBlockOperation (3 statements, 1 locals) (OperationKind.Block, Type: null, IsImplicit) (Syntax: 'Function() 1')
        Locals: Local_1: <anonymous local> As System.Int32
        IReturnOperation (OperationKind.Return, Type: null, IsImplicit) (Syntax: '1')
          ReturnedValue: 
            ILiteralOperation (OperationKind.Literal, Type: System.Int32, Constant: 1) (Syntax: '1')
        ILabeledOperation (Label: exit) (OperationKind.Labeled, Type: null, IsImplicit) (Syntax: 'Function() 1')
          Statement: 
            null
        IReturnOperation (OperationKind.Return, Type: null, IsImplicit) (Syntax: 'Function() 1')
          ReturnedValue: 
            ILocalReferenceOperation:  (OperationKind.LocalReference, Type: System.Int32, IsImplicit) (Syntax: 'Function() 1')
]]>.Value

            Dim expectedDiagnostics = String.Empty

            VerifyOperationTreeAndDiagnosticsForTest(Of TryCastExpressionSyntax)(source, expectedOperationTree, expectedDiagnostics)
        End Sub

        <CompilerTrait(CompilerFeature.IOperation)>
        <Fact()>
        Public Sub DelegateCreationExpression_DelegateCreationLambdaArgument()
            Dim source = <![CDATA[
Option Strict On
Imports System
Module M1
    Sub Method1()
        Dim a As Action = New Action(Sub() Console.WriteLine())'BIND:"New Action(Sub() Console.WriteLine())"
    End Sub

End Module]]>.Value

            Dim expectedOperationTree = <![CDATA[
IDelegateCreationOperation (OperationKind.DelegateCreation, Type: System.Action) (Syntax: 'New Action( ... riteLine())')
  Target: 
    IAnonymousFunctionOperation (Symbol: Sub ()) (OperationKind.AnonymousFunction, Type: null) (Syntax: 'Sub() Conso ... WriteLine()')
      IBlockOperation (3 statements) (OperationKind.Block, Type: null, IsImplicit) (Syntax: 'Sub() Conso ... WriteLine()')
        IExpressionStatementOperation (OperationKind.ExpressionStatement, Type: null) (Syntax: 'Console.WriteLine()')
          Expression: 
            IInvocationOperation (Sub System.Console.WriteLine()) (OperationKind.Invocation, Type: System.Void) (Syntax: 'Console.WriteLine()')
              Instance Receiver: 
                null
              Arguments(0)
        ILabeledOperation (Label: exit) (OperationKind.Labeled, Type: null, IsImplicit) (Syntax: 'Sub() Conso ... WriteLine()')
          Statement: 
            null
        IReturnOperation (OperationKind.Return, Type: null, IsImplicit) (Syntax: 'Sub() Conso ... WriteLine()')
          ReturnedValue: 
            null
]]>.Value

            Dim expectedDiagnostics = String.Empty

            VerifyOperationTreeAndDiagnosticsForTest(Of ObjectCreationExpressionSyntax)(source, expectedOperationTree, expectedDiagnostics)
        End Sub

        <CompilerTrait(CompilerFeature.IOperation)>
        <Fact()>
        Public Sub DelegateCreationExpression_DelegateCreationLambdaArgument_MultipleArgumentsToConstructor()
            Dim source = <![CDATA[
Option Strict On
Imports System
Module M1
    Sub Method1()
        Dim a As Action = New Action(Sub() Console.WriteLine(), 1)'BIND:"Dim a As Action = New Action(Sub() Console.WriteLine(), 1)"
    End Sub

End Module]]>.Value

            Dim expectedOperationTree = <![CDATA[
IVariableDeclarationsOperation (1 declarations) (OperationKind.VariableDeclarations, Type: null, IsInvalid) (Syntax: 'Dim a As Ac ... eLine(), 1)')
  IVariableDeclarationOperation (1 variables) (OperationKind.VariableDeclaration, Type: null) (Syntax: 'a')
    Variables: Local_1: a As System.Action
    Initializer: 
      IVariableInitializerOperation (OperationKind.VariableInitializer, Type: null, IsInvalid) (Syntax: '= New Actio ... eLine(), 1)')
        IInvalidOperation (OperationKind.Invalid, Type: System.Action, IsInvalid) (Syntax: 'New Action( ... eLine(), 1)')
          Children(2):
              IDelegateCreationOperation (OperationKind.DelegateCreation, Type: Sub <generated method>(), IsInvalid, IsImplicit) (Syntax: 'Sub() Conso ... WriteLine()')
                Target: 
                  IAnonymousFunctionOperation (Symbol: Sub ()) (OperationKind.AnonymousFunction, Type: null, IsInvalid) (Syntax: 'Sub() Conso ... WriteLine()')
                    IBlockOperation (3 statements) (OperationKind.Block, Type: null, IsInvalid, IsImplicit) (Syntax: 'Sub() Conso ... WriteLine()')
                      IExpressionStatementOperation (OperationKind.ExpressionStatement, Type: null, IsInvalid) (Syntax: 'Console.WriteLine()')
                        Expression: 
                          IInvocationOperation (Sub System.Console.WriteLine()) (OperationKind.Invocation, Type: System.Void, IsInvalid) (Syntax: 'Console.WriteLine()')
                            Instance Receiver: 
                              null
                            Arguments(0)
                      ILabeledOperation (Label: exit) (OperationKind.Labeled, Type: null, IsInvalid, IsImplicit) (Syntax: 'Sub() Conso ... WriteLine()')
                        Statement: 
                          null
                      IReturnOperation (OperationKind.Return, Type: null, IsInvalid, IsImplicit) (Syntax: 'Sub() Conso ... WriteLine()')
                        ReturnedValue: 
                          null
              ILiteralOperation (OperationKind.Literal, Type: System.Int32, Constant: 1, IsInvalid) (Syntax: '1')
]]>.Value

            Dim expectedDiagnostics = <![CDATA[
BC32008: Delegate 'Action' requires an 'AddressOf' expression or lambda expression as the only argument to its constructor.
        Dim a As Action = New Action(Sub() Console.WriteLine(), 1)'BIND:"Dim a As Action = New Action(Sub() Console.WriteLine(), 1)"
                                    ~~~~~~~~~~~~~~~~~~~~~~~~~~~~~~
]]>.Value

            VerifyOperationTreeAndDiagnosticsForTest(Of LocalDeclarationStatementSyntax)(source, expectedOperationTree, expectedDiagnostics)
        End Sub

        <CompilerTrait(CompilerFeature.IOperation)>
        <Fact()>
        Public Sub DelegateCreationExpression_DelegateCreationLambdaArgument_ArgumentRelaxation()
            Dim source = <![CDATA[
Option Strict On
Imports System
Module M1
    Sub Method1()
        Dim a As Action(Of String) = New Action(Of String)(Sub() Console.WriteLine())'BIND:"New Action(Of String)(Sub() Console.WriteLine())"
    End Sub

End Module]]>.Value

            Dim expectedOperationTree = <![CDATA[
IDelegateCreationOperation (OperationKind.DelegateCreation, Type: System.Action(Of System.String)) (Syntax: 'New Action( ... riteLine())')
  Target: 
    IAnonymousFunctionOperation (Symbol: Sub ()) (OperationKind.AnonymousFunction, Type: null) (Syntax: 'Sub() Conso ... WriteLine()')
      IBlockOperation (3 statements) (OperationKind.Block, Type: null, IsImplicit) (Syntax: 'Sub() Conso ... WriteLine()')
        IExpressionStatementOperation (OperationKind.ExpressionStatement, Type: null) (Syntax: 'Console.WriteLine()')
          Expression: 
            IInvocationOperation (Sub System.Console.WriteLine()) (OperationKind.Invocation, Type: System.Void) (Syntax: 'Console.WriteLine()')
              Instance Receiver: 
                null
              Arguments(0)
        ILabeledOperation (Label: exit) (OperationKind.Labeled, Type: null, IsImplicit) (Syntax: 'Sub() Conso ... WriteLine()')
          Statement: 
            null
        IReturnOperation (OperationKind.Return, Type: null, IsImplicit) (Syntax: 'Sub() Conso ... WriteLine()')
          ReturnedValue: 
            null
]]>.Value

            Dim expectedDiagnostics = String.Empty

            VerifyOperationTreeAndDiagnosticsForTest(Of ObjectCreationExpressionSyntax)(source, expectedOperationTree, expectedDiagnostics)
        End Sub

        <CompilerTrait(CompilerFeature.IOperation)>
        <Fact()>
        Public Sub DelegateCreationExpression_DelegateCreationLambdaArgument_ReturnRelaxation()
            Dim source = <![CDATA[
Option Strict On
Imports System
Module M1
    Sub Method1()
        Dim a As Action = New Action(Function() 1)'BIND:"New Action(Function() 1)"
    End Sub

End Module]]>.Value

            Dim expectedOperationTree = <![CDATA[
IDelegateCreationOperation (OperationKind.DelegateCreation, Type: System.Action) (Syntax: 'New Action(Function() 1)')
  Target: 
    IAnonymousFunctionOperation (Symbol: Function () As System.Int32) (OperationKind.AnonymousFunction, Type: null) (Syntax: 'Function() 1')
      IBlockOperation (3 statements, 1 locals) (OperationKind.Block, Type: null, IsImplicit) (Syntax: 'Function() 1')
        Locals: Local_1: <anonymous local> As System.Int32
        IReturnOperation (OperationKind.Return, Type: null, IsImplicit) (Syntax: '1')
          ReturnedValue: 
            ILiteralOperation (OperationKind.Literal, Type: System.Int32, Constant: 1) (Syntax: '1')
        ILabeledOperation (Label: exit) (OperationKind.Labeled, Type: null, IsImplicit) (Syntax: 'Function() 1')
          Statement: 
            null
        IReturnOperation (OperationKind.Return, Type: null, IsImplicit) (Syntax: 'Function() 1')
          ReturnedValue: 
            ILocalReferenceOperation:  (OperationKind.LocalReference, Type: System.Int32, IsImplicit) (Syntax: 'Function() 1')
]]>.Value

            Dim expectedDiagnostics = String.Empty

            VerifyOperationTreeAndDiagnosticsForTest(Of ObjectCreationExpressionSyntax)(source, expectedOperationTree, expectedDiagnostics)
        End Sub

        <CompilerTrait(CompilerFeature.IOperation)>
        <Fact()>
        Public Sub DelegateCreationExpression_DelegateCreationLambdaArgument_DisallowedArgumentType()
            Dim source = <![CDATA[
Option Strict On
Imports System
Module M1
    Sub Method1()
        Dim a As Action(Of Object) = New Action(Of Object)(Sub(i As Integer) Console.WriteLine())'BIND:"New Action(Of Object)(Sub(i As Integer) Console.WriteLine())"
    End Sub

End Module]]>.Value

            Dim expectedOperationTree = <![CDATA[
IDelegateCreationOperation (OperationKind.DelegateCreation, Type: System.Action(Of System.Object), IsInvalid) (Syntax: 'New Action( ... riteLine())')
  Target: 
    IAnonymousFunctionOperation (Symbol: Sub (i As System.Int32)) (OperationKind.AnonymousFunction, Type: null, IsInvalid) (Syntax: 'Sub(i As In ... WriteLine()')
      IBlockOperation (3 statements) (OperationKind.Block, Type: null, IsInvalid, IsImplicit) (Syntax: 'Sub(i As In ... WriteLine()')
        IExpressionStatementOperation (OperationKind.ExpressionStatement, Type: null, IsInvalid) (Syntax: 'Console.WriteLine()')
          Expression: 
            IInvocationOperation (Sub System.Console.WriteLine()) (OperationKind.Invocation, Type: System.Void, IsInvalid) (Syntax: 'Console.WriteLine()')
              Instance Receiver: 
                null
              Arguments(0)
        ILabeledOperation (Label: exit) (OperationKind.Labeled, Type: null, IsInvalid, IsImplicit) (Syntax: 'Sub(i As In ... WriteLine()')
          Statement: 
            null
        IReturnOperation (OperationKind.Return, Type: null, IsInvalid, IsImplicit) (Syntax: 'Sub(i As In ... WriteLine()')
          ReturnedValue: 
            null
]]>.Value

            Dim expectedDiagnostics = <![CDATA[
BC30512: Option Strict On disallows implicit conversions from 'Object' to 'Integer'.
        Dim a As Action(Of Object) = New Action(Of Object)(Sub(i As Integer) Console.WriteLine())'BIND:"New Action(Of Object)(Sub(i As Integer) Console.WriteLine())"
                                                           ~~~~~~~~~~~~~~~~~~~~~~~~~~~~~~~~~~~~~
]]>.Value

            VerifyOperationTreeAndDiagnosticsForTest(Of ObjectCreationExpressionSyntax)(source, expectedOperationTree, expectedDiagnostics)
        End Sub

        <CompilerTrait(CompilerFeature.IOperation)>
        <Fact()>
        Public Sub DelegateCreationExpression_DelegateCreationLambdaArgument_InvalidArgumentType()
            Dim source = <![CDATA[
Option Strict On
Imports System
Module M1
    Class C1
    End Class
    Sub Method1()
        Dim a As Action(Of String) = New Action(Of String)(Sub(c1 As C1) Console.WriteLine(""))'BIND:"New Action(Of String)(Sub(c1 As C1) Console.WriteLine(""))"
    End Sub
End Module]]>.Value

            Dim expectedOperationTree = <![CDATA[
IDelegateCreationOperation (OperationKind.DelegateCreation, Type: System.Action(Of System.String), IsInvalid) (Syntax: 'New Action( ... teLine(""))')
  Target: 
    IAnonymousFunctionOperation (Symbol: Sub (c1 As M1.C1)) (OperationKind.AnonymousFunction, Type: null, IsInvalid) (Syntax: 'Sub(c1 As C ... iteLine("")')
      IBlockOperation (3 statements) (OperationKind.Block, Type: null, IsInvalid, IsImplicit) (Syntax: 'Sub(c1 As C ... iteLine("")')
        IExpressionStatementOperation (OperationKind.ExpressionStatement, Type: null, IsInvalid) (Syntax: 'Console.WriteLine("")')
          Expression: 
            IInvocationOperation (Sub System.Console.WriteLine(value As System.String)) (OperationKind.Invocation, Type: System.Void, IsInvalid) (Syntax: 'Console.WriteLine("")')
              Instance Receiver: 
                null
              Arguments(1):
                  IArgumentOperation (ArgumentKind.Explicit, Matching Parameter: value) (OperationKind.Argument, Type: null, IsInvalid) (Syntax: '""')
                    ILiteralOperation (OperationKind.Literal, Type: System.String, Constant: "", IsInvalid) (Syntax: '""')
                    InConversion: CommonConversion (Exists: True, IsIdentity: True, IsNumeric: False, IsReference: False, IsUserDefined: False) (MethodSymbol: null)
                    OutConversion: CommonConversion (Exists: True, IsIdentity: True, IsNumeric: False, IsReference: False, IsUserDefined: False) (MethodSymbol: null)
        ILabeledOperation (Label: exit) (OperationKind.Labeled, Type: null, IsInvalid, IsImplicit) (Syntax: 'Sub(c1 As C ... iteLine("")')
          Statement: 
            null
        IReturnOperation (OperationKind.Return, Type: null, IsInvalid, IsImplicit) (Syntax: 'Sub(c1 As C ... iteLine("")')
          ReturnedValue: 
            null
]]>.Value

            Dim expectedDiagnostics = <![CDATA[
BC36670: Nested sub does not have a signature that is compatible with delegate 'Action(Of String)'.
        Dim a As Action(Of String) = New Action(Of String)(Sub(c1 As C1) Console.WriteLine(""))'BIND:"New Action(Of String)(Sub(c1 As C1) Console.WriteLine(""))"
                                                           ~~~~~~~~~~~~~~~~~~~~~~~~~~~~~~~~~~~
]]>.Value

            VerifyOperationTreeAndDiagnosticsForTest(Of ObjectCreationExpressionSyntax)(source, expectedOperationTree, expectedDiagnostics)
        End Sub

        <CompilerTrait(CompilerFeature.IOperation)>
        <Fact()>
        Public Sub DelegateCreationExpression_DelegateCreationLambdaArgument_DisallowedReturnType()
            Dim source = <![CDATA[
Option Strict On
Imports System
Module M1
    Sub Method1()
        Dim a As Func(Of Object) = New Func(Of Object)(Sub() Console.WriteLine())'BIND:"New Func(Of Object)(Sub() Console.WriteLine())"
    End Sub
End Module]]>.Value

            Dim expectedOperationTree = <![CDATA[
IDelegateCreationOperation (OperationKind.DelegateCreation, Type: System.Func(Of System.Object), IsInvalid) (Syntax: 'New Func(Of ... riteLine())')
  Target: 
    IAnonymousFunctionOperation (Symbol: Sub ()) (OperationKind.AnonymousFunction, Type: null, IsInvalid) (Syntax: 'Sub() Conso ... WriteLine()')
      IBlockOperation (3 statements) (OperationKind.Block, Type: null, IsInvalid, IsImplicit) (Syntax: 'Sub() Conso ... WriteLine()')
        IExpressionStatementOperation (OperationKind.ExpressionStatement, Type: null, IsInvalid) (Syntax: 'Console.WriteLine()')
          Expression: 
            IInvocationOperation (Sub System.Console.WriteLine()) (OperationKind.Invocation, Type: System.Void, IsInvalid) (Syntax: 'Console.WriteLine()')
              Instance Receiver: 
                null
              Arguments(0)
        ILabeledOperation (Label: exit) (OperationKind.Labeled, Type: null, IsInvalid, IsImplicit) (Syntax: 'Sub() Conso ... WriteLine()')
          Statement: 
            null
        IReturnOperation (OperationKind.Return, Type: null, IsInvalid, IsImplicit) (Syntax: 'Sub() Conso ... WriteLine()')
          ReturnedValue: 
            null
]]>.Value

            Dim expectedDiagnostics = <![CDATA[
BC36670: Nested sub does not have a signature that is compatible with delegate 'Func(Of Object)'.
        Dim a As Func(Of Object) = New Func(Of Object)(Sub() Console.WriteLine())'BIND:"New Func(Of Object)(Sub() Console.WriteLine())"
                                                       ~~~~~~~~~~~~~~~~~~~~~~~~~
]]>.Value

            VerifyOperationTreeAndDiagnosticsForTest(Of ObjectCreationExpressionSyntax)(source, expectedOperationTree, expectedDiagnostics)
        End Sub

        <CompilerTrait(CompilerFeature.IOperation)>
        <Fact()>
        Public Sub DelegateCreationExpression_DelegateCreationLambdaArgument_InvalidReturnType()
            Dim source = <![CDATA[
Option Strict On
Imports System
Module M1
    Sub Method1()
        Dim a As Func(Of Object) = New Func(Of Object)(Function() New NonExistant())'BIND:"New Func(Of Object)(Function() New NonExistant())"
    End Sub
End Module]]>.Value

            Dim expectedOperationTree = <![CDATA[
IDelegateCreationOperation (OperationKind.DelegateCreation, Type: System.Func(Of System.Object), IsInvalid) (Syntax: 'New Func(Of ... Existant())')
  Target: 
    IAnonymousFunctionOperation (Symbol: Function () As System.Object) (OperationKind.AnonymousFunction, Type: null, IsInvalid) (Syntax: 'Function()  ... nExistant()')
      IBlockOperation (3 statements, 1 locals) (OperationKind.Block, Type: null, IsInvalid, IsImplicit) (Syntax: 'Function()  ... nExistant()')
        Locals: Local_1: <anonymous local> As System.Object
        IReturnOperation (OperationKind.Return, Type: null, IsInvalid, IsImplicit) (Syntax: 'New NonExistant()')
          ReturnedValue: 
            IConversionOperation (Implicit, TryCast: False, Unchecked) (OperationKind.Conversion, Type: System.Object, IsInvalid, IsImplicit) (Syntax: 'New NonExistant()')
              Conversion: CommonConversion (Exists: False, IsIdentity: False, IsNumeric: False, IsReference: False, IsUserDefined: False) (MethodSymbol: null)
              Operand: 
                IInvalidOperation (OperationKind.Invalid, Type: NonExistant, IsInvalid) (Syntax: 'New NonExistant()')
                  Children(0)
        ILabeledOperation (Label: exit) (OperationKind.Labeled, Type: null, IsInvalid, IsImplicit) (Syntax: 'Function()  ... nExistant()')
          Statement: 
            null
        IReturnOperation (OperationKind.Return, Type: null, IsInvalid, IsImplicit) (Syntax: 'Function()  ... nExistant()')
          ReturnedValue: 
            ILocalReferenceOperation:  (OperationKind.LocalReference, Type: System.Object, IsInvalid, IsImplicit) (Syntax: 'Function()  ... nExistant()')
]]>.Value

            Dim expectedDiagnostics = <![CDATA[
BC30002: Type 'NonExistant' is not defined.
        Dim a As Func(Of Object) = New Func(Of Object)(Function() New NonExistant())'BIND:"New Func(Of Object)(Function() New NonExistant())"
                                                                      ~~~~~~~~~~~
]]>.Value

            VerifyOperationTreeAndDiagnosticsForTest(Of ObjectCreationExpressionSyntax)(source, expectedOperationTree, expectedDiagnostics)
        End Sub

#End Region

#Region "AddressOf"

        <CompilerTrait(CompilerFeature.IOperation)>
        <Fact()>
        Public Sub DelegateCreationExpression_ImplicitAddressOf()
            Dim source = <![CDATA[
Option Strict On
Imports System
Module M1
    Sub Method1()
        Dim a As Action = AddressOf Method2'BIND:"Dim a As Action = AddressOf Method2"
    End Sub

    Sub Method2()
    End Sub
End Module]]>.Value

            Dim expectedOperationTree = <![CDATA[
IVariableDeclarationsOperation (1 declarations) (OperationKind.VariableDeclarations, Type: null) (Syntax: 'Dim a As Ac ... sOf Method2')
  IVariableDeclarationOperation (1 variables) (OperationKind.VariableDeclaration, Type: null) (Syntax: 'a')
    Variables: Local_1: a As System.Action
    Initializer: 
      IVariableInitializerOperation (OperationKind.VariableInitializer, Type: null) (Syntax: '= AddressOf Method2')
        IDelegateCreationOperation (OperationKind.DelegateCreation, Type: System.Action, IsImplicit) (Syntax: 'AddressOf Method2')
          Target: 
            IMethodReferenceOperation: Sub M1.Method2() (Static) (OperationKind.MethodReference, Type: null) (Syntax: 'AddressOf Method2')
              Instance Receiver: 
                null
]]>.Value

            Dim expectedDiagnostics = String.Empty

            VerifyOperationTreeAndDiagnosticsForTest(Of LocalDeclarationStatementSyntax)(source, expectedOperationTree, expectedDiagnostics)
        End Sub

        <CompilerTrait(CompilerFeature.IOperation)>
        <Fact()>
        Public Sub DelegateCreationExpression_ImplicitAddressOf_JustInitializerReturnsOnlyMethodReference()
            Dim source = <![CDATA[
Option Strict On
Imports System
Module M1
    Sub Method1()
        Dim a As Action = AddressOf Method2'BIND:"AddressOf Method2"
    End Sub

    Sub Method2()
    End Sub
End Module]]>.Value

            Dim expectedOperationTree = <![CDATA[
IMethodReferenceOperation: Sub M1.Method2() (Static) (OperationKind.MethodReference, Type: null) (Syntax: 'AddressOf Method2')
  Instance Receiver: 
    null
]]>.Value

            Dim expectedDiagnostics = String.Empty

            VerifyOperationTreeAndDiagnosticsForTest(Of UnaryExpressionSyntax)(source, expectedOperationTree, expectedDiagnostics)
        End Sub

        <CompilerTrait(CompilerFeature.IOperation)>
        <Fact()>
        Public Sub DelegateCreationExpression_ImplicitAddressOf_WithReceiver()
            Dim source = <![CDATA[
Option Strict On
Imports System

Module Program
    Sub M1()
        Dim o As New Object
        Dim a As Action = AddressOf o.ToString'BIND:"Dim a As Action = AddressOf o.ToString"
    End Sub
End Module
]]>.Value

            Dim expectedOperationTree = <![CDATA[
IVariableDeclarationsOperation (1 declarations) (OperationKind.VariableDeclarations, Type: null) (Syntax: 'Dim a As Ac ...  o.ToString')
  IVariableDeclarationOperation (1 variables) (OperationKind.VariableDeclaration, Type: null) (Syntax: 'a')
    Variables: Local_1: a As System.Action
    Initializer: 
      IVariableInitializerOperation (OperationKind.VariableInitializer, Type: null) (Syntax: '= AddressOf o.ToString')
        IDelegateCreationOperation (OperationKind.DelegateCreation, Type: System.Action, IsImplicit) (Syntax: 'AddressOf o.ToString')
          Target: 
            IMethodReferenceOperation: Function System.Object.ToString() As System.String (IsVirtual) (OperationKind.MethodReference, Type: null) (Syntax: 'AddressOf o.ToString')
              Instance Receiver: 
                ILocalReferenceOperation: o (OperationKind.LocalReference, Type: System.Object) (Syntax: 'o')
]]>.Value

            Dim expectedDiagnostics = String.Empty

            VerifyOperationTreeAndDiagnosticsForTest(Of LocalDeclarationStatementSyntax)(source, expectedOperationTree, expectedDiagnostics)
        End Sub

        <CompilerTrait(CompilerFeature.IOperation)>
        <Fact()>
        Public Sub DelegateCreationExpression_ImplicitAddressOf_DisallowedArgumentType()
            Dim source = <![CDATA[
Option Strict On
Imports System
Module M1
    Sub Method1()
        Dim a As Action = AddressOf Method2'BIND:"Dim a As Action = AddressOf Method2"
    End Sub

    Sub Method2(i As Integer)
    End Sub
End Module]]>.Value

            Dim expectedOperationTree = <![CDATA[
IVariableDeclarationsOperation (1 declarations) (OperationKind.VariableDeclarations, Type: null, IsInvalid) (Syntax: 'Dim a As Ac ... sOf Method2')
  IVariableDeclarationOperation (1 variables) (OperationKind.VariableDeclaration, Type: null) (Syntax: 'a')
    Variables: Local_1: a As System.Action
    Initializer: 
      IVariableInitializerOperation (OperationKind.VariableInitializer, Type: null, IsInvalid) (Syntax: '= AddressOf Method2')
        IDelegateCreationOperation (OperationKind.DelegateCreation, Type: System.Action, IsInvalid, IsImplicit) (Syntax: 'AddressOf Method2')
          Target: 
            IOperation:  (OperationKind.None, Type: null, IsInvalid) (Syntax: 'AddressOf Method2')
              Children(1):
                  IOperation:  (OperationKind.None, Type: null, IsInvalid) (Syntax: 'Method2')
                    Children(1):
                        IInstanceReferenceOperation (OperationKind.InstanceReference, Type: M1, IsInvalid, IsImplicit) (Syntax: 'Method2')
]]>.Value

            Dim expectedDiagnostics = <![CDATA[
BC31143: Method 'Public Sub Method2(i As Integer)' does not have a signature compatible with delegate 'Delegate Sub Action()'.
        Dim a As Action = AddressOf Method2'BIND:"Dim a As Action = AddressOf Method2"
                                    ~~~~~~~
]]>.Value

            VerifyOperationTreeAndDiagnosticsForTest(Of LocalDeclarationStatementSyntax)(source, expectedOperationTree, expectedDiagnostics)
        End Sub

        <CompilerTrait(CompilerFeature.IOperation)>
        <Fact()>
        Public Sub DelegateCreationExpression_ImplicitAddressOf_InvalidArgumentType()
            Dim source = <![CDATA[
Option Strict On
Imports System
Module M1
    Class C1
    End Class
    Sub Method1()
        Dim a As Action(Of String) = AddressOf Method2'BIND:"Dim a As Action(Of String) = AddressOf Method2"
    End Sub

    Sub Method2(i As C1)
    End Sub
End Module]]>.Value

            Dim expectedOperationTree = <![CDATA[
IVariableDeclarationsOperation (1 declarations) (OperationKind.VariableDeclarations, Type: null, IsInvalid) (Syntax: 'Dim a As Ac ... sOf Method2')
  IVariableDeclarationOperation (1 variables) (OperationKind.VariableDeclaration, Type: null) (Syntax: 'a')
    Variables: Local_1: a As System.Action(Of System.String)
    Initializer: 
      IVariableInitializerOperation (OperationKind.VariableInitializer, Type: null, IsInvalid) (Syntax: '= AddressOf Method2')
        IDelegateCreationOperation (OperationKind.DelegateCreation, Type: System.Action(Of System.String), IsInvalid, IsImplicit) (Syntax: 'AddressOf Method2')
          Target: 
            IOperation:  (OperationKind.None, Type: null, IsInvalid) (Syntax: 'AddressOf Method2')
              Children(1):
                  IOperation:  (OperationKind.None, Type: null, IsInvalid) (Syntax: 'Method2')
                    Children(1):
                        IInstanceReferenceOperation (OperationKind.InstanceReference, Type: M1, IsInvalid, IsImplicit) (Syntax: 'Method2')
]]>.Value

            Dim expectedDiagnostics = <![CDATA[
BC31143: Method 'Public Sub Method2(i As M1.C1)' does not have a signature compatible with delegate 'Delegate Sub Action(Of String)(obj As String)'.
        Dim a As Action(Of String) = AddressOf Method2'BIND:"Dim a As Action(Of String) = AddressOf Method2"
                                               ~~~~~~~
]]>.Value

            VerifyOperationTreeAndDiagnosticsForTest(Of LocalDeclarationStatementSyntax)(source, expectedOperationTree, expectedDiagnostics)
        End Sub

        <CompilerTrait(CompilerFeature.IOperation)>
        <Fact()>
        Public Sub DelegateCreationExpression_ImplicitAddressOf_DisallowedReturnType()
            Dim source = <![CDATA[
Option Strict On
Imports System
Module M1
    Sub Method1()
        Dim a As Func(Of String) = AddressOf Method2 'BIND:"Dim a As Func(Of String) = AddressOf Method2"
    End Sub

    Function Method2() As Integer
        Return 1
    End Function
End Module]]>.Value

            Dim expectedOperationTree = <![CDATA[
IVariableDeclarationsOperation (1 declarations) (OperationKind.VariableDeclarations, Type: null, IsInvalid) (Syntax: 'Dim a As Fu ... sOf Method2')
  IVariableDeclarationOperation (1 variables) (OperationKind.VariableDeclaration, Type: null) (Syntax: 'a')
    Variables: Local_1: a As System.Func(Of System.String)
    Initializer: 
      IVariableInitializerOperation (OperationKind.VariableInitializer, Type: null, IsInvalid) (Syntax: '= AddressOf Method2')
        IDelegateCreationOperation (OperationKind.DelegateCreation, Type: System.Func(Of System.String), IsInvalid, IsImplicit) (Syntax: 'AddressOf Method2')
          Target: 
            IMethodReferenceOperation: Function M1.Method2() As System.Int32 (Static) (OperationKind.MethodReference, Type: null, IsInvalid) (Syntax: 'AddressOf Method2')
              Instance Receiver: 
                null
]]>.Value

            Dim expectedDiagnostics = <![CDATA[
BC36663: Option Strict On does not allow narrowing in implicit type conversions between method 'Public Function Method2() As Integer' and delegate 'Delegate Function Func(Of String)() As String'.
        Dim a As Func(Of String) = AddressOf Method2 'BIND:"Dim a As Func(Of String) = AddressOf Method2"
                                             ~~~~~~~
]]>.Value

            VerifyOperationTreeAndDiagnosticsForTest(Of LocalDeclarationStatementSyntax)(source, expectedOperationTree, expectedDiagnostics)
        End Sub

        <CompilerTrait(CompilerFeature.IOperation)>
        <Fact()>
        Public Sub DelegateCreationExpression_ImplicitAddressOf_InvalidReturnType()
            Dim source = <![CDATA[
Option Strict On
Imports System
Module M1
    Sub Method1()
        Dim a As Func(Of String) = AddressOf Method2 'BIND:"Dim a As Func(Of String) = AddressOf Method2"
    End Sub

    Function Method2() As NonExistant
        Return New NonExistant
    End Function
End Module]]>.Value

            Dim expectedOperationTree = <![CDATA[
IVariableDeclarationsOperation (1 declarations) (OperationKind.VariableDeclarations, Type: null, IsInvalid) (Syntax: 'Dim a As Fu ... sOf Method2')
  IVariableDeclarationOperation (1 variables) (OperationKind.VariableDeclaration, Type: null) (Syntax: 'a')
    Variables: Local_1: a As System.Func(Of System.String)
    Initializer: 
      IVariableInitializerOperation (OperationKind.VariableInitializer, Type: null, IsInvalid) (Syntax: '= AddressOf Method2')
        IDelegateCreationOperation (OperationKind.DelegateCreation, Type: System.Func(Of System.String), IsInvalid, IsImplicit) (Syntax: 'AddressOf Method2')
          Target: 
            IOperation:  (OperationKind.None, Type: null, IsInvalid) (Syntax: 'AddressOf Method2')
              Children(1):
                  IOperation:  (OperationKind.None, Type: null, IsInvalid) (Syntax: 'Method2')
                    Children(1):
                        IInstanceReferenceOperation (OperationKind.InstanceReference, Type: M1, IsInvalid, IsImplicit) (Syntax: 'Method2')
]]>.Value

            Dim expectedDiagnostics = <![CDATA[
BC31143: Method 'Public Function Method2() As NonExistant' does not have a signature compatible with delegate 'Delegate Function Func(Of String)() As String'.
        Dim a As Func(Of String) = AddressOf Method2 'BIND:"Dim a As Func(Of String) = AddressOf Method2"
                                             ~~~~~~~
BC30002: Type 'NonExistant' is not defined.
    Function Method2() As NonExistant
                          ~~~~~~~~~~~
BC30002: Type 'NonExistant' is not defined.
        Return New NonExistant
                   ~~~~~~~~~~~
]]>.Value

            VerifyOperationTreeAndDiagnosticsForTest(Of LocalDeclarationStatementSyntax)(source, expectedOperationTree, expectedDiagnostics)
        End Sub

        <CompilerTrait(CompilerFeature.IOperation)>
        <Fact()>
        Public Sub DelegateCreationExpression_ImplicitAddressOf_ReturnRelaxation()
            Dim source = <![CDATA[
Option Strict On
Imports System
Module M1
    Sub Method1()
        Dim a As Action = AddressOf Method2 'BIND:"Dim a As Action = AddressOf Method2"
    End Sub

    Function Method2() As Object
        Return 1
    End Function
End Module]]>.Value

            Dim expectedOperationTree = <![CDATA[
IVariableDeclarationsOperation (1 declarations) (OperationKind.VariableDeclarations, Type: null) (Syntax: 'Dim a As Ac ... sOf Method2')
  IVariableDeclarationOperation (1 variables) (OperationKind.VariableDeclaration, Type: null) (Syntax: 'a')
    Variables: Local_1: a As System.Action
    Initializer: 
      IVariableInitializerOperation (OperationKind.VariableInitializer, Type: null) (Syntax: '= AddressOf Method2')
        IDelegateCreationOperation (OperationKind.DelegateCreation, Type: System.Action, IsImplicit) (Syntax: 'AddressOf Method2')
          Target: 
            IMethodReferenceOperation: Function M1.Method2() As System.Object (Static) (OperationKind.MethodReference, Type: null) (Syntax: 'AddressOf Method2')
              Instance Receiver: 
                null
]]>.Value

            Dim expectedDiagnostics = String.Empty

            VerifyOperationTreeAndDiagnosticsForTest(Of LocalDeclarationStatementSyntax)(source, expectedOperationTree, expectedDiagnostics)
        End Sub

        <CompilerTrait(CompilerFeature.IOperation)>
        <Fact()>
        Public Sub DelegateCreationExpression_ImplicitAddressOf_ArgumentRelaxation()
            Dim source = <![CDATA[
Option Strict Off
Imports System
Module M1
    Sub Method1()
        Dim a As Action(Of Integer) = AddressOf Method2'BIND:"Dim a As Action(Of Integer) = AddressOf Method2"
    End Sub

    Sub Method2()
    End Sub
End Module]]>.Value

            Dim expectedOperationTree = <![CDATA[
IVariableDeclarationsOperation (1 declarations) (OperationKind.VariableDeclarations, Type: null) (Syntax: 'Dim a As Ac ... sOf Method2')
  IVariableDeclarationOperation (1 variables) (OperationKind.VariableDeclaration, Type: null) (Syntax: 'a')
    Variables: Local_1: a As System.Action(Of System.Int32)
    Initializer: 
      IVariableInitializerOperation (OperationKind.VariableInitializer, Type: null) (Syntax: '= AddressOf Method2')
        IDelegateCreationOperation (OperationKind.DelegateCreation, Type: System.Action(Of System.Int32), IsImplicit) (Syntax: 'AddressOf Method2')
          Target: 
            IMethodReferenceOperation: Sub M1.Method2() (Static) (OperationKind.MethodReference, Type: null) (Syntax: 'AddressOf Method2')
              Instance Receiver: 
                null
]]>.Value

            Dim expectedDiagnostics = String.Empty

            VerifyOperationTreeAndDiagnosticsForTest(Of LocalDeclarationStatementSyntax)(source, expectedOperationTree, expectedDiagnostics)
        End Sub

        <CompilerTrait(CompilerFeature.IOperation)>
        <Fact()>
        Public Sub DelegateCreationExpression_ImplicitAddressOf_ConvertedToNonDelegateType()
            Dim source = <![CDATA[
Option Strict On
Imports System
Module M1
    Class C1
    End Class
    Sub Method1()
        Dim a As String = AddressOf Method2'BIND:"Dim a As String = AddressOf Method2"
    End Sub

    Sub Method2(i As C1)
    End Sub
End Module]]>.Value

            ' We don't expect a delegate creation here. This is documenting that we still have a conversion expression when the target type
            ' isn't a delegate type
            Dim expectedOperationTree = <![CDATA[
IVariableDeclarationsOperation (1 declarations) (OperationKind.VariableDeclarations, Type: null, IsInvalid) (Syntax: 'Dim a As St ... sOf Method2')
  IVariableDeclarationOperation (1 variables) (OperationKind.VariableDeclaration, Type: null) (Syntax: 'a')
    Variables: Local_1: a As System.String
    Initializer: 
      IVariableInitializerOperation (OperationKind.VariableInitializer, Type: null, IsInvalid) (Syntax: '= AddressOf Method2')
        IConversionOperation (Implicit, TryCast: False, Unchecked) (OperationKind.Conversion, Type: System.String, IsInvalid, IsImplicit) (Syntax: 'AddressOf Method2')
          Conversion: CommonConversion (Exists: False, IsIdentity: False, IsNumeric: False, IsReference: False, IsUserDefined: False) (MethodSymbol: null)
          Operand: 
            IOperation:  (OperationKind.None, Type: null, IsInvalid) (Syntax: 'AddressOf Method2')
              Children(1):
                  IOperation:  (OperationKind.None, Type: null, IsInvalid) (Syntax: 'Method2')
                    Children(1):
                        IInstanceReferenceOperation (OperationKind.InstanceReference, Type: M1, IsInvalid, IsImplicit) (Syntax: 'Method2')
]]>.Value

            Dim expectedDiagnostics = <![CDATA[
BC30581: 'AddressOf' expression cannot be converted to 'String' because 'String' is not a delegate type.
        Dim a As String = AddressOf Method2'BIND:"Dim a As String = AddressOf Method2"
                          ~~~~~~~~~~~~~~~~~
]]>.Value

            VerifyOperationTreeAndDiagnosticsForTest(Of LocalDeclarationStatementSyntax)(source, expectedOperationTree, expectedDiagnostics)
        End Sub

        <CompilerTrait(CompilerFeature.IOperation)>
        <Fact()>
        Public Sub DelegateCreationExpression_CTypeAddressOf()
            Dim source = <![CDATA[
Option Strict On
Imports System

Module Program
    Sub M1()
        Dim a As Action = CType(AddressOf M1, Action)'BIND:"CType(AddressOf M1, Action)"
    End Sub

    Sub M2()
    End Sub
End Module
]]>.Value

            Dim expectedOperationTree = <![CDATA[
IDelegateCreationOperation (OperationKind.DelegateCreation, Type: System.Action) (Syntax: 'CType(Addre ... M1, Action)')
  Target: 
    IMethodReferenceOperation: Sub Program.M1() (Static) (OperationKind.MethodReference, Type: null) (Syntax: 'AddressOf M1')
      Instance Receiver: 
        null
]]>.Value

            Dim expectedDiagnostics = String.Empty

            VerifyOperationTreeAndDiagnosticsForTest(Of CTypeExpressionSyntax)(source, expectedOperationTree, expectedDiagnostics)
        End Sub

        <CompilerTrait(CompilerFeature.IOperation)>
        <Fact()>
        Public Sub DelegateCreationExpression_CTypeAddressOf_WithReceiver()
            Dim source = <![CDATA[
Option Strict On
Imports System

Module Program
    Sub M1()
        Dim o As New Object
        Dim a As Action = CType(AddressOf o.ToString, Action)'BIND:"CType(AddressOf o.ToString, Action)"
    End Sub
End Module
]]>.Value

            Dim expectedOperationTree = <![CDATA[
IDelegateCreationOperation (OperationKind.DelegateCreation, Type: System.Action) (Syntax: 'CType(Addre ... ng, Action)')
  Target: 
    IMethodReferenceOperation: Function System.Object.ToString() As System.String (IsVirtual) (OperationKind.MethodReference, Type: null) (Syntax: 'AddressOf o.ToString')
      Instance Receiver: 
        ILocalReferenceOperation: o (OperationKind.LocalReference, Type: System.Object) (Syntax: 'o')
]]>.Value

            Dim expectedDiagnostics = String.Empty

            VerifyOperationTreeAndDiagnosticsForTest(Of CTypeExpressionSyntax)(source, expectedOperationTree, expectedDiagnostics)
        End Sub

        <CompilerTrait(CompilerFeature.IOperation)>
        <Fact()>
        Public Sub DelegateCreationExpression_CTypeAddressOf_DisallowedArgumentType()
            Dim source = <![CDATA[
Option Strict On
Imports System

Module Program
    Sub M1()
        Dim o As New Object
        Dim a As Action = CType(AddressOf M2, Action)'BIND:"CType(AddressOf M2, Action)"
    End Sub

    Sub M2(i As Integer)
    End Sub
End Module
]]>.Value

            Dim expectedOperationTree = <![CDATA[
IDelegateCreationOperation (OperationKind.DelegateCreation, Type: System.Action, IsInvalid) (Syntax: 'CType(Addre ... M2, Action)')
  Target: 
    IOperation:  (OperationKind.None, Type: null, IsInvalid) (Syntax: 'AddressOf M2')
      Children(1):
          IOperation:  (OperationKind.None, Type: null, IsInvalid) (Syntax: 'M2')
            Children(1):
                IInstanceReferenceOperation (OperationKind.InstanceReference, Type: Program, IsInvalid, IsImplicit) (Syntax: 'M2')
]]>.Value

            Dim expectedDiagnostics = <![CDATA[
BC31143: Method 'Public Sub M2(i As Integer)' does not have a signature compatible with delegate 'Delegate Sub Action()'.
        Dim a As Action = CType(AddressOf M2, Action)'BIND:"CType(AddressOf M2, Action)"
                                          ~~
]]>.Value

            VerifyOperationTreeAndDiagnosticsForTest(Of CTypeExpressionSyntax)(source, expectedOperationTree, expectedDiagnostics)
        End Sub

        <CompilerTrait(CompilerFeature.IOperation)>
        <Fact()>
        Public Sub DelegateCreationExpression_CTypeAddressOf_InvalidArgumentType()
            Dim source = <![CDATA[
Option Strict On
Imports System
Module M1
    Class C1
    End Class
    Sub Method1()
        Dim a As Action(Of String) = CType(AddressOf Method2, Action(Of String))'BIND:"CType(AddressOf Method2, Action(Of String))"
    End Sub

    Sub Method2(i As C1)
    End Sub
End Module]]>.Value

            Dim expectedOperationTree = <![CDATA[
IDelegateCreationOperation (OperationKind.DelegateCreation, Type: System.Action(Of System.String), IsInvalid) (Syntax: 'CType(Addre ... Of String))')
  Target: 
    IOperation:  (OperationKind.None, Type: null, IsInvalid) (Syntax: 'AddressOf Method2')
      Children(1):
          IOperation:  (OperationKind.None, Type: null, IsInvalid) (Syntax: 'Method2')
            Children(1):
                IInstanceReferenceOperation (OperationKind.InstanceReference, Type: M1, IsInvalid, IsImplicit) (Syntax: 'Method2')
]]>.Value

            Dim expectedDiagnostics = <![CDATA[
BC31143: Method 'Public Sub Method2(i As M1.C1)' does not have a signature compatible with delegate 'Delegate Sub Action(Of String)(obj As String)'.
        Dim a As Action(Of String) = CType(AddressOf Method2, Action(Of String))'BIND:"CType(AddressOf Method2, Action(Of String))"
                                                     ~~~~~~~
]]>.Value

            VerifyOperationTreeAndDiagnosticsForTest(Of CTypeExpressionSyntax)(source, expectedOperationTree, expectedDiagnostics)
        End Sub

        <CompilerTrait(CompilerFeature.IOperation)>
        <Fact()>
        Public Sub DelegateCreationExpression_CTypeAddressOf_InvalidReturnConversion()
            Dim source = <![CDATA[
Option Strict On
Imports System

Module Program
    Sub M1()
        Dim o As New Object
        Dim a As Func(Of String) = CType(AddressOf M2, Func(Of String))'BIND:"CType(AddressOf M2, Func(Of String))"
    End Sub

    Sub M2()
    End Sub
End Module
]]>.Value

            Dim expectedOperationTree = <![CDATA[
IDelegateCreationOperation (OperationKind.DelegateCreation, Type: System.Func(Of System.String), IsInvalid) (Syntax: 'CType(Addre ... Of String))')
  Target: 
    IOperation:  (OperationKind.None, Type: null, IsInvalid) (Syntax: 'AddressOf M2')
      Children(1):
          IOperation:  (OperationKind.None, Type: null, IsInvalid) (Syntax: 'M2')
            Children(1):
                IInstanceReferenceOperation (OperationKind.InstanceReference, Type: Program, IsInvalid, IsImplicit) (Syntax: 'M2')
]]>.Value

            Dim expectedDiagnostics = <![CDATA[
BC31143: Method 'Public Sub M2()' does not have a signature compatible with delegate 'Delegate Function Func(Of String)() As String'.
        Dim a As Func(Of String) = CType(AddressOf M2, Func(Of String))'BIND:"CType(AddressOf M2, Func(Of String))"
                                                   ~~
]]>.Value

            VerifyOperationTreeAndDiagnosticsForTest(Of CTypeExpressionSyntax)(source, expectedOperationTree, expectedDiagnostics)
        End Sub

        <CompilerTrait(CompilerFeature.IOperation)>
        <Fact()>
        Public Sub DelegateCreationExpression_CTypeAddressOf_InvalidVariableType()
            Dim source = <![CDATA[
Option Strict On
Imports System

Module Program
    Sub M1()
        Dim o As New Object
        Dim a As Action(Of String) = CType(AddressOf M2, Action(Of Integer))'BIND:"CType(AddressOf M2, Action(Of Integer))"
    End Sub

    Sub M2(i As Integer)
    End Sub
End Module
]]>.Value

            Dim expectedOperationTree = <![CDATA[
IDelegateCreationOperation (OperationKind.DelegateCreation, Type: System.Action(Of System.Int32), IsInvalid) (Syntax: 'CType(Addre ... f Integer))')
  Target: 
    IMethodReferenceOperation: Sub Program.M2(i As System.Int32) (Static) (OperationKind.MethodReference, Type: null, IsInvalid) (Syntax: 'AddressOf M2')
      Instance Receiver: 
        null
]]>.Value

            Dim expectedDiagnostics = <![CDATA[
BC36755: 'Action(Of Integer)' cannot be converted to 'Action(Of String)' because 'String' is not derived from 'Integer', as required for the 'In' generic parameter 'T' in 'Delegate Sub Action(Of In T)(obj As T)'.
        Dim a As Action(Of String) = CType(AddressOf M2, Action(Of Integer))'BIND:"CType(AddressOf M2, Action(Of Integer))"
                                     ~~~~~~~~~~~~~~~~~~~~~~~~~~~~~~~~~~~~~~~
]]>.Value

            VerifyOperationTreeAndDiagnosticsForTest(Of CTypeExpressionSyntax)(source, expectedOperationTree, expectedDiagnostics)
        End Sub

        <CompilerTrait(CompilerFeature.IOperation)>
        <Fact()>
        Public Sub DelegateCreationExpression_CTypeAddressOf_ReturnRelaxation()
            Dim source = <![CDATA[
Option Strict On
Imports System

Module Program
    Sub M1()
        Dim o As New Object
        Dim a As Action = CType(AddressOf M2, Action)'BIND:"CType(AddressOf M2, Action)"
    End Sub

    Function M2() As Integer
        Return 1
    End Function
End Module
]]>.Value

            Dim expectedOperationTree = <![CDATA[
IDelegateCreationOperation (OperationKind.DelegateCreation, Type: System.Action) (Syntax: 'CType(Addre ... M2, Action)')
  Target: 
    IMethodReferenceOperation: Function Program.M2() As System.Int32 (Static) (OperationKind.MethodReference, Type: null) (Syntax: 'AddressOf M2')
      Instance Receiver: 
        null
]]>.Value

            Dim expectedDiagnostics = String.Empty

            VerifyOperationTreeAndDiagnosticsForTest(Of CTypeExpressionSyntax)(source, expectedOperationTree, expectedDiagnostics)
        End Sub

        <CompilerTrait(CompilerFeature.IOperation)>
        <Fact()>
        Public Sub DelegateCreationExpression_CTypeAddressOf_ArgumentRelaxation()
            Dim source = <![CDATA[
Option Strict On
Imports System

Module Program
    Sub M1()
        Dim o As New Object
        Dim a As Action(Of String) = CType(AddressOf M2, Action(Of String))'BIND:"CType(AddressOf M2, Action(Of String))"
    End Sub

    Sub M2(o As Object)
    End Sub
End Module
]]>.Value

            Dim expectedOperationTree = <![CDATA[
IDelegateCreationOperation (OperationKind.DelegateCreation, Type: System.Action(Of System.String)) (Syntax: 'CType(Addre ... Of String))')
  Target: 
    IMethodReferenceOperation: Sub Program.M2(o As System.Object) (Static) (OperationKind.MethodReference, Type: null) (Syntax: 'AddressOf M2')
      Instance Receiver: 
        null
]]>.Value

            Dim expectedDiagnostics = String.Empty

            VerifyOperationTreeAndDiagnosticsForTest(Of CTypeExpressionSyntax)(source, expectedOperationTree, expectedDiagnostics)
        End Sub

        <CompilerTrait(CompilerFeature.IOperation)>
        <Fact()>
        Public Sub DelegateCreationExpression_DirectCastAddressOf()
            Dim source = <![CDATA[
Option Strict On
Imports System

Module Program
    Sub M1()
        Dim o As New Object
        Dim a As Action = DirectCast(AddressOf M2, Action)'BIND:"DirectCast(AddressOf M2, Action)"
    End Sub

    Sub M2()
    End Sub
End Module
]]>.Value

            Dim expectedOperationTree = <![CDATA[
IDelegateCreationOperation (OperationKind.DelegateCreation, Type: System.Action) (Syntax: 'DirectCast( ... M2, Action)')
  Target: 
    IMethodReferenceOperation: Sub Program.M2() (Static) (OperationKind.MethodReference, Type: null) (Syntax: 'AddressOf M2')
      Instance Receiver: 
        null
]]>.Value

            Dim expectedDiagnostics = String.Empty

            VerifyOperationTreeAndDiagnosticsForTest(Of DirectCastExpressionSyntax)(source, expectedOperationTree, expectedDiagnostics)
        End Sub

        <CompilerTrait(CompilerFeature.IOperation)>
        <Fact()>
        Public Sub DelegateCreationExpression_DirectCastAddressOf_WithReceiver()
            Dim source = <![CDATA[
Option Strict On
Imports System

Module Program
    Sub M1()
        Dim o As New Object
        Dim a As Action = DirectCast(AddressOf o.ToString, Action)'BIND:"DirectCast(AddressOf o.ToString, Action)"
    End Sub
End Module
]]>.Value

            Dim expectedOperationTree = <![CDATA[
IDelegateCreationOperation (OperationKind.DelegateCreation, Type: System.Action) (Syntax: 'DirectCast( ... ng, Action)')
  Target: 
    IMethodReferenceOperation: Function System.Object.ToString() As System.String (IsVirtual) (OperationKind.MethodReference, Type: null) (Syntax: 'AddressOf o.ToString')
      Instance Receiver: 
        ILocalReferenceOperation: o (OperationKind.LocalReference, Type: System.Object) (Syntax: 'o')
]]>.Value

            Dim expectedDiagnostics = String.Empty

            VerifyOperationTreeAndDiagnosticsForTest(Of DirectCastExpressionSyntax)(source, expectedOperationTree, expectedDiagnostics)
        End Sub

        <CompilerTrait(CompilerFeature.IOperation)>
        <Fact()>
        Public Sub DelegateCreationExpression_DirectCastAddressOf_DisallowedReturnType()
            Dim source = <![CDATA[
Option Strict On
Imports System

Module Program
    Sub M1()
        Dim o As New Object
        Dim a As Func(Of Object) = DirectCast(AddressOf M2, Func(Of Object))'BIND:"DirectCast(AddressOf M2, Func(Of Object))"
    End Sub

    Sub M2()
    End Sub
End Module
]]>.Value

            Dim expectedOperationTree = <![CDATA[
IDelegateCreationOperation (OperationKind.DelegateCreation, Type: System.Func(Of System.Object), IsInvalid) (Syntax: 'DirectCast( ... Of Object))')
  Target: 
    IOperation:  (OperationKind.None, Type: null, IsInvalid) (Syntax: 'AddressOf M2')
      Children(1):
          IOperation:  (OperationKind.None, Type: null, IsInvalid) (Syntax: 'M2')
            Children(1):
                IInstanceReferenceOperation (OperationKind.InstanceReference, Type: Program, IsInvalid, IsImplicit) (Syntax: 'M2')
]]>.Value

            Dim expectedDiagnostics = <![CDATA[
BC31143: Method 'Public Sub M2()' does not have a signature compatible with delegate 'Delegate Function Func(Of Object)() As Object'.
        Dim a As Func(Of Object) = DirectCast(AddressOf M2, Func(Of Object))'BIND:"DirectCast(AddressOf M2, Func(Of Object))"
                                                        ~~
]]>.Value

            VerifyOperationTreeAndDiagnosticsForTest(Of DirectCastExpressionSyntax)(source, expectedOperationTree, expectedDiagnostics)
        End Sub

        <CompilerTrait(CompilerFeature.IOperation)>
        <Fact()>
        Public Sub DelegateCreationExpression_DirectCastAddressOf_InvalidReturnType()
            Dim source = <![CDATA[
Option Strict On
Imports System

Module Program
    Sub M1()
        Dim o As New Object
        Dim a As Func(Of Object) = DirectCast(AddressOf M2, Func(Of Object))'BIND:"DirectCast(AddressOf M2, Func(Of Object))"
    End Sub

    Function M2() As NonExistant
        Return New NonExistant
    End Function
End Module]]>.Value

            Dim expectedOperationTree = <![CDATA[
IDelegateCreationOperation (OperationKind.DelegateCreation, Type: System.Func(Of System.Object), IsInvalid) (Syntax: 'DirectCast( ... Of Object))')
  Target: 
    IOperation:  (OperationKind.None, Type: null, IsInvalid) (Syntax: 'AddressOf M2')
      Children(1):
          IOperation:  (OperationKind.None, Type: null, IsInvalid) (Syntax: 'M2')
            Children(1):
                IInstanceReferenceOperation (OperationKind.InstanceReference, Type: Program, IsInvalid, IsImplicit) (Syntax: 'M2')
]]>.Value

            Dim expectedDiagnostics = <![CDATA[
BC31143: Method 'Public Function M2() As NonExistant' does not have a signature compatible with delegate 'Delegate Function Func(Of Object)() As Object'.
        Dim a As Func(Of Object) = DirectCast(AddressOf M2, Func(Of Object))'BIND:"DirectCast(AddressOf M2, Func(Of Object))"
                                                        ~~
BC30002: Type 'NonExistant' is not defined.
    Function M2() As NonExistant
                     ~~~~~~~~~~~
BC30002: Type 'NonExistant' is not defined.
        Return New NonExistant
                   ~~~~~~~~~~~
]]>.Value

            VerifyOperationTreeAndDiagnosticsForTest(Of DirectCastExpressionSyntax)(source, expectedOperationTree, expectedDiagnostics)
        End Sub

        <CompilerTrait(CompilerFeature.IOperation)>
        <Fact()>
        Public Sub DelegateCreationExpression_DirectCastAddressOf_DisallowedArgumentType()
            Dim source = <![CDATA[
Option Strict On
Imports System

Module Program
    Sub M1()
        Dim o As New Object
        Dim a As Action = DirectCast(AddressOf M2, Action)'BIND:"DirectCast(AddressOf M2, Action)"
    End Sub

    Sub M2(s As Integer)
    End Sub
End Module
]]>.Value

            Dim expectedOperationTree = <![CDATA[
IDelegateCreationOperation (OperationKind.DelegateCreation, Type: System.Action, IsInvalid) (Syntax: 'DirectCast( ... M2, Action)')
  Target: 
    IOperation:  (OperationKind.None, Type: null, IsInvalid) (Syntax: 'AddressOf M2')
      Children(1):
          IOperation:  (OperationKind.None, Type: null, IsInvalid) (Syntax: 'M2')
            Children(1):
                IInstanceReferenceOperation (OperationKind.InstanceReference, Type: Program, IsInvalid, IsImplicit) (Syntax: 'M2')
]]>.Value

            Dim expectedDiagnostics = <![CDATA[
BC31143: Method 'Public Sub M2(s As Integer)' does not have a signature compatible with delegate 'Delegate Sub Action()'.
        Dim a As Action = DirectCast(AddressOf M2, Action)'BIND:"DirectCast(AddressOf M2, Action)"
                                               ~~
]]>.Value

            VerifyOperationTreeAndDiagnosticsForTest(Of DirectCastExpressionSyntax)(source, expectedOperationTree, expectedDiagnostics)
        End Sub

        <CompilerTrait(CompilerFeature.IOperation)>
        <Fact()>
        Public Sub DelegateCreationExpression_DirectCastAddressOf_InvalidArgumentType()
            Dim source = <![CDATA[
Option Strict On
Imports System
Module M1
    Class C1
    End Class
    Sub Method1()
        Dim a As Action(Of String) = DirectCast(AddressOf Method2, Action(Of String))'BIND:"DirectCast(AddressOf Method2, Action(Of String))"
    End Sub

    Sub Method2(i As C1)
    End Sub
End Module]]>.Value

            Dim expectedOperationTree = <![CDATA[
IDelegateCreationOperation (OperationKind.DelegateCreation, Type: System.Action(Of System.String), IsInvalid) (Syntax: 'DirectCast( ... Of String))')
  Target: 
    IOperation:  (OperationKind.None, Type: null, IsInvalid) (Syntax: 'AddressOf Method2')
      Children(1):
          IOperation:  (OperationKind.None, Type: null, IsInvalid) (Syntax: 'Method2')
            Children(1):
                IInstanceReferenceOperation (OperationKind.InstanceReference, Type: M1, IsInvalid, IsImplicit) (Syntax: 'Method2')
]]>.Value

            Dim expectedDiagnostics = <![CDATA[
BC31143: Method 'Public Sub Method2(i As M1.C1)' does not have a signature compatible with delegate 'Delegate Sub Action(Of String)(obj As String)'.
        Dim a As Action(Of String) = DirectCast(AddressOf Method2, Action(Of String))'BIND:"DirectCast(AddressOf Method2, Action(Of String))"
                                                          ~~~~~~~
]]>.Value

            VerifyOperationTreeAndDiagnosticsForTest(Of DirectCastExpressionSyntax)(source, expectedOperationTree, expectedDiagnostics)
        End Sub

        <CompilerTrait(CompilerFeature.IOperation)>
        <Fact()>
        Public Sub DelegateCreationExpression_DirectCastAddressOf_InvalidVariableType()
            Dim source = <![CDATA[
Option Strict On
Imports System

Module Program
    Sub M1()
        Dim o As New Object
        Dim a As Action = DirectCast(AddressOf M2, Action(Of String))'BIND:"DirectCast(AddressOf M2, Action(Of String))"
    End Sub

    Sub M2(s As String)
    End Sub
End Module
]]>.Value

            Dim expectedOperationTree = <![CDATA[
IDelegateCreationOperation (OperationKind.DelegateCreation, Type: System.Action(Of System.String), IsInvalid) (Syntax: 'DirectCast( ... Of String))')
  Target: 
    IMethodReferenceOperation: Sub Program.M2(s As System.String) (Static) (OperationKind.MethodReference, Type: null, IsInvalid) (Syntax: 'AddressOf M2')
      Instance Receiver: 
        null
]]>.Value

            Dim expectedDiagnostics = <![CDATA[
BC30311: Value of type 'Action(Of String)' cannot be converted to 'Action'.
        Dim a As Action = DirectCast(AddressOf M2, Action(Of String))'BIND:"DirectCast(AddressOf M2, Action(Of String))"
                          ~~~~~~~~~~~~~~~~~~~~~~~~~~~~~~~~~~~~~~~~~~~
]]>.Value

            VerifyOperationTreeAndDiagnosticsForTest(Of DirectCastExpressionSyntax)(source, expectedOperationTree, expectedDiagnostics)
        End Sub

        <CompilerTrait(CompilerFeature.IOperation)>
        <Fact()>
        Public Sub DelegateCreationExpression_DirectCastAddressOf_ArgumentRelaxation()
            Dim source = <![CDATA[
Option Strict On
Imports System

Module Program
    Sub M1()
        Dim o As New Object
        Dim a As Action(Of String) = DirectCast(AddressOf M2, Action(Of String))'BIND:"DirectCast(AddressOf M2, Action(Of String))"
    End Sub

    Sub M2()
    End Sub
End Module
]]>.Value

            Dim expectedOperationTree = <![CDATA[
IDelegateCreationOperation (OperationKind.DelegateCreation, Type: System.Action(Of System.String)) (Syntax: 'DirectCast( ... Of String))')
  Target: 
    IMethodReferenceOperation: Sub Program.M2() (Static) (OperationKind.MethodReference, Type: null) (Syntax: 'AddressOf M2')
      Instance Receiver: 
        null
]]>.Value

            Dim expectedDiagnostics = String.Empty

            VerifyOperationTreeAndDiagnosticsForTest(Of DirectCastExpressionSyntax)(source, expectedOperationTree, expectedDiagnostics)
        End Sub

        <CompilerTrait(CompilerFeature.IOperation)>
        <Fact()>
        Public Sub DelegateCreationExpression_DirectCastAddressOf_ReturnRelaxation()
            Dim source = <![CDATA[
Option Strict On
Imports System

Module Program
    Sub M1()
        Dim o As New Object
        Dim a As Action = DirectCast(AddressOf M2, Action)'BIND:"DirectCast(AddressOf M2, Action)"
    End Sub

    Function M2() As Integer
        Return 1
    End Function
End Module
]]>.Value

            Dim expectedOperationTree = <![CDATA[
IDelegateCreationOperation (OperationKind.DelegateCreation, Type: System.Action) (Syntax: 'DirectCast( ... M2, Action)')
  Target: 
    IMethodReferenceOperation: Function Program.M2() As System.Int32 (Static) (OperationKind.MethodReference, Type: null) (Syntax: 'AddressOf M2')
      Instance Receiver: 
        null
]]>.Value

            Dim expectedDiagnostics = String.Empty

            VerifyOperationTreeAndDiagnosticsForTest(Of DirectCastExpressionSyntax)(source, expectedOperationTree, expectedDiagnostics)
        End Sub

        <CompilerTrait(CompilerFeature.IOperation)>
        <Fact()>
        Public Sub DelegateCreationExpression_TryCastAddressOf()
            Dim source = <![CDATA[
Option Strict On
Imports System

Module Program
    Sub M1()
        Dim o As New Object
        Dim a As Action = TryCast(AddressOf M2, Action)'BIND:"TryCast(AddressOf M2, Action)"
    End Sub

    Sub M2()
    End Sub
End Module
]]>.Value

            Dim expectedOperationTree = <![CDATA[
IDelegateCreationOperation (OperationKind.DelegateCreation, Type: System.Action) (Syntax: 'TryCast(Add ... M2, Action)')
  Target: 
    IMethodReferenceOperation: Sub Program.M2() (Static) (OperationKind.MethodReference, Type: null) (Syntax: 'AddressOf M2')
      Instance Receiver: 
        null
]]>.Value

            Dim expectedDiagnostics = String.Empty

            VerifyOperationTreeAndDiagnosticsForTest(Of TryCastExpressionSyntax)(source, expectedOperationTree, expectedDiagnostics)
        End Sub

        <CompilerTrait(CompilerFeature.IOperation)>
        <Fact()>
        Public Sub DelegateCreationExpression_TryCastAddressOf_WithReceiver()
            Dim source = <![CDATA[
Option Strict On
Imports System

Module Program
    Sub M1()
        Dim o As New Object
        Dim a As Action = TryCast(AddressOf o.ToString, Action)'BIND:"TryCast(AddressOf o.ToString, Action)"
    End Sub
End Module
]]>.Value

            Dim expectedOperationTree = <![CDATA[
IDelegateCreationOperation (OperationKind.DelegateCreation, Type: System.Action) (Syntax: 'TryCast(Add ... ng, Action)')
  Target: 
    IMethodReferenceOperation: Function System.Object.ToString() As System.String (IsVirtual) (OperationKind.MethodReference, Type: null) (Syntax: 'AddressOf o.ToString')
      Instance Receiver: 
        ILocalReferenceOperation: o (OperationKind.LocalReference, Type: System.Object) (Syntax: 'o')
]]>.Value

            Dim expectedDiagnostics = String.Empty

            VerifyOperationTreeAndDiagnosticsForTest(Of TryCastExpressionSyntax)(source, expectedOperationTree, expectedDiagnostics)
        End Sub

        <CompilerTrait(CompilerFeature.IOperation)>
        <Fact()>
        Public Sub DelegateCreationExpression_TryCastAddressOf_DisallowedReturnType()
            Dim source = <![CDATA[
Option Strict On
Imports System

Module Program
    Sub M1()
        Dim o As New Object
        Dim a As Func(Of Object) = TryCast(AddressOf M2, Func(Of Object))'BIND:"TryCast(AddressOf M2, Func(Of Object))"
    End Sub

    Sub M2()
    End Sub
End Module
]]>.Value

            Dim expectedOperationTree = <![CDATA[
IDelegateCreationOperation (OperationKind.DelegateCreation, Type: System.Func(Of System.Object), IsInvalid) (Syntax: 'TryCast(Add ... Of Object))')
  Target: 
    IOperation:  (OperationKind.None, Type: null, IsInvalid) (Syntax: 'AddressOf M2')
      Children(1):
          IOperation:  (OperationKind.None, Type: null, IsInvalid) (Syntax: 'M2')
            Children(1):
                IInstanceReferenceOperation (OperationKind.InstanceReference, Type: Program, IsInvalid, IsImplicit) (Syntax: 'M2')
]]>.Value

            Dim expectedDiagnostics = <![CDATA[
BC31143: Method 'Public Sub M2()' does not have a signature compatible with delegate 'Delegate Function Func(Of Object)() As Object'.
        Dim a As Func(Of Object) = TryCast(AddressOf M2, Func(Of Object))'BIND:"TryCast(AddressOf M2, Func(Of Object))"
                                                     ~~
]]>.Value

            VerifyOperationTreeAndDiagnosticsForTest(Of TryCastExpressionSyntax)(source, expectedOperationTree, expectedDiagnostics)
        End Sub

        <CompilerTrait(CompilerFeature.IOperation)>
        <Fact()>
        Public Sub DelegateCreationExpression_TryCastAddressOf_InvalidReturnType()
            Dim source = <![CDATA[
Option Strict On
Imports System

Module Program
    Sub M1()
        Dim o As New Object
        Dim a As Func(Of Object) = TryCast(AddressOf M2, Func(Of Object))'BIND:"TryCast(AddressOf M2, Func(Of Object))"
    End Sub

    Function M2() As NonExistant
        Return NonExistant
    End Function
End Module]]>.Value

            Dim expectedOperationTree = <![CDATA[
IDelegateCreationOperation (OperationKind.DelegateCreation, Type: System.Func(Of System.Object), IsInvalid) (Syntax: 'TryCast(Add ... Of Object))')
  Target: 
    IOperation:  (OperationKind.None, Type: null, IsInvalid) (Syntax: 'AddressOf M2')
      Children(1):
          IOperation:  (OperationKind.None, Type: null, IsInvalid) (Syntax: 'M2')
            Children(1):
                IInstanceReferenceOperation (OperationKind.InstanceReference, Type: Program, IsInvalid, IsImplicit) (Syntax: 'M2')
]]>.Value

            Dim expectedDiagnostics = <![CDATA[
BC31143: Method 'Public Function M2() As NonExistant' does not have a signature compatible with delegate 'Delegate Function Func(Of Object)() As Object'.
        Dim a As Func(Of Object) = TryCast(AddressOf M2, Func(Of Object))'BIND:"TryCast(AddressOf M2, Func(Of Object))"
                                                     ~~
BC30002: Type 'NonExistant' is not defined.
    Function M2() As NonExistant
                     ~~~~~~~~~~~
BC30451: 'NonExistant' is not declared. It may be inaccessible due to its protection level.
        Return NonExistant
               ~~~~~~~~~~~
]]>.Value

            VerifyOperationTreeAndDiagnosticsForTest(Of TryCastExpressionSyntax)(source, expectedOperationTree, expectedDiagnostics)
        End Sub

        <CompilerTrait(CompilerFeature.IOperation)>
        <Fact()>
        Public Sub DelegateCreationExpression_TryCastAddressOf_DisallowedArgumentType()
            Dim source = <![CDATA[
Option Strict On
Imports System

Module Program
    Sub M1()
        Dim o As New Object
        Dim a As Action = TryCast(AddressOf M2, Action)'BIND:"TryCast(AddressOf M2, Action)"
    End Sub

    Sub M2(s As Integer)
    End Sub
End Module
]]>.Value

            Dim expectedOperationTree = <![CDATA[
IDelegateCreationOperation (OperationKind.DelegateCreation, Type: System.Action, IsInvalid) (Syntax: 'TryCast(Add ... M2, Action)')
  Target: 
    IOperation:  (OperationKind.None, Type: null, IsInvalid) (Syntax: 'AddressOf M2')
      Children(1):
          IOperation:  (OperationKind.None, Type: null, IsInvalid) (Syntax: 'M2')
            Children(1):
                IInstanceReferenceOperation (OperationKind.InstanceReference, Type: Program, IsInvalid, IsImplicit) (Syntax: 'M2')
]]>.Value

            Dim expectedDiagnostics = <![CDATA[
BC31143: Method 'Public Sub M2(s As Integer)' does not have a signature compatible with delegate 'Delegate Sub Action()'.
        Dim a As Action = TryCast(AddressOf M2, Action)'BIND:"TryCast(AddressOf M2, Action)"
                                            ~~
]]>.Value

            VerifyOperationTreeAndDiagnosticsForTest(Of TryCastExpressionSyntax)(source, expectedOperationTree, expectedDiagnostics)
        End Sub

        <CompilerTrait(CompilerFeature.IOperation)>
        <Fact()>
        Public Sub DelegateCreationExpression_TryCastAddressOf_InvalidArgumentType()
            Dim source = <![CDATA[
Option Strict On
Imports System
Module M1
    Class C1
    End Class
    Sub Method1()
        Dim a As Action(Of String) = TryCast(AddressOf Method2, Action(Of String))'BIND:"TryCast(AddressOf Method2, Action(Of String))"
    End Sub

    Sub Method2(i As C1)
    End Sub
End Module]]>.Value

            Dim expectedOperationTree = <![CDATA[
IDelegateCreationOperation (OperationKind.DelegateCreation, Type: System.Action(Of System.String), IsInvalid) (Syntax: 'TryCast(Add ... Of String))')
  Target: 
    IOperation:  (OperationKind.None, Type: null, IsInvalid) (Syntax: 'AddressOf Method2')
      Children(1):
          IOperation:  (OperationKind.None, Type: null, IsInvalid) (Syntax: 'Method2')
            Children(1):
                IInstanceReferenceOperation (OperationKind.InstanceReference, Type: M1, IsInvalid, IsImplicit) (Syntax: 'Method2')
]]>.Value

            Dim expectedDiagnostics = <![CDATA[
BC31143: Method 'Public Sub Method2(i As M1.C1)' does not have a signature compatible with delegate 'Delegate Sub Action(Of String)(obj As String)'.
        Dim a As Action(Of String) = TryCast(AddressOf Method2, Action(Of String))'BIND:"TryCast(AddressOf Method2, Action(Of String))"
                                                       ~~~~~~~
]]>.Value

            VerifyOperationTreeAndDiagnosticsForTest(Of TryCastExpressionSyntax)(source, expectedOperationTree, expectedDiagnostics)
        End Sub

        <CompilerTrait(CompilerFeature.IOperation)>
        <Fact()>
        Public Sub DelegateCreationExpression_TryCastAddressOf_InvalidVariableType()
            Dim source = <![CDATA[
Option Strict On
Imports System

Module Program
    Sub M1()
        Dim o As New Object
        Dim a As Action = TryCast(AddressOf M2, Action(Of String))'BIND:"TryCast(AddressOf M2, Action(Of String))"
    End Sub

    Sub M2(s As String)
    End Sub
End Module
]]>.Value

            Dim expectedOperationTree = <![CDATA[
IDelegateCreationOperation (OperationKind.DelegateCreation, Type: System.Action(Of System.String), IsInvalid) (Syntax: 'TryCast(Add ... Of String))')
  Target: 
    IMethodReferenceOperation: Sub Program.M2(s As System.String) (Static) (OperationKind.MethodReference, Type: null, IsInvalid) (Syntax: 'AddressOf M2')
      Instance Receiver: 
        null
]]>.Value

            Dim expectedDiagnostics = <![CDATA[
BC30311: Value of type 'Action(Of String)' cannot be converted to 'Action'.
        Dim a As Action = TryCast(AddressOf M2, Action(Of String))'BIND:"TryCast(AddressOf M2, Action(Of String))"
                          ~~~~~~~~~~~~~~~~~~~~~~~~~~~~~~~~~~~~~~~~
]]>.Value

            VerifyOperationTreeAndDiagnosticsForTest(Of TryCastExpressionSyntax)(source, expectedOperationTree, expectedDiagnostics)
        End Sub

        <CompilerTrait(CompilerFeature.IOperation)>
        <Fact()>
        Public Sub DelegateCreationExpression_TryCastAddressOf_ArgumentRelaxation()
            Dim source = <![CDATA[
Option Strict On
Imports System

Module Program
    Sub M1()
        Dim o As New Object
        Dim a As Action(Of String) = TryCast(AddressOf M2, Action(Of String))'BIND:"TryCast(AddressOf M2, Action(Of String))"
    End Sub

    Sub M2()
    End Sub
End Module
]]>.Value

            Dim expectedOperationTree = <![CDATA[
IDelegateCreationOperation (OperationKind.DelegateCreation, Type: System.Action(Of System.String)) (Syntax: 'TryCast(Add ... Of String))')
  Target: 
    IMethodReferenceOperation: Sub Program.M2() (Static) (OperationKind.MethodReference, Type: null) (Syntax: 'AddressOf M2')
      Instance Receiver: 
        null
]]>.Value

            Dim expectedDiagnostics = String.Empty

            VerifyOperationTreeAndDiagnosticsForTest(Of TryCastExpressionSyntax)(source, expectedOperationTree, expectedDiagnostics)
        End Sub

        <CompilerTrait(CompilerFeature.IOperation)>
        <Fact()>
        Public Sub DelegateCreationExpression_TryCastAddressOf_ReturnRelaxation()
            Dim source = <![CDATA[
Option Strict On
Imports System

Module Program
    Sub M1()
        Dim o As New Object
        Dim a As Action = TryCast(AddressOf M2, Action)'BIND:"TryCast(AddressOf M2, Action)"
    End Sub

    Function M2() As Integer
        Return 1
    End Function
End Module
]]>.Value

            Dim expectedOperationTree = <![CDATA[
IDelegateCreationOperation (OperationKind.DelegateCreation, Type: System.Action) (Syntax: 'TryCast(Add ... M2, Action)')
  Target: 
    IMethodReferenceOperation: Function Program.M2() As System.Int32 (Static) (OperationKind.MethodReference, Type: null) (Syntax: 'AddressOf M2')
      Instance Receiver: 
        null
]]>.Value

            Dim expectedDiagnostics = String.Empty

            VerifyOperationTreeAndDiagnosticsForTest(Of TryCastExpressionSyntax)(source, expectedOperationTree, expectedDiagnostics)
        End Sub

        <CompilerTrait(CompilerFeature.IOperation)>
        <Fact()>
        <WorkItem(15513, "https://github.com/dotnet/roslyn/issues/15513")>
        Public Sub DelegateCreationExpression_DelegateCreationAddressOfArgument()
            Dim source = <![CDATA[
Option Strict On
Imports System
Module M1
    Sub Method1()
        Dim a As Action = New Action(AddressOf Method2)'BIND:"New Action(AddressOf Method2)"
    End Sub

    Sub Method2()
    End Sub
End Module]]>.Value

            Dim expectedOperationTree = <![CDATA[
IDelegateCreationOperation (OperationKind.DelegateCreation, Type: System.Action) (Syntax: 'New Action( ... Of Method2)')
  Target: 
    IMethodReferenceOperation: Sub M1.Method2() (Static) (OperationKind.MethodReference, Type: null) (Syntax: 'AddressOf Method2')
      Instance Receiver: 
        null
]]>.Value

            Dim expectedDiagnostics = String.Empty

            VerifyOperationTreeAndDiagnosticsForTest(Of ObjectCreationExpressionSyntax)(source, expectedOperationTree, expectedDiagnostics)
        End Sub

        <CompilerTrait(CompilerFeature.IOperation)>
        <Fact()>
        <WorkItem(15513, "https://github.com/dotnet/roslyn/issues/15513")>
        Public Sub DelegateCreationExpression_DelegateCreationInstanceAddressOfArgument()
            Dim source = <![CDATA[
Option Strict On
Imports System
Class M1
    Sub Method1()
        Dim a As Action = New Action(AddressOf Method2)'BIND:"New Action(AddressOf Method2)"
    End Sub

    Sub Method2()
    End Sub
End Class]]>.Value

            Dim expectedOperationTree = <![CDATA[
IDelegateCreationOperation (OperationKind.DelegateCreation, Type: System.Action) (Syntax: 'New Action( ... Of Method2)')
  Target: 
    IMethodReferenceOperation: Sub M1.Method2() (OperationKind.MethodReference, Type: null) (Syntax: 'AddressOf Method2')
      Instance Receiver: 
        IInstanceReferenceOperation (OperationKind.InstanceReference, Type: M1, IsImplicit) (Syntax: 'Method2')
]]>.Value

            Dim expectedDiagnostics = String.Empty

            VerifyOperationTreeAndDiagnosticsForTest(Of ObjectCreationExpressionSyntax)(source, expectedOperationTree, expectedDiagnostics)
        End Sub

        <CompilerTrait(CompilerFeature.IOperation)>
        <Fact()>
        <WorkItem(15513, "https://github.com/dotnet/roslyn/issues/15513")>
        Public Sub DelegateCreationExpression_DelegateCreationSharedAddressOfArgument()
            Dim source = <![CDATA[
Option Strict On
Imports System
Class M1
    Sub Method1()
        Dim a As Action = New Action(AddressOf Me.Method2)'BIND:"New Action(AddressOf Me.Method2)"
    End Sub

    Shared Sub Method2()
    End Sub
End Class]]>.Value

            Dim expectedOperationTree = <![CDATA[
IDelegateCreationOperation (OperationKind.DelegateCreation, Type: System.Action) (Syntax: 'New Action( ... Me.Method2)')
  Target: 
    IMethodReferenceOperation: Sub M1.Method2() (Static) (OperationKind.MethodReference, Type: null) (Syntax: 'AddressOf Me.Method2')
      Instance Receiver: 
        IInstanceReferenceOperation (OperationKind.InstanceReference, Type: M1) (Syntax: 'Me')
]]>.Value

            Dim expectedDiagnostics = <![CDATA[
BC42025: Access of shared member, constant member, enum member or nested type through an instance; qualifying expression will not be evaluated.
        Dim a As Action = New Action(AddressOf Me.Method2)'BIND:"New Action(AddressOf Me.Method2)"
                                     ~~~~~~~~~~~~~~~~~~~~
]]>.Value

            VerifyOperationTreeAndDiagnosticsForTest(Of ObjectCreationExpressionSyntax)(source, expectedOperationTree, expectedDiagnostics)
        End Sub

        <CompilerTrait(CompilerFeature.IOperation)>
        <Fact()>
        Public Sub DelegateCreationExpression_DelegateCreationAdressOfArgument_MultipleArgumentsToConstructor()
            Dim source = <![CDATA[
Option Strict On
Imports System
Module M1
    Sub Method1()
        Dim a As Action = New Action(AddressOf Method2, 1)'BIND:"Dim a As Action = New Action(AddressOf Method2, 1)"
    End Sub

    Sub Method2()
    End Sub
End Module]]>.Value

            Dim expectedOperationTree = <![CDATA[
IVariableDeclarationsOperation (1 declarations) (OperationKind.VariableDeclarations, Type: null, IsInvalid) (Syntax: 'Dim a As Ac ... Method2, 1)')
  IVariableDeclarationOperation (1 variables) (OperationKind.VariableDeclaration, Type: null) (Syntax: 'a')
    Variables: Local_1: a As System.Action
    Initializer: 
      IVariableInitializerOperation (OperationKind.VariableInitializer, Type: null, IsInvalid) (Syntax: '= New Actio ... Method2, 1)')
        IInvalidOperation (OperationKind.Invalid, Type: System.Action, IsInvalid) (Syntax: 'New Action( ... Method2, 1)')
          Children(2):
              IInvalidOperation (OperationKind.Invalid, Type: ?, IsInvalid, IsImplicit) (Syntax: 'AddressOf Method2')
                Children(1):
                    IOperation:  (OperationKind.None, Type: null, IsInvalid) (Syntax: 'AddressOf Method2')
                      Children(1):
                          IOperation:  (OperationKind.None, Type: null, IsInvalid) (Syntax: 'Method2')
                            Children(1):
                                IInstanceReferenceOperation (OperationKind.InstanceReference, Type: M1, IsInvalid, IsImplicit) (Syntax: 'Method2')
              ILiteralOperation (OperationKind.Literal, Type: System.Int32, Constant: 1, IsInvalid) (Syntax: '1')
]]>.Value

            Dim expectedDiagnostics = <![CDATA[
BC32008: Delegate 'Action' requires an 'AddressOf' expression or lambda expression as the only argument to its constructor.
        Dim a As Action = New Action(AddressOf Method2, 1)'BIND:"Dim a As Action = New Action(AddressOf Method2, 1)"
                                    ~~~~~~~~~~~~~~~~~~~~~~
]]>.Value

            VerifyOperationTreeAndDiagnosticsForTest(Of LocalDeclarationStatementSyntax)(source, expectedOperationTree, expectedDiagnostics)
        End Sub

        <CompilerTrait(CompilerFeature.IOperation)>
        <Fact()>
        Public Sub DelegateCreationExpression_DelegateCreationAddressOfArgument_ReturnRelaxation()
            Dim source = <![CDATA[
Option Strict On
Imports System
Module M1
    Sub Method1()
        Dim a As Action = New Action(AddressOf Method2)'BIND:"New Action(AddressOf Method2)"
    End Sub

    Function Method2() As Object
        Return 1
    End Function
End Module]]>.Value

            Dim expectedOperationTree = <![CDATA[
IDelegateCreationOperation (OperationKind.DelegateCreation, Type: System.Action) (Syntax: 'New Action( ... Of Method2)')
  Target: 
    IMethodReferenceOperation: Function M1.Method2() As System.Object (Static) (OperationKind.MethodReference, Type: null) (Syntax: 'AddressOf Method2')
      Instance Receiver: 
        null
]]>.Value

            Dim expectedDiagnostics = String.Empty

            VerifyOperationTreeAndDiagnosticsForTest(Of ObjectCreationExpressionSyntax)(source, expectedOperationTree, expectedDiagnostics)
        End Sub

        <CompilerTrait(CompilerFeature.IOperation)>
        <Fact()>
        Public Sub DelegateCreationExpression_DelegateCreationAddressOfArgument_ArgumentRelaxation()
            Dim source = <![CDATA[
Option Strict On
Imports System
Module M1
    Sub Method1()
        Dim a As Action(Of Integer) = New Action(Of Integer)(AddressOf Method2)'BIND:"New Action(Of Integer)(AddressOf Method2)"
    End Sub

    Sub Method2(o As Object)
    End Sub
End Module]]>.Value

            Dim expectedOperationTree = <![CDATA[
IDelegateCreationOperation (OperationKind.DelegateCreation, Type: System.Action(Of System.Int32)) (Syntax: 'New Action( ... Of Method2)')
  Target: 
    IMethodReferenceOperation: Sub M1.Method2(o As System.Object) (Static) (OperationKind.MethodReference, Type: null) (Syntax: 'AddressOf Method2')
      Instance Receiver: 
        null
]]>.Value

            Dim expectedDiagnostics = String.Empty

            VerifyOperationTreeAndDiagnosticsForTest(Of ObjectCreationExpressionSyntax)(source, expectedOperationTree, expectedDiagnostics)
        End Sub

        <CompilerTrait(CompilerFeature.IOperation)>
        <Fact()>
        Public Sub DelegateCreationExpression_DelegateCreationAddressOfArgument_DisallowedArgumentType()
            Dim source = <![CDATA[
Option Strict On
Imports System
Module M1
    Sub Method1()
        Dim a As Action= New Action(AddressOf Method2)'BIND:"New Action(AddressOf Method2)"
    End Sub

    Sub Method2(o As Object)
    End Sub
End Module]]>.Value

            Dim expectedOperationTree = <![CDATA[
IDelegateCreationOperation (OperationKind.DelegateCreation, Type: System.Action, IsInvalid) (Syntax: 'New Action( ... Of Method2)')
  Target: 
    IOperation:  (OperationKind.None, Type: null, IsInvalid) (Syntax: 'AddressOf Method2')
      Children(1):
          IOperation:  (OperationKind.None, Type: null, IsInvalid) (Syntax: 'Method2')
            Children(1):
                IInstanceReferenceOperation (OperationKind.InstanceReference, Type: M1, IsInvalid, IsImplicit) (Syntax: 'Method2')
]]>.Value

            Dim expectedDiagnostics = <![CDATA[
BC31143: Method 'Public Sub Method2(o As Object)' does not have a signature compatible with delegate 'Delegate Sub Action()'.
        Dim a As Action= New Action(AddressOf Method2)'BIND:"New Action(AddressOf Method2)"
                                              ~~~~~~~
]]>.Value

            VerifyOperationTreeAndDiagnosticsForTest(Of ObjectCreationExpressionSyntax)(source, expectedOperationTree, expectedDiagnostics)
        End Sub

        <CompilerTrait(CompilerFeature.IOperation)>
        <Fact()>
        Public Sub DelegateCreationExpression_DelegateCreationAddressOfArgument_InvalidArgumentType()
            Dim source = <![CDATA[
Option Strict On
Imports System
Module M1
    Class C1
    End Class
    Sub Method1()
        Dim a As Action(Of String) = New Action(Of String)(AddressOf Method2)'BIND:"New Action(Of String)(AddressOf Method2)"
    End Sub

    Sub Method2(i As C1)
    End Sub
End Module]]>.Value

            Dim expectedOperationTree = <![CDATA[
IDelegateCreationOperation (OperationKind.DelegateCreation, Type: System.Action(Of System.String), IsInvalid) (Syntax: 'New Action( ... Of Method2)')
  Target: 
    IOperation:  (OperationKind.None, Type: null, IsInvalid) (Syntax: 'AddressOf Method2')
      Children(1):
          IOperation:  (OperationKind.None, Type: null, IsInvalid) (Syntax: 'Method2')
            Children(1):
                IInstanceReferenceOperation (OperationKind.InstanceReference, Type: M1, IsInvalid, IsImplicit) (Syntax: 'Method2')
]]>.Value

            Dim expectedDiagnostics = <![CDATA[
BC31143: Method 'Public Sub Method2(i As M1.C1)' does not have a signature compatible with delegate 'Delegate Sub Action(Of String)(obj As String)'.
        Dim a As Action(Of String) = New Action(Of String)(AddressOf Method2)'BIND:"New Action(Of String)(AddressOf Method2)"
                                                                     ~~~~~~~
]]>.Value

            VerifyOperationTreeAndDiagnosticsForTest(Of ObjectCreationExpressionSyntax)(source, expectedOperationTree, expectedDiagnostics)
        End Sub

        <CompilerTrait(CompilerFeature.IOperation)>
        <Fact()>
        Public Sub DelegateCreationExpression_DelegateCreationAddressOfArgument_DisallowedReturnType()
            Dim source = <![CDATA[
Option Strict On
Imports System
Module M1
    Sub Method1()
        Dim a As Func(Of String) = New Func(Of String)(AddressOf Method2)'BIND:"New Func(Of String)(AddressOf Method2)"
    End Sub

    Sub Method2()
    End Sub
End Module]]>.Value

            Dim expectedOperationTree = <![CDATA[
IDelegateCreationOperation (OperationKind.DelegateCreation, Type: System.Func(Of System.String), IsInvalid) (Syntax: 'New Func(Of ... Of Method2)')
  Target: 
    IOperation:  (OperationKind.None, Type: null, IsInvalid) (Syntax: 'AddressOf Method2')
      Children(1):
          IOperation:  (OperationKind.None, Type: null, IsInvalid) (Syntax: 'Method2')
            Children(1):
                IInstanceReferenceOperation (OperationKind.InstanceReference, Type: M1, IsInvalid, IsImplicit) (Syntax: 'Method2')
]]>.Value

            Dim expectedDiagnostics = <![CDATA[
BC31143: Method 'Public Sub Method2()' does not have a signature compatible with delegate 'Delegate Function Func(Of String)() As String'.
        Dim a As Func(Of String) = New Func(Of String)(AddressOf Method2)'BIND:"New Func(Of String)(AddressOf Method2)"
                                                                 ~~~~~~~
]]>.Value

            VerifyOperationTreeAndDiagnosticsForTest(Of ObjectCreationExpressionSyntax)(source, expectedOperationTree, expectedDiagnostics)
        End Sub

        <CompilerTrait(CompilerFeature.IOperation)>
        <Fact()>
        Public Sub DelegateCreationExpression_DelegateCreationAddressOfArgument_InvalidReturnType()
            Dim source = <![CDATA[
Option Strict On
Imports System
Module M1
    Sub Method1()
        Dim a As Func(Of String) = New Func(Of String)(AddressOf Method2)'BIND:"New Func(Of String)(AddressOf Method2)"
    End Sub

    Function Method2() As NonExistant
        Return New NonExistant()
    End Function
End Module]]>.Value

            Dim expectedOperationTree = <![CDATA[
IDelegateCreationOperation (OperationKind.DelegateCreation, Type: System.Func(Of System.String), IsInvalid) (Syntax: 'New Func(Of ... Of Method2)')
  Target: 
    IOperation:  (OperationKind.None, Type: null, IsInvalid) (Syntax: 'AddressOf Method2')
      Children(1):
          IOperation:  (OperationKind.None, Type: null, IsInvalid) (Syntax: 'Method2')
            Children(1):
                IInstanceReferenceOperation (OperationKind.InstanceReference, Type: M1, IsInvalid, IsImplicit) (Syntax: 'Method2')
]]>.Value

            Dim expectedDiagnostics = <![CDATA[
BC31143: Method 'Public Function Method2() As NonExistant' does not have a signature compatible with delegate 'Delegate Function Func(Of String)() As String'.
        Dim a As Func(Of String) = New Func(Of String)(AddressOf Method2)'BIND:"New Func(Of String)(AddressOf Method2)"
                                                                 ~~~~~~~
BC30002: Type 'NonExistant' is not defined.
    Function Method2() As NonExistant
                          ~~~~~~~~~~~
BC30002: Type 'NonExistant' is not defined.
        Return New NonExistant()
                   ~~~~~~~~~~~
]]>.Value

            VerifyOperationTreeAndDiagnosticsForTest(Of ObjectCreationExpressionSyntax)(source, expectedOperationTree, expectedDiagnostics)
        End Sub
#End Region

#Region "Anonymous Delegates"

        <CompilerTrait(CompilerFeature.IOperation)>
        <Fact()>
        Public Sub DelegateCreationExpression_ImplicitAnonymousDelegateConversion()
            Dim source = <![CDATA[
Option Strict On
Imports System
Module M1
    Sub Method1()
        Dim a = Sub()'BIND:"Dim a = Sub()"
                End Sub
    End Sub
End Module]]>.Value

            Dim expectedOperationTree = <![CDATA[
IVariableDeclarationsOperation (1 declarations) (OperationKind.VariableDeclarations, Type: null) (Syntax: 'Dim a = Sub ... End Sub')
  IVariableDeclarationOperation (1 variables) (OperationKind.VariableDeclaration, Type: null) (Syntax: 'a')
    Variables: Local_1: a As Sub <generated method>()
    Initializer: 
      IVariableInitializerOperation (OperationKind.VariableInitializer, Type: null) (Syntax: '= Sub()'BIN ... End Sub')
        IDelegateCreationOperation (OperationKind.DelegateCreation, Type: Sub <generated method>(), IsImplicit) (Syntax: 'Sub()'BIND: ... End Sub')
          Target: 
<<<<<<< HEAD
            IAnonymousFunctionOperation (Symbol: Sub ()) (OperationKind.AnonymousFunction, Type: null) (Syntax: 'Sub()'BIND: ... End Sub')
              IBlockOperation (2 statements) (OperationKind.Block, Type: null, IsImplicit) (Syntax: 'Sub()'BIND: ... End Sub')
                ILabeledOperation (Label: exit) (OperationKind.Labeled, Type: null) (Syntax: 'End Sub')
                  Statement: 
                    null
                IReturnOperation (OperationKind.Return, Type: null) (Syntax: 'End Sub')
=======
            IAnonymousFunctionExpression (Symbol: Sub ()) (OperationKind.AnonymousFunctionExpression, Type: null) (Syntax: 'Sub()'BIND: ... End Sub')
              IBlockStatement (2 statements) (OperationKind.BlockStatement, IsImplicit) (Syntax: 'Sub()'BIND: ... End Sub')
                ILabeledStatement (Label: exit) (OperationKind.LabeledStatement, IsImplicit) (Syntax: 'End Sub')
                  Statement: 
                    null
                IReturnStatement (OperationKind.ReturnStatement, IsImplicit) (Syntax: 'End Sub')
>>>>>>> 7cdd69e7
                  ReturnedValue: 
                    null
]]>.Value

            Dim expectedDiagnostics = String.Empty

            VerifyOperationTreeAndDiagnosticsForTest(Of LocalDeclarationStatementSyntax)(source, expectedOperationTree, expectedDiagnostics)
        End Sub

        <CompilerTrait(CompilerFeature.IOperation)>
        <Fact()>
        Public Sub DelegateCreationExpression_ImplicitAnonymousDelegateConversion_JustInitializerReturnsOnlyLambda()
            Dim source = <![CDATA[
Option Strict On
Imports System
Module M1
    Sub Method1()
        Dim a = Sub()'BIND:"Sub()"
                End Sub
    End Sub
End Module]]>.Value

            Dim expectedOperationTree = <![CDATA[
<<<<<<< HEAD
IAnonymousFunctionOperation (Symbol: Sub ()) (OperationKind.AnonymousFunction, Type: null) (Syntax: 'Sub()'BIND: ... End Sub')
  IBlockOperation (2 statements) (OperationKind.Block, Type: null, IsImplicit) (Syntax: 'Sub()'BIND: ... End Sub')
    ILabeledOperation (Label: exit) (OperationKind.Labeled, Type: null) (Syntax: 'End Sub')
      Statement: 
        null
    IReturnOperation (OperationKind.Return, Type: null) (Syntax: 'End Sub')
=======
IAnonymousFunctionExpression (Symbol: Sub ()) (OperationKind.AnonymousFunctionExpression, Type: null) (Syntax: 'Sub()'BIND: ... End Sub')
  IBlockStatement (2 statements) (OperationKind.BlockStatement, IsImplicit) (Syntax: 'Sub()'BIND: ... End Sub')
    ILabeledStatement (Label: exit) (OperationKind.LabeledStatement, IsImplicit) (Syntax: 'End Sub')
      Statement: 
        null
    IReturnStatement (OperationKind.ReturnStatement, IsImplicit) (Syntax: 'End Sub')
>>>>>>> 7cdd69e7
      ReturnedValue: 
        null
]]>.Value

            Dim expectedDiagnostics = String.Empty

            VerifyOperationTreeAndDiagnosticsForTest(Of MultiLineLambdaExpressionSyntax)(source, expectedOperationTree, expectedDiagnostics)
        End Sub

        <CompilerTrait(CompilerFeature.IOperation)>
        <Fact()>
        Public Sub DelegateCreationExpression_ImplicitAnonymousDelegateConversion_SingleLineLambda()
            Dim source = <![CDATA[
Option Strict On
Imports System
Module M1
    Sub Method1()
        Dim a = Sub() Console.WriteLine()'BIND:"Dim a = Sub() Console.WriteLine()"
    End Sub
End Module]]>.Value

            Dim expectedOperationTree = <![CDATA[
IVariableDeclarationsOperation (1 declarations) (OperationKind.VariableDeclarations, Type: null) (Syntax: 'Dim a = Sub ... WriteLine()')
  IVariableDeclarationOperation (1 variables) (OperationKind.VariableDeclaration, Type: null) (Syntax: 'a')
    Variables: Local_1: a As Sub <generated method>()
    Initializer: 
      IVariableInitializerOperation (OperationKind.VariableInitializer, Type: null) (Syntax: '= Sub() Con ... WriteLine()')
        IDelegateCreationOperation (OperationKind.DelegateCreation, Type: Sub <generated method>(), IsImplicit) (Syntax: 'Sub() Conso ... WriteLine()')
          Target: 
            IAnonymousFunctionOperation (Symbol: Sub ()) (OperationKind.AnonymousFunction, Type: null) (Syntax: 'Sub() Conso ... WriteLine()')
              IBlockOperation (3 statements) (OperationKind.Block, Type: null, IsImplicit) (Syntax: 'Sub() Conso ... WriteLine()')
                IExpressionStatementOperation (OperationKind.ExpressionStatement, Type: null) (Syntax: 'Console.WriteLine()')
                  Expression: 
                    IInvocationOperation (Sub System.Console.WriteLine()) (OperationKind.Invocation, Type: System.Void) (Syntax: 'Console.WriteLine()')
                      Instance Receiver: 
                        null
                      Arguments(0)
                ILabeledOperation (Label: exit) (OperationKind.Labeled, Type: null, IsImplicit) (Syntax: 'Sub() Conso ... WriteLine()')
                  Statement: 
                    null
                IReturnOperation (OperationKind.Return, Type: null, IsImplicit) (Syntax: 'Sub() Conso ... WriteLine()')
                  ReturnedValue: 
                    null
]]>.Value

            Dim expectedDiagnostics = String.Empty

            VerifyOperationTreeAndDiagnosticsForTest(Of LocalDeclarationStatementSyntax)(source, expectedOperationTree, expectedDiagnostics)
        End Sub

#End Region

    End Class
End Namespace<|MERGE_RESOLUTION|>--- conflicted
+++ resolved
@@ -3371,21 +3371,12 @@
       IVariableInitializerOperation (OperationKind.VariableInitializer, Type: null) (Syntax: '= Sub()'BIN ... End Sub')
         IDelegateCreationOperation (OperationKind.DelegateCreation, Type: Sub <generated method>(), IsImplicit) (Syntax: 'Sub()'BIND: ... End Sub')
           Target: 
-<<<<<<< HEAD
             IAnonymousFunctionOperation (Symbol: Sub ()) (OperationKind.AnonymousFunction, Type: null) (Syntax: 'Sub()'BIND: ... End Sub')
               IBlockOperation (2 statements) (OperationKind.Block, Type: null, IsImplicit) (Syntax: 'Sub()'BIND: ... End Sub')
-                ILabeledOperation (Label: exit) (OperationKind.Labeled, Type: null) (Syntax: 'End Sub')
+                ILabeledOperation (Label: exit) (OperationKind.Labeled, Type: null, IsImplicit) (Syntax: 'End Sub')
                   Statement: 
                     null
-                IReturnOperation (OperationKind.Return, Type: null) (Syntax: 'End Sub')
-=======
-            IAnonymousFunctionExpression (Symbol: Sub ()) (OperationKind.AnonymousFunctionExpression, Type: null) (Syntax: 'Sub()'BIND: ... End Sub')
-              IBlockStatement (2 statements) (OperationKind.BlockStatement, IsImplicit) (Syntax: 'Sub()'BIND: ... End Sub')
-                ILabeledStatement (Label: exit) (OperationKind.LabeledStatement, IsImplicit) (Syntax: 'End Sub')
-                  Statement: 
-                    null
-                IReturnStatement (OperationKind.ReturnStatement, IsImplicit) (Syntax: 'End Sub')
->>>>>>> 7cdd69e7
+                IReturnOperation (OperationKind.Return, Type: null, IsImplicit) (Syntax: 'End Sub')
                   ReturnedValue: 
                     null
 ]]>.Value
@@ -3409,21 +3400,12 @@
 End Module]]>.Value
 
             Dim expectedOperationTree = <![CDATA[
-<<<<<<< HEAD
 IAnonymousFunctionOperation (Symbol: Sub ()) (OperationKind.AnonymousFunction, Type: null) (Syntax: 'Sub()'BIND: ... End Sub')
   IBlockOperation (2 statements) (OperationKind.Block, Type: null, IsImplicit) (Syntax: 'Sub()'BIND: ... End Sub')
-    ILabeledOperation (Label: exit) (OperationKind.Labeled, Type: null) (Syntax: 'End Sub')
+    ILabeledOperation (Label: exit) (OperationKind.Labeled, Type: null, IsImplicit) (Syntax: 'End Sub')
       Statement: 
         null
-    IReturnOperation (OperationKind.Return, Type: null) (Syntax: 'End Sub')
-=======
-IAnonymousFunctionExpression (Symbol: Sub ()) (OperationKind.AnonymousFunctionExpression, Type: null) (Syntax: 'Sub()'BIND: ... End Sub')
-  IBlockStatement (2 statements) (OperationKind.BlockStatement, IsImplicit) (Syntax: 'Sub()'BIND: ... End Sub')
-    ILabeledStatement (Label: exit) (OperationKind.LabeledStatement, IsImplicit) (Syntax: 'End Sub')
-      Statement: 
-        null
-    IReturnStatement (OperationKind.ReturnStatement, IsImplicit) (Syntax: 'End Sub')
->>>>>>> 7cdd69e7
+    IReturnOperation (OperationKind.Return, Type: null, IsImplicit) (Syntax: 'End Sub')
       ReturnedValue: 
         null
 ]]>.Value
