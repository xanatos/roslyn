--- conflicted
+++ resolved
@@ -591,13 +591,8 @@
                 Value: IConversionExpression (Implicit, TryCast: False, Unchecked) (OperationKind.ConversionExpression, Type: System.Object) (Syntax: 'Function() 5')
                     Conversion: CommonConversion (Exists: True, IsIdentity: False, IsNumeric: False, IsReference: True, IsUserDefined: False) (MethodSymbol: null)
                     Operand: IConversionExpression (Implicit, TryCast: False, Unchecked) (OperationKind.ConversionExpression, Type: Function <generated method>() As System.Int32) (Syntax: 'Function() 5')
-<<<<<<< HEAD
                         Conversion: CommonConversion (Exists: True, IsIdentity: False, IsNumeric: False, IsReference: False, IsUserDefined: False) (MethodSymbol: null)
-                        Operand: ILambdaExpression (Signature: Function () As System.Int32) (OperationKind.LambdaExpression, Type: null) (Syntax: 'Function() 5')
-=======
-                        Conversion: CommonConversion (Exists: False, IsIdentity: False, IsNumeric: False, IsReference: False, IsUserDefined: False) (MethodSymbol: null)
                         Operand: IAnonymousFunctionExpression (Symbol: Function () As System.Int32) (OperationKind.AnonymousFunctionExpression, Type: null) (Syntax: 'Function() 5')
->>>>>>> 14886b2c
                             IBlockStatement (3 statements, 1 locals) (OperationKind.BlockStatement) (Syntax: 'Function() 5')
                               Locals: Local_1: <anonymous local> As System.Int32
                               IReturnStatement (OperationKind.ReturnStatement) (Syntax: '5')
