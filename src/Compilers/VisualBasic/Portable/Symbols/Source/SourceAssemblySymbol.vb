--- conflicted
+++ resolved
@@ -1631,8 +1631,8 @@
                 End If
             End If
 
-            keys = StrongNameKeys.Create(DeclaringCompilation.Options.StrongNameProvider, keyFile, keyContainer, MessageProvider.Instance)
-            Interlocked.CompareExchange(_lazyStrongNameKeys, keys, Nothing)
+                    keys = StrongNameKeys.Create(DeclaringCompilation.Options.StrongNameProvider, keyFile, keyContainer, MessageProvider.Instance)
+                Interlocked.CompareExchange(_lazyStrongNameKeys, keys, Nothing)
         End Sub
 
         Private Function ComputeIdentity() As AssemblyIdentity
@@ -1640,11 +1640,7 @@
             EnsureAttributesAreBound()
 
             Return New AssemblyIdentity(_assemblySimpleName,
-<<<<<<< HEAD
-                                        Me.AssemblyVersionAttributeSetting,
-=======
                                         VersionHelper.GenerateVersionFromPatternAndCurrentTime(_compilation.Options.CurrentLocalTime, AssemblyVersionAttributeSetting),
->>>>>>> e4981ac8
                                         Me.AssemblyCultureAttributeSetting,
                                         StrongNameKeys.PublicKey,
                                         hasPublicKey:=Not StrongNameKeys.PublicKey.IsDefault)
