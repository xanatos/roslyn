﻿' Copyright (c) Microsoft.  All Rights Reserved.  Licensed under the Apache License, Version 2.0.  See License.txt in the project root for license information.

'//-------------------------------------------------------------------------------------------------
'//
'//  Error code and strings for Compiler errors
'//
'//  ERRIDs should be defined in the following ranges:
'//
'//   500   -   999    - non localized ERRID (main DLL)
'//   30000 - 59999    - localized ERRID     (intl DLL)
'//
'//  The convention for naming ERRID's that take replacement strings is to give
'//  them a number following the name (from 1-9) that indicates how many
'//  arguments they expect.
'//
'//  DO NOT USE ANY NUMBERS EXCEPT THOSE EXPLICITLY LISTED AS BEING AVAILABLE.
'//  IF YOU REUSE A NUMBER, LOCALIZATION WILL BE SCREWED UP!
'//
'//-------------------------------------------------------------------------------------------------

' //-------------------------------------------------------------------------------------------------
' //
' //
' //  Manages the parse and compile errors.
' //
' //-------------------------------------------------------------------------------------------------

Namespace Microsoft.CodeAnalysis.VisualBasic

    Friend Enum ERRID
        Void = InternalErrorCode.Void
        Unknown = InternalErrorCode.Unknown
        ERR_None = 0
        ' ERR_InitError = 2000 unused in Roslyn
        ERR_FileNotFound = 2001
        ' WRN_FileAlreadyIncluded = 2002  'unused in Roslyn.
        'ERR_DuplicateResponseFile = 2003   unused in Roslyn.
        'ERR_NoMemory = 2004
        ERR_ArgumentRequired = 2006
        WRN_BadSwitch = 2007
        ERR_NoSources = 2008
        ERR_SwitchNeedsBool = 2009
        'ERR_CompileFailed = 2010       unused in Roslyn.
        ERR_NoResponseFile = 2011
        ERR_CantOpenFileWrite = 2012
        ERR_InvalidSwitchValue = 2014
        ERR_BinaryFile = 2015
        ERR_BadCodepage = 2016
        ERR_LibNotFound = 2017
        'ERR_MaximumErrors = 2020       unused in Roslyn.
        ERR_IconFileAndWin32ResFile = 2023
        'WRN_ReservedReference = 2024       ' unused by native compiler due to bug. 
        WRN_NoConfigInResponseFile = 2025
        ' WRN_InvalidWarningId = 2026       ' unused in Roslyn.
        'ERR_WatsonSendNotOptedIn = 2027
        ' WRN_SwitchNoBool = 2028     'unused in Roslyn
        ERR_NoSourcesOut = 2029
        ERR_NeedModule = 2030
        ERR_InvalidAssemblyName = 2031
        FTL_InputFileNameTooLong = 2032 ' new in Roslyn
        ERR_ConflictingManifestSwitches = 2033
        WRN_IgnoreModuleManifest = 2034
        'ERR_NoDefaultManifest = 2035
        'ERR_InvalidSwitchValue1 = 2036
        WRN_BadUILang = 2038 ' new in Roslyn
        ERR_VBCoreNetModuleConflict = 2042
        ERR_InvalidFormatForGuidForOption = 2043
        ERR_MissingGuidForOption = 2044
        ERR_BadChecksumAlgorithm = 2045
        ERR_MutuallyExclusiveOptions = 2046

        '// The naming convention is that if your error requires arguments, to append
        '// the number of args taken, e.g. AmbiguousName2
        '//
        ERR_InvalidInNamespace = 30001
        ERR_UndefinedType1 = 30002
        ERR_MissingNext = 30003
        ERR_IllegalCharConstant = 30004

        '//If you make any change involving these errors, such as creating more specific versions for use
        '//in other contexts, please make sure to appropriately modify Bindable::ResolveOverloadingShouldSkipBadMember
        ERR_UnreferencedAssemblyEvent3 = 30005
        ERR_UnreferencedModuleEvent3 = 30006
        ' ERR_UnreferencedAssemblyBase3 = 30007
        ERR_UnreferencedModuleBase3 = 30008
        ' ERR_UnreferencedAssemblyImplements3 = 30009
        ERR_UnreferencedModuleImplements3 = 30010

        'ERR_CodegenError = 30011
        ERR_LbExpectedEndIf = 30012
        ERR_LbNoMatchingIf = 30013
        ERR_LbBadElseif = 30014
        ERR_InheritsFromRestrictedType1 = 30015
        ERR_InvOutsideProc = 30016
        ERR_DelegateCantImplement = 30018
        ERR_DelegateCantHandleEvents = 30019
        ERR_IsOperatorRequiresReferenceTypes1 = 30020
        ERR_TypeOfRequiresReferenceType1 = 30021
        ERR_ReadOnlyHasSet = 30022
        ERR_WriteOnlyHasGet = 30023
        ERR_InvInsideProc = 30024
        ERR_EndProp = 30025
        ERR_EndSubExpected = 30026
        ERR_EndFunctionExpected = 30027
        ERR_LbElseNoMatchingIf = 30028
        ERR_CantRaiseBaseEvent = 30029
        ERR_TryWithoutCatchOrFinally = 30030
        ' ERR_FullyQualifiedNameTooLong1 = 30031 ' Deprecated in favor of ERR_TooLongMetadataName
        ERR_EventsCantBeFunctions = 30032
        ' ERR_IdTooLong = 30033 ' Deprecated in favor of ERR_TooLongMetadataName
        ERR_MissingEndBrack = 30034
        ERR_Syntax = 30035
        ERR_Overflow = 30036
        ERR_IllegalChar = 30037
        ERR_StrictDisallowsObjectOperand1 = 30038
        ERR_LoopControlMustNotBeProperty = 30039
        ERR_MethodBodyNotAtLineStart = 30040
        ERR_MaximumNumberOfErrors = 30041
        ERR_UseOfKeywordNotInInstanceMethod1 = 30043
        ERR_UseOfKeywordFromStructure1 = 30044
        ERR_BadAttributeConstructor1 = 30045
        ERR_ParamArrayWithOptArgs = 30046
        ERR_ExpectedArray1 = 30049
        ERR_ParamArrayNotArray = 30050
        ERR_ParamArrayRank = 30051
        ERR_ArrayRankLimit = 30052
        ERR_AsNewArray = 30053
        ERR_TooManyArgs1 = 30057
        ERR_ExpectedCase = 30058
        ERR_RequiredConstExpr = 30059
        ERR_RequiredConstConversion2 = 30060
        ERR_InvalidMe = 30062
        ERR_ReadOnlyAssignment = 30064
        ERR_ExitSubOfFunc = 30065
        ERR_ExitPropNot = 30066
        ERR_ExitFuncOfSub = 30067
        ERR_LValueRequired = 30068
        ERR_ForIndexInUse1 = 30069
        ERR_NextForMismatch1 = 30070
        ERR_CaseElseNoSelect = 30071
        ERR_CaseNoSelect = 30072
        ERR_CantAssignToConst = 30074
        ERR_NamedSubscript = 30075
        ERR_ExpectedEndIf = 30081
        ERR_ExpectedEndWhile = 30082
        ERR_ExpectedLoop = 30083
        ERR_ExpectedNext = 30084
        ERR_ExpectedEndWith = 30085
        ERR_ElseNoMatchingIf = 30086
        ERR_EndIfNoMatchingIf = 30087
        ERR_EndSelectNoSelect = 30088
        ERR_ExitDoNotWithinDo = 30089
        ERR_EndWhileNoWhile = 30090
        ERR_LoopNoMatchingDo = 30091
        ERR_NextNoMatchingFor = 30092
        ERR_EndWithWithoutWith = 30093
        ERR_MultiplyDefined1 = 30094
        ERR_ExpectedEndSelect = 30095
        ERR_ExitForNotWithinFor = 30096
        ERR_ExitWhileNotWithinWhile = 30097
        ERR_ReadOnlyProperty1 = 30098
        ERR_ExitSelectNotWithinSelect = 30099
        ERR_BranchOutOfFinally = 30101
        ERR_QualNotObjectRecord1 = 30103
        ERR_TooFewIndices = 30105
        ERR_TooManyIndices = 30106
        ERR_EnumNotExpression1 = 30107
        ERR_TypeNotExpression1 = 30108
        ERR_ClassNotExpression1 = 30109
        ERR_StructureNotExpression1 = 30110
        ERR_InterfaceNotExpression1 = 30111
        ERR_NamespaceNotExpression1 = 30112
        ERR_BadNamespaceName1 = 30113
        ERR_XmlPrefixNotExpression = 30114
        ERR_MultipleExtends = 30121
        'ERR_NoStopInDebugger = 30122
        'ERR_NoEndInDebugger = 30123
        ERR_PropMustHaveGetSet = 30124
        ERR_WriteOnlyHasNoWrite = 30125
        ERR_ReadOnlyHasNoGet = 30126
        ERR_BadAttribute1 = 30127
        ' ERR_BadSecurityAttribute1 = 30128 ' we're now reporting more detailed diagnostics: ERR_SecurityAttributeMissingAction or ERR_SecurityAttributeInvalidAction
        'ERR_BadAssemblyAttribute1 = 30129
        'ERR_BadModuleAttribute1 = 30130
        ' ERR_ModuleSecurityAttributeNotAllowed1 = 30131    ' We now report ERR_SecurityAttributeInvalidTarget instead.
        ERR_LabelNotDefined1 = 30132
        'ERR_NoGotosInDebugger = 30133
        'ERR_NoLabelsInDebugger = 30134
        'ERR_NoSyncLocksInDebugger = 30135
        ERR_ErrorCreatingWin32ResourceFile = 30136
        'ERR_ErrorSavingWin32ResourceFile = 30137   abandoned. no longer "saving" a temporary resource file.
        ERR_UnableToCreateTempFile = 30138  'changed from ERR_UnableToCreateTempFileInPath1. now takes only one argument
        'ERR_ErrorSettingManifestOption = 30139
        'ERR_ErrorCreatingManifest = 30140
        'ERR_UnableToCreateALinkAPI = 30141
        'ERR_UnableToGenerateRefToMetaDataFile1 = 30142
        'ERR_UnableToEmbedResourceFile1 = 30143 ' We now report ERR_UnableToOpenResourceFile1 instead.
        'ERR_UnableToLinkResourceFile1 = 30144 ' We now report ERR_UnableToOpenResourceFile1 instead.
        'ERR_UnableToEmitAssembly = 30145
        'ERR_UnableToSignAssembly = 30146
        'ERR_NoReturnsInDebugger = 30147
        ERR_RequiredNewCall2 = 30148
        ERR_UnimplementedMember3 = 30149
        ' ERR_UnimplementedProperty3 = 30154
        ERR_BadWithRef = 30157
        ' ERR_ExpectedNewableClass1 = 30166 unused in Roslyn. We now report nothing
        ' ERR_TypeConflict7 = 30175         unused in Roslyn. We now report BC30179
        ERR_DuplicateAccessCategoryUsed = 30176
        ERR_DuplicateModifierCategoryUsed = 30177
        ERR_DuplicateSpecifier = 30178
        ERR_TypeConflict6 = 30179
        ERR_UnrecognizedTypeKeyword = 30180
        ERR_ExtraSpecifiers = 30181
        ERR_UnrecognizedType = 30182
        ERR_InvalidUseOfKeyword = 30183
        ERR_InvalidEndEnum = 30184
        ERR_MissingEndEnum = 30185
        'ERR_NoUsingInDebugger = 30186
        ERR_ExpectedDeclaration = 30188
        ERR_ParamArrayMustBeLast = 30192
        ERR_SpecifiersInvalidOnInheritsImplOpt = 30193
        ERR_ExpectedSpecifier = 30195
        ERR_ExpectedComma = 30196
        ERR_ExpectedAs = 30197
        ERR_ExpectedRparen = 30198
        ERR_ExpectedLparen = 30199
        ERR_InvalidNewInType = 30200
        ERR_ExpectedExpression = 30201
        ERR_ExpectedOptional = 30202
        ERR_ExpectedIdentifier = 30203
        ERR_ExpectedIntLiteral = 30204
        ERR_ExpectedEOS = 30205
        ERR_ExpectedForOptionStmt = 30206
        ERR_InvalidOptionCompare = 30207
        ERR_ExpectedOptionCompare = 30208
        ERR_StrictDisallowImplicitObject = 30209
        ERR_StrictDisallowsImplicitProc = 30210
        ERR_StrictDisallowsImplicitArgs = 30211
        ERR_InvalidParameterSyntax = 30213
        ERR_ExpectedSubFunction = 30215
        ERR_ExpectedStringLiteral = 30217
        ERR_MissingLibInDeclare = 30218
        ERR_DelegateNoInvoke1 = 30220
        ERR_MissingIsInTypeOf = 30224
        ERR_DuplicateOption1 = 30225
        ERR_ModuleCantInherit = 30230
        ERR_ModuleCantImplement = 30231
        ERR_BadImplementsType = 30232
        ERR_BadConstFlags1 = 30233
        ERR_BadWithEventsFlags1 = 30234
        ERR_BadDimFlags1 = 30235
        ERR_DuplicateParamName1 = 30237
        ERR_LoopDoubleCondition = 30238
        ERR_ExpectedRelational = 30239
        ERR_ExpectedExitKind = 30240
        ERR_ExpectedNamedArgument = 30241
        ERR_BadMethodFlags1 = 30242
        ERR_BadEventFlags1 = 30243
        ERR_BadDeclareFlags1 = 30244
        ERR_BadLocalConstFlags1 = 30246
        ERR_BadLocalDimFlags1 = 30247
        ERR_ExpectedConditionalDirective = 30248
        ERR_ExpectedEQ = 30249
        ERR_ConstructorNotFound1 = 30251
        ERR_InvalidEndInterface = 30252
        ERR_MissingEndInterface = 30253
        ERR_InheritsFrom2 = 30256
        ERR_InheritanceCycle1 = 30257
        ERR_InheritsFromNonClass = 30258
        ERR_MultiplyDefinedType3 = 30260
        ERR_BadOverrideAccess2 = 30266
        ERR_CantOverrideNotOverridable2 = 30267
        ERR_DuplicateProcDef1 = 30269
        ERR_BadInterfaceMethodFlags1 = 30270
        ERR_NamedParamNotFound2 = 30272
        ERR_BadInterfacePropertyFlags1 = 30273
        ERR_NamedArgUsedTwice2 = 30274
        ERR_InterfaceCantUseEventSpecifier1 = 30275
        ERR_TypecharNoMatch2 = 30277
        ERR_ExpectedSubOrFunction = 30278
        ERR_BadEmptyEnum1 = 30280
        ERR_InvalidConstructorCall = 30282
        ERR_CantOverrideConstructor = 30283
        ERR_OverrideNotNeeded3 = 30284
        ERR_ExpectedDot = 30287
        ERR_DuplicateLocals1 = 30288
        ERR_InvInsideEndsProc = 30289
        ERR_LocalSameAsFunc = 30290
        ERR_RecordEmbeds2 = 30293
        ERR_RecordCycle2 = 30294
        ERR_InterfaceCycle1 = 30296
        ERR_SubNewCycle2 = 30297
        ERR_SubNewCycle1 = 30298
        ERR_InheritsFromCantInherit3 = 30299
        ERR_OverloadWithOptional2 = 30300
        ERR_OverloadWithReturnType2 = 30301
        ERR_TypeCharWithType1 = 30302
        ERR_TypeCharOnSub = 30303
        ERR_OverloadWithDefault2 = 30305
        ERR_MissingSubscript = 30306
        ERR_OverrideWithDefault2 = 30307
        ERR_OverrideWithOptional2 = 30308
        ERR_FieldOfValueFieldOfMarshalByRef3 = 30310
        ERR_TypeMismatch2 = 30311
        ERR_CaseAfterCaseElse = 30321
        ERR_ConvertArrayMismatch4 = 30332
        ERR_ConvertObjectArrayMismatch3 = 30333
        ERR_ForLoopType1 = 30337
        ERR_OverloadWithByref2 = 30345
        ERR_InheritsFromNonInterface = 30354
        ERR_BadInterfaceOrderOnInherits = 30357
        ERR_DuplicateDefaultProps1 = 30359
        ERR_DefaultMissingFromProperty2 = 30361
        ERR_OverridingPropertyKind2 = 30362
        ERR_NewInInterface = 30363
        ERR_BadFlagsOnNew1 = 30364
        ERR_OverloadingPropertyKind2 = 30366
        ERR_NoDefaultNotExtend1 = 30367
        ERR_OverloadWithArrayVsParamArray2 = 30368
        ERR_BadInstanceMemberAccess = 30369
        ERR_ExpectedRbrace = 30370
        ERR_ModuleAsType1 = 30371
        ERR_NewIfNullOnNonClass = 30375
        'ERR_NewIfNullOnAbstractClass1 = 30376
        ERR_CatchAfterFinally = 30379
        ERR_CatchNoMatchingTry = 30380
        ERR_FinallyAfterFinally = 30381
        ERR_FinallyNoMatchingTry = 30382
        ERR_EndTryNoTry = 30383
        ERR_ExpectedEndTry = 30384
        ERR_BadDelegateFlags1 = 30385
        ERR_NoConstructorOnBase2 = 30387
        ERR_InaccessibleSymbol2 = 30389
        ERR_InaccessibleMember3 = 30390
        ERR_CatchNotException1 = 30392
        ERR_ExitTryNotWithinTry = 30393
        ERR_BadRecordFlags1 = 30395
        ERR_BadEnumFlags1 = 30396
        ERR_BadInterfaceFlags1 = 30397
        ERR_OverrideWithByref2 = 30398
        ERR_MyBaseAbstractCall1 = 30399
        ERR_IdentNotMemberOfInterface4 = 30401
        '//We intentionally use argument '3' for the delegate name. This makes generating overload resolution errors
        '//easy. To make it more clear that were doing this, we name the message DelegateBindingMismatch3_2.
        '//This differentiates its from DelegateBindingMismatch3_3, which actually takes 3 parameters instead of 2.
        '//This is a workaround, but it makes the logic for reporting overload resolution errors easier error report more straight forward.
        'ERR_DelegateBindingMismatch3_2 = 30408
        ERR_WithEventsRequiresClass = 30412
        ERR_WithEventsAsStruct = 30413
        ERR_ConvertArrayRankMismatch2 = 30414
        ERR_RedimRankMismatch = 30415
        ERR_StartupCodeNotFound1 = 30420
        ERR_ConstAsNonConstant = 30424
        ERR_InvalidEndSub = 30429
        ERR_InvalidEndFunction = 30430
        ERR_InvalidEndProperty = 30431
        ERR_ModuleCantUseMethodSpecifier1 = 30433
        ERR_ModuleCantUseEventSpecifier1 = 30434
        ERR_StructCantUseVarSpecifier1 = 30435
        'ERR_ModuleCantUseMemberSpecifier1 = 30436 Now reporting BC30735
        ERR_InvalidOverrideDueToReturn2 = 30437
        ERR_ConstantWithNoValue = 30438
        ERR_ExpressionOverflow1 = 30439
        'ERR_ExpectedEndTryCatch = 30441 - No Longer Reported. Removed per bug 926779
        'ERR_ExpectedEndTryFinally = 30442 - No Longer Reported. Removed per bug 926779
        ERR_DuplicatePropertyGet = 30443
        ERR_DuplicatePropertySet = 30444
        ' ERR_ConstAggregate = 30445        Now giving BC30424
        ERR_NameNotDeclared1 = 30451
        ERR_BinaryOperands3 = 30452
        ERR_ExpectedProcedure = 30454
        ERR_OmittedArgument2 = 30455
        ERR_NameNotMember2 = 30456
        'ERR_NoTypeNamesAvailable = 30458
        ERR_EndClassNoClass = 30460
        ERR_BadClassFlags1 = 30461
        ERR_ImportsMustBeFirst = 30465
        ERR_NonNamespaceOrClassOnImport2 = 30467
        ERR_TypecharNotallowed = 30468
        ERR_ObjectReferenceNotSupplied = 30469
        ERR_MyClassNotInClass = 30470
        ERR_IndexedNotArrayOrProc = 30471
        ERR_EventSourceIsArray = 30476
        ERR_SharedConstructorWithParams = 30479
        ERR_SharedConstructorIllegalSpec1 = 30480
        ERR_ExpectedEndClass = 30481
        ERR_UnaryOperand2 = 30487
        ERR_BadFlagsWithDefault1 = 30490
        ERR_VoidValue = 30491
        ERR_ConstructorFunction = 30493
        'ERR_LineTooLong = 30494 - No longer reported. Removed per 926916
        ERR_InvalidLiteralExponent = 30495
        ERR_NewCannotHandleEvents = 30497
        ERR_CircularEvaluation1 = 30500
        ERR_BadFlagsOnSharedMeth1 = 30501
        ERR_BadFlagsOnSharedProperty1 = 30502
        ERR_BadFlagsOnStdModuleProperty1 = 30503
        ERR_SharedOnProcThatImpl = 30505
        ERR_NoWithEventsVarOnHandlesList = 30506
        ERR_AccessMismatch6 = 30508
        ERR_InheritanceAccessMismatch5 = 30509
        ERR_NarrowingConversionDisallowed2 = 30512
        ERR_NoArgumentCountOverloadCandidates1 = 30516
        ERR_NoViableOverloadCandidates1 = 30517
        ERR_NoCallableOverloadCandidates2 = 30518
        ERR_NoNonNarrowingOverloadCandidates2 = 30519
        ERR_ArgumentNarrowing3 = 30520
        ERR_NoMostSpecificOverload2 = 30521
        ERR_NotMostSpecificOverload = 30522
        ERR_OverloadCandidate2 = 30523
        ERR_NoGetProperty1 = 30524
        ERR_NoSetProperty1 = 30526
        'ERR_ArrayType2 = 30528
        ERR_ParamTypingInconsistency = 30529
        ERR_ParamNameFunctionNameCollision = 30530
        ERR_DateToDoubleConversion = 30532
        ERR_DoubleToDateConversion = 30533
        ERR_ZeroDivide = 30542
        ERR_TryAndOnErrorDoNotMix = 30544
        ERR_PropertyAccessIgnored = 30545
        ERR_InterfaceNoDefault1 = 30547
        ERR_InvalidAssemblyAttribute1 = 30548
        ERR_InvalidModuleAttribute1 = 30549
        ERR_AmbiguousInUnnamedNamespace1 = 30554
        ERR_DefaultMemberNotProperty1 = 30555
        ERR_AmbiguousInNamespace2 = 30560
        ERR_AmbiguousInImports2 = 30561
        ERR_AmbiguousInModules2 = 30562
        ' ERR_AmbiguousInApplicationObject2 = 30563 ' comment out in Dev10
        ERR_ArrayInitializerTooFewDimensions = 30565
        ERR_ArrayInitializerTooManyDimensions = 30566
        ERR_InitializerTooFewElements1 = 30567
        ERR_InitializerTooManyElements1 = 30568
        ERR_NewOnAbstractClass = 30569
        ERR_DuplicateNamedImportAlias1 = 30572
        ERR_DuplicatePrefix = 30573
        ERR_StrictDisallowsLateBinding = 30574
        ' ERR_PropertyMemberSyntax = 30576  unused in Roslyn
        ERR_AddressOfOperandNotMethod = 30577
        ERR_EndExternalSource = 30578
        ERR_ExpectedEndExternalSource = 30579
        ERR_NestedExternalSource = 30580
        ERR_AddressOfNotDelegate1 = 30581
        ERR_SyncLockRequiresReferenceType1 = 30582
        ERR_MethodAlreadyImplemented2 = 30583
        ERR_DuplicateInInherits1 = 30584
        ERR_NamedParamArrayArgument = 30587
        ERR_OmittedParamArrayArgument = 30588
        ERR_ParamArrayArgumentMismatch = 30589
        ERR_EventNotFound1 = 30590
        'ERR_NoDefaultSource = 30591
        ERR_ModuleCantUseVariableSpecifier1 = 30593
        ERR_SharedEventNeedsSharedHandler = 30594
        ERR_ExpectedMinus = 30601
        ERR_InterfaceMemberSyntax = 30602
        ERR_InvInsideInterface = 30603
        ERR_InvInsideEndsInterface = 30604
        ERR_BadFlagsInNotInheritableClass1 = 30607
        ERR_UnimplementedMustOverride = 30609 ' substituted into ERR_BaseOnlyClassesMustBeExplicit2
        ERR_BaseOnlyClassesMustBeExplicit2 = 30610
        ERR_NegativeArraySize = 30611
        ERR_MyClassAbstractCall1 = 30614
        ERR_EndDisallowedInDllProjects = 30615
        ERR_BlockLocalShadowing1 = 30616
        ERR_ModuleNotAtNamespace = 30617
        ERR_NamespaceNotAtNamespace = 30618
        ERR_InvInsideEndsEnum = 30619
        ERR_InvalidOptionStrict = 30620
        ERR_EndStructureNoStructure = 30621
        ERR_EndModuleNoModule = 30622
        ERR_EndNamespaceNoNamespace = 30623
        ERR_ExpectedEndStructure = 30624
        ERR_ExpectedEndModule = 30625
        ERR_ExpectedEndNamespace = 30626
        ERR_OptionStmtWrongOrder = 30627
        ERR_StructCantInherit = 30628
        ERR_NewInStruct = 30629
        ERR_InvalidEndGet = 30630
        ERR_MissingEndGet = 30631
        ERR_InvalidEndSet = 30632
        ERR_MissingEndSet = 30633
        ERR_InvInsideEndsProperty = 30634
        ERR_DuplicateWriteabilityCategoryUsed = 30635
        ERR_ExpectedGreater = 30636
        ERR_AttributeStmtWrongOrder = 30637
        ERR_NoExplicitArraySizes = 30638
        ERR_BadPropertyFlags1 = 30639
        ERR_InvalidOptionExplicit = 30640
        ERR_MultipleParameterSpecifiers = 30641
        ERR_MultipleOptionalParameterSpecifiers = 30642
        ERR_UnsupportedProperty1 = 30643
        ERR_InvalidOptionalParameterUsage1 = 30645
        ERR_ReturnFromNonFunction = 30647
        ERR_UnterminatedStringLiteral = 30648
        ERR_UnsupportedType1 = 30649
        ERR_InvalidEnumBase = 30650
        ERR_ByRefIllegal1 = 30651

        '//If you make any change involving these errors, such as creating more specific versions for use
        '//in other contexts, please make sure to appropriately modify Bindable::ResolveOverloadingShouldSkipBadMember
        ERR_UnreferencedAssembly3 = 30652
        ERR_UnreferencedModule3 = 30653

        ERR_ReturnWithoutValue = 30654
        ' ERR_CantLoadStdLibrary1 = 30655   roslyn doesn't use special messages when well-known assemblies cannot be loaded.
        ERR_UnsupportedField1 = 30656
        ERR_UnsupportedMethod1 = 30657
        ERR_NoNonIndexProperty1 = 30658
        ERR_BadAttributePropertyType1 = 30659
        ERR_LocalsCannotHaveAttributes = 30660
        ERR_PropertyOrFieldNotDefined1 = 30661
        ERR_InvalidAttributeUsage2 = 30662
        ERR_InvalidMultipleAttributeUsage1 = 30663
        ERR_CantThrowNonException = 30665
        ERR_MustBeInCatchToRethrow = 30666
        ERR_ParamArrayMustBeByVal = 30667
        ERR_UseOfObsoleteSymbol2 = 30668
        ERR_RedimNoSizes = 30670
        ERR_InitWithMultipleDeclarators = 30671
        ERR_InitWithExplicitArraySizes = 30672
        ERR_EndSyncLockNoSyncLock = 30674
        ERR_ExpectedEndSyncLock = 30675
        ERR_NameNotEvent2 = 30676
        ERR_AddOrRemoveHandlerEvent = 30677
        ERR_UnrecognizedEnd = 30678

        ERR_ArrayInitForNonArray2 = 30679

        ERR_EndRegionNoRegion = 30680
        ERR_ExpectedEndRegion = 30681
        ERR_InheritsStmtWrongOrder = 30683
        ERR_AmbiguousAcrossInterfaces3 = 30685
        ERR_DefaultPropertyAmbiguousAcrossInterfaces4 = 30686
        ERR_InterfaceEventCantUse1 = 30688
        ERR_ExecutableAsDeclaration = 30689
        ERR_StructureNoDefault1 = 30690
        ' ERR_TypeMemberAsExpression2 = 30691 Now giving BC30109
        ERR_MustShadow2 = 30695
        'ERR_OverloadWithOptionalTypes2 = 30696
        ERR_OverrideWithOptionalTypes2 = 30697
        'ERR_UnableToGetTempPath = 30698
        'ERR_NameNotDeclaredDebug1 = 30699
        '// This error should never be seen.
        'ERR_NoSideEffects = 30700
        'ERR_InvalidNothing = 30701
        'ERR_IndexOutOfRange1 = 30702
        'ERR_RuntimeException2 = 30703
        'ERR_RuntimeException = 30704
        'ERR_ObjectReferenceIsNothing1 = 30705
        '// This error should never be seen.
        'ERR_ExpressionNotValidInEE = 30706
        'ERR_UnableToEvaluateExpression = 30707
        'ERR_UnableToEvaluateLoops = 30708
        'ERR_NoDimsInDebugger = 30709
        ERR_ExpectedEndOfExpression = 30710
        'ERR_SetValueNotAllowedOnNonLeafFrame = 30711
        'ERR_UnableToClassInformation1 = 30712
        'ERR_NoExitInDebugger = 30713
        'ERR_NoResumeInDebugger = 30714
        'ERR_NoCatchInDebugger = 30715
        'ERR_NoFinallyInDebugger = 30716
        'ERR_NoTryInDebugger = 30717
        'ERR_NoSelectInDebugger = 30718
        'ERR_NoCaseInDebugger = 30719
        'ERR_NoOnErrorInDebugger = 30720
        'ERR_EvaluationAborted = 30721
        'ERR_EvaluationTimeout = 30722
        'ERR_EvaluationNoReturnValue = 30723
        'ERR_NoErrorStatementInDebugger = 30724
        'ERR_NoThrowStatementInDebugger = 30725
        'ERR_NoWithContextInDebugger = 30726
        ERR_StructsCannotHandleEvents = 30728
        ERR_OverridesImpliesOverridable = 30730
        'ERR_NoAddressOfInDebugger = 30731
        'ERR_EvaluationOfWebMethods = 30732
        ERR_LocalNamedSameAsParam1 = 30734
        ERR_ModuleCantUseTypeSpecifier1 = 30735
        'ERR_EvaluationBadStartPoint = 30736
        ERR_InValidSubMainsFound1 = 30737
        ERR_MoreThanOneValidMainWasFound2 = 30738
        'ERR_NoRaiseEventOfInDebugger = 30739
        'ERR_InvalidCast2 = 30741
        ERR_CannotConvertValue2 = 30742
        'ERR_ArrayElementIsNothing = 30744
        'ERR_InternalCompilerError = 30747
        'ERR_InvalidCast1 = 30748
        'ERR_UnableToGetValue = 30749
        'ERR_UnableToLoadType1 = 30750
        'ERR_UnableToGetTypeInformationFor1 = 30751
        ERR_OnErrorInSyncLock = 30752
        ERR_NarrowingConversionCollection2 = 30753
        ERR_GotoIntoTryHandler = 30754
        ERR_GotoIntoSyncLock = 30755
        ERR_GotoIntoWith = 30756
        ERR_GotoIntoFor = 30757
        ERR_BadAttributeNonPublicConstructor = 30758
        'ERR_ArrayElementIsNothing1 = 30759
        'ERR_ObjectReferenceIsNothing = 30760
        ' ERR_StarliteDisallowsLateBinding = 30762   
        ' ERR_StarliteBadDeclareFlags = 30763
        ' ERR_NoStarliteOverloadResolution = 30764
        'ERR_NoSupportFileIOKeywords1 = 30766
        ' ERR_NoSupportGetStatement = 30767 - starlite error message
        ' ERR_NoSupportLineKeyword = 30768      cut from Roslyn
        ' ERR_StarliteDisallowsEndStatement = 30769 cut from Roslyn
        ERR_DefaultEventNotFound1 = 30770
        ERR_InvalidNonSerializedUsage = 30772
        'ERR_NoContinueInDebugger = 30780
        ERR_ExpectedContinueKind = 30781
        ERR_ContinueDoNotWithinDo = 30782
        ERR_ContinueForNotWithinFor = 30783
        ERR_ContinueWhileNotWithinWhile = 30784
        ERR_DuplicateParameterSpecifier = 30785
        ERR_ModuleCantUseDLLDeclareSpecifier1 = 30786
        ERR_StructCantUseDLLDeclareSpecifier1 = 30791
        ERR_TryCastOfValueType1 = 30792
        ERR_TryCastOfUnconstrainedTypeParam1 = 30793
        ERR_AmbiguousDelegateBinding2 = 30794
        ERR_SharedStructMemberCannotSpecifyNew = 30795
        ERR_GenericSubMainsFound1 = 30796
        ERR_GeneralProjectImportsError3 = 30797
        ERR_InvalidTypeForAliasesImport2 = 30798

        ERR_UnsupportedConstant2 = 30799

        ERR_ObsoleteArgumentsNeedParens = 30800
        ERR_ObsoleteLineNumbersAreLabels = 30801
        ERR_ObsoleteStructureNotType = 30802
        'ERR_ObsoleteDecimalNotCurrency = 30803 cut from Roslyn
        ERR_ObsoleteObjectNotVariant = 30804
        'ERR_ObsoleteArrayBounds = 30805    unused in Roslyn
        ERR_ObsoleteLetSetNotNeeded = 30807
        ERR_ObsoletePropertyGetLetSet = 30808
        ERR_ObsoleteWhileWend = 30809
        'ERR_ObsoleteStaticMethod = 30810   cut from Roslyn
        ERR_ObsoleteRedimAs = 30811
        ERR_ObsoleteOptionalWithoutValue = 30812
        ERR_ObsoleteGosub = 30814
        'ERR_ObsoleteFileIOKeywords1 = 30815    cut from Roslyn
        'ERR_ObsoleteDebugKeyword1 = 30816      cut from Roslyn
        ERR_ObsoleteOnGotoGosub = 30817
        'ERR_ObsoleteMathCompatKeywords1 = 30818    cut from Roslyn
        'ERR_ObsoleteMathKeywords2 = 30819          cut from Roslyn
        'ERR_ObsoleteLsetKeyword1 = 30820           cut from Roslyn
        'ERR_ObsoleteRsetKeyword1 = 30821           cut from Roslyn
        'ERR_ObsoleteNullKeyword1 = 30822           cut from Roslyn
        'ERR_ObsoleteEmptyKeyword1 = 30823          cut from Roslyn
        ERR_ObsoleteEndIf = 30826
        ERR_ObsoleteExponent = 30827
        ERR_ObsoleteAsAny = 30828
        ERR_ObsoleteGetStatement = 30829
        'ERR_ObsoleteLineKeyword = 30830            cut from Roslyn
        ERR_OverrideWithArrayVsParamArray2 = 30906

        '// CONSIDER :harishk - improve this error message
        ERR_CircularBaseDependencies4 = 30907
        ERR_NestedBase2 = 30908
        ERR_AccessMismatchOutsideAssembly4 = 30909
        ERR_InheritanceAccessMismatchOutside3 = 30910
        ERR_UseOfObsoletePropertyAccessor3 = 30911
        ERR_UseOfObsoletePropertyAccessor2 = 30912
        ERR_AccessMismatchImplementedEvent6 = 30914
        ERR_AccessMismatchImplementedEvent4 = 30915
        ERR_InheritanceCycleInImportedType1 = 30916
        ERR_NoNonObsoleteConstructorOnBase3 = 30917
        ERR_NoNonObsoleteConstructorOnBase4 = 30918
        ERR_RequiredNonObsoleteNewCall3 = 30919
        ERR_RequiredNonObsoleteNewCall4 = 30920
        ERR_InheritsTypeArgAccessMismatch7 = 30921
        ERR_InheritsTypeArgAccessMismatchOutside5 = 30922
        'ERR_AccessMismatchTypeArgImplEvent7 = 30923    unused in Roslyn
        'ERR_AccessMismatchTypeArgImplEvent5 = 30924    unused in Roslyn
        ERR_PartialTypeAccessMismatch3 = 30925
        ERR_PartialTypeBadMustInherit1 = 30926
        ERR_MustOverOnNotInheritPartClsMem1 = 30927
        ERR_BaseMismatchForPartialClass3 = 30928
        ERR_PartialTypeTypeParamNameMismatch3 = 30931
        ERR_PartialTypeConstraintMismatch1 = 30932
        ERR_LateBoundOverloadInterfaceCall1 = 30933
        ERR_RequiredAttributeConstConversion2 = 30934
        ERR_AmbiguousOverrides3 = 30935
        ERR_OverriddenCandidate1 = 30936
        ERR_AmbiguousImplements3 = 30937
        ERR_AddressOfNotCreatableDelegate1 = 30939
        'ERR_ReturnFromEventMethod = 30940  unused in Roslyn
        'ERR_BadEmptyStructWithCustomEvent1 = 30941
        ERR_ComClassGenericMethod = 30943
        ERR_SyntaxInCastOp = 30944
        'ERR_UnimplementedBadMemberEvent = 30945    Cut in Roslyn
        'ERR_EvaluationStopRequested = 30946
        'ERR_EvaluationSuspendRequested = 30947
        'ERR_EvaluationUnscheduledFiber = 30948
        ERR_ArrayInitializerForNonConstDim = 30949
        ERR_DelegateBindingFailure3 = 30950
        'ERR_DelegateBindingTypeInferenceFails2 = 30952
        'ERR_ConstraintViolationError1 = 30953
        'ERR_ConstraintsFailedForInferredArgs2 = 30954
        'ERR_TypeMismatchDLLProjectMix6 = 30955
        'ERR_EvaluationPriorTimeout = 30957
        'ERR_EvaluationENCObjectOutdated = 30958
        ' Obsolete ERR_TypeRefFromMetadataToVBUndef = 30960
        'ERR_TypeMismatchMixedDLLs6 = 30961
        'ERR_ReferencedAssemblyCausesCycle3 = 30962
        'ERR_AssemblyRefAssembly2 = 30963
        'ERR_AssemblyRefProject2 = 30964
        'ERR_ProjectRefAssembly2 = 30965
        'ERR_ProjectRefProject2 = 30966
        'ERR_ReferencedAssembliesAmbiguous4 = 30967
        'ERR_ReferencedAssembliesAmbiguous6 = 30968
        'ERR_ReferencedProjectsAmbiguous4 = 30969
        'ERR_GeneralErrorMixedDLLs5 = 30970
        'ERR_GeneralErrorDLLProjectMix5 = 30971
        ERR_StructLayoutAttributeNotAllowed = 30972
        'ERR_ClassNotLoadedDuringDebugging = 30973
        'ERR_UnableToEvaluateComment = 30974
        'ERR_ForIndexInUse = 30975
        'ERR_NextForMismatch = 30976
        ERR_IterationVariableShadowLocal1 = 30978
        ERR_InvalidOptionInfer = 30979
        ERR_CircularInference1 = 30980
        ERR_InAccessibleOverridingMethod5 = 30981
        ERR_NoSuitableWidestType1 = 30982
        ERR_AmbiguousWidestType3 = 30983
        ERR_ExpectedAssignmentOperatorInInit = 30984
        ERR_ExpectedQualifiedNameInInit = 30985
        ERR_ExpectedLbrace = 30987
        ERR_UnrecognizedTypeOrWith = 30988
        ERR_DuplicateAggrMemberInit1 = 30989
        ERR_NonFieldPropertyAggrMemberInit1 = 30990
        ERR_SharedMemberAggrMemberInit1 = 30991
        ERR_ParameterizedPropertyInAggrInit1 = 30992
        ERR_NoZeroCountArgumentInitCandidates1 = 30993
        ERR_AggrInitInvalidForObject = 30994
        'ERR_BadWithRefInConstExpr = 30995
        ERR_InitializerExpected = 30996
        ERR_LineContWithCommentOrNoPrecSpace = 30999
        ' ERR_MemberNotFoundForNoPia = 31000    not used in Roslyn. This looks to be a VB EE message
        ERR_InvInsideEnum = 31001
        ERR_InvInsideBlock = 31002
        ERR_UnexpectedExpressionStatement = 31003
        ERR_WinRTEventWithoutDelegate = 31004
        ERR_SecurityCriticalAsyncInClassOrStruct = 31005
        ERR_SecurityCriticalAsync = 31006
        ERR_BadModuleFile1 = 31007
        ERR_BadRefLib1 = 31011
        'ERR_UnableToLoadDll1 = 31013
        'ERR_BadDllEntrypoint2 = 31014
        'ERR_BadOutputFile1 = 31019
        'ERR_BadOutputStream = 31020
        'ERR_DeadBackgroundThread = 31021
        'ERR_XMLParserError = 31023
        'ERR_UnableToCreateMetaDataAPI = 31024
        'ERR_UnableToOpenFile1 = 31027
        ERR_EventHandlerSignatureIncompatible2 = 31029
        ERR_ProjectCCError1 = 31030
        'ERR_ProjectCCError0 = 31031
        ERR_InterfaceImplementedTwice1 = 31033
        ERR_InterfaceNotImplemented1 = 31035
        ERR_AmbiguousImplementsMember3 = 31040
        'ERR_BadInterfaceMember = 31041
        ERR_ImplementsOnNew = 31042
        ERR_ArrayInitInStruct = 31043
        ERR_EventTypeNotDelegate = 31044
        ERR_ProtectedTypeOutsideClass = 31047
        ERR_DefaultPropertyWithNoParams = 31048
        ERR_InitializerInStruct = 31049
        ERR_DuplicateImport1 = 31051
        ERR_BadModuleFlags1 = 31052
        ERR_ImplementsStmtWrongOrder = 31053
        ERR_MemberConflictWithSynth4 = 31058
        ERR_SynthMemberClashesWithSynth7 = 31059
        ERR_SynthMemberClashesWithMember5 = 31060
        ERR_MemberClashesWithSynth6 = 31061
        ERR_SetHasOnlyOneParam = 31063
        ERR_SetValueNotPropertyType = 31064
        ERR_SetHasToBeByVal1 = 31065
        ERR_StructureCantUseProtected = 31067
        ERR_BadInterfaceDelegateSpecifier1 = 31068
        ERR_BadInterfaceEnumSpecifier1 = 31069
        ERR_BadInterfaceClassSpecifier1 = 31070
        ERR_BadInterfaceStructSpecifier1 = 31071
        'ERR_WarningTreatedAsError = 31072
        'ERR_DelegateConstructorMissing1 = 31074    unused in Roslyn
        ERR_UseOfObsoleteSymbolNoMessage1 = 31075
        ERR_MetaDataIsNotAssembly = 31076
        ERR_MetaDataIsNotModule = 31077
        ERR_ReferenceComparison3 = 31080
        ERR_CatchVariableNotLocal1 = 31082
        ERR_ModuleMemberCantImplement = 31083
        ERR_EventDelegatesCantBeFunctions = 31084
        ERR_InvalidDate = 31085
        ERR_CantOverride4 = 31086
        ERR_CantSpecifyArraysOnBoth = 31087
        ERR_NotOverridableRequiresOverrides = 31088
        ERR_PrivateTypeOutsideType = 31089
        ERR_TypeRefResolutionError3 = 31091
        ERR_ParamArrayWrongType = 31092
        ERR_CoClassMissing2 = 31094
        ERR_InvalidMeReference = 31095
        ERR_InvalidImplicitMeReference = 31096
        ERR_RuntimeMemberNotFound2 = 31097
        'ERR_RuntimeClassNotFound1 = 31098
        ERR_BadPropertyAccessorFlags = 31099
        ERR_BadPropertyAccessorFlagsRestrict = 31100
        ERR_OnlyOneAccessorForGetSet = 31101
        ERR_NoAccessibleSet = 31102
        ERR_NoAccessibleGet = 31103
        ERR_WriteOnlyNoAccessorFlag = 31104
        ERR_ReadOnlyNoAccessorFlag = 31105
        ERR_BadPropertyAccessorFlags1 = 31106
        ERR_BadPropertyAccessorFlags2 = 31107
        ERR_BadPropertyAccessorFlags3 = 31108
        ERR_InAccessibleCoClass3 = 31109
        ERR_MissingValuesForArraysInApplAttrs = 31110
        ERR_ExitEventMemberNotInvalid = 31111
        ERR_InvInsideEndsEvent = 31112
        'ERR_EventMemberSyntax = 31113  abandoned per KevinH analysis. Roslyn bug 1637
        ERR_MissingEndEvent = 31114
        ERR_MissingEndAddHandler = 31115
        ERR_MissingEndRemoveHandler = 31116
        ERR_MissingEndRaiseEvent = 31117
        'ERR_EndAddHandlerNotAtLineStart = 31118
        'ERR_EndRemoveHandlerNotAtLineStart = 31119
        'ERR_EndRaiseEventNotAtLineStart = 31120
        ERR_CustomEventInvInInterface = 31121
        ERR_CustomEventRequiresAs = 31122
        ERR_InvalidEndEvent = 31123
        ERR_InvalidEndAddHandler = 31124
        ERR_InvalidEndRemoveHandler = 31125
        ERR_InvalidEndRaiseEvent = 31126
        ERR_DuplicateAddHandlerDef = 31127
        ERR_DuplicateRemoveHandlerDef = 31128
        ERR_DuplicateRaiseEventDef = 31129
        ERR_MissingAddHandlerDef1 = 31130
        ERR_MissingRemoveHandlerDef1 = 31131
        ERR_MissingRaiseEventDef1 = 31132
        ERR_EventAddRemoveHasOnlyOneParam = 31133
        ERR_EventAddRemoveByrefParamIllegal = 31134
        ERR_SpecifiersInvOnEventMethod = 31135
        ERR_AddRemoveParamNotEventType = 31136
        ERR_RaiseEventShapeMismatch1 = 31137
        ERR_EventMethodOptionalParamIllegal1 = 31138
        ERR_CantReferToMyGroupInsideGroupType1 = 31139
        ERR_InvalidUseOfCustomModifier = 31140
        ERR_InvalidOptionStrictCustom = 31141
        ERR_ObsoleteInvalidOnEventMember = 31142
        ERR_DelegateBindingIncompatible2 = 31143
        ERR_ExpectedXmlName = 31146
        ERR_UndefinedXmlPrefix = 31148
        ERR_DuplicateXmlAttribute = 31149
        ERR_MismatchedXmlEndTag = 31150
        ERR_MissingXmlEndTag = 31151
        ERR_ReservedXmlPrefix = 31152
        ERR_MissingVersionInXmlDecl = 31153
        ERR_IllegalAttributeInXmlDecl = 31154
        ERR_QuotedEmbeddedExpression = 31155
        ERR_VersionMustBeFirstInXmlDecl = 31156
        ERR_AttributeOrder = 31157
        'ERR_UnexpectedXmlName = 31158
        ERR_ExpectedXmlEndEmbedded = 31159
        ERR_ExpectedXmlEndPI = 31160
        ERR_ExpectedXmlEndComment = 31161
        ERR_ExpectedXmlEndCData = 31162
        ERR_ExpectedSQuote = 31163
        ERR_ExpectedQuote = 31164
        ERR_ExpectedLT = 31165
        ERR_StartAttributeValue = 31166
        ERR_ExpectedDiv = 31167
        ERR_NoXmlAxesLateBinding = 31168
        ERR_IllegalXmlStartNameChar = 31169
        ERR_IllegalXmlNameChar = 31170
        ERR_IllegalXmlCommentChar = 31171
        ERR_EmbeddedExpression = 31172
        ERR_ExpectedXmlWhiteSpace = 31173
        ERR_IllegalProcessingInstructionName = 31174
        ERR_DTDNotSupported = 31175
        'ERR_IllegalXmlChar = 31176     unused in Dev10
        ERR_IllegalXmlWhiteSpace = 31177
        ERR_ExpectedSColon = 31178
        ERR_ExpectedXmlBeginEmbedded = 31179
        ERR_XmlEntityReference = 31180
        ERR_InvalidAttributeValue1 = 31181
        ERR_InvalidAttributeValue2 = 31182
        ERR_ReservedXmlNamespace = 31183
        ERR_IllegalDefaultNamespace = 31184
        'ERR_RequireAggregateInitializationImpl = 31185
        ERR_QualifiedNameNotAllowed = 31186
        ERR_ExpectedXmlns = 31187
        'ERR_DefaultNamespaceNotSupported = 31188 Not reported by Dev10.
        ERR_IllegalXmlnsPrefix = 31189
        ERR_XmlFeaturesNotAvailable = 31190
        'ERR_UnableToEmbedUacManifest = 31191   now reporting ErrorCreatingWin32ResourceFile
        ERR_UnableToReadUacManifest2 = 31192
        'ERR_UseValueForXmlExpression3 = 31193 ' Replaced by WRN_UseValueForXmlExpression3
        ERR_TypeMismatchForXml3 = 31194
        ERR_BinaryOperandsForXml4 = 31195
        'ERR_XmlFeaturesNotAvailableDebugger = 31196
        ERR_FullWidthAsXmlDelimiter = 31197
        'ERR_XmlRequiresParens = 31198 No Longer Reported. Removed per 926946.
        ERR_XmlEndCDataNotAllowedInContent = 31198
        'ERR_UacALink3Missing = 31199               not used in Roslyn.
        'ERR_XmlFeaturesNotSupported = 31200        not detected by the Roslyn compiler
        ERR_EventImplRemoveHandlerParamWrong = 31201
        ERR_MixingWinRTAndNETEvents = 31202
        ERR_AddParamWrongForWinRT = 31203
        ERR_RemoveParamWrongForWinRT = 31204
        ERR_ReImplementingWinRTInterface5 = 31205
        ERR_ReImplementingWinRTInterface4 = 31206
        ERR_XmlEndElementNoMatchingStart = 31207
        ERR_UndefinedTypeOrNamespace1 = 31208
        ERR_BadInterfaceInterfaceSpecifier1 = 31209
        ERR_TypeClashesWithVbCoreType4 = 31210
        ERR_SecurityAttributeMissingAction = 31211
        ERR_SecurityAttributeInvalidAction = 31212
        ERR_SecurityAttributeInvalidActionAssembly = 31213
        ERR_SecurityAttributeInvalidActionTypeOrMethod = 31214
        ERR_PrincipalPermissionInvalidAction = 31215
        ERR_PermissionSetAttributeInvalidFile = 31216
        ERR_PermissionSetAttributeFileReadError = 31217
        ERR_ExpectedWarningKeyword = 31218

        '// NOTE: If you add any new errors that may be attached to a symbol during meta-import when it is marked as bad,
        '//       particularly if it applies to method symbols, please appropriately modify Bindable::ResolveOverloadingShouldSkipBadMember.
        '//       Failure to do so may break customer code.
        '// AVAILABLE                             31219-31390

        ERR_InvalidSubsystemVersion = 31391
        ERR_LibAnycpu32bitPreferredConflict = 31392
        ERR_RestrictedAccess = 31393
        ERR_RestrictedConversion1 = 31394
        ERR_NoTypecharInLabel = 31395
        ERR_RestrictedType1 = 31396
        ERR_NoTypecharInAlias = 31398
        ERR_NoAccessibleConstructorOnBase = 31399
        ERR_BadStaticLocalInStruct = 31400
        ERR_DuplicateLocalStatic1 = 31401
        ERR_ImportAliasConflictsWithType2 = 31403
        ERR_CantShadowAMustOverride1 = 31404
        'ERR_OptionalsCantBeStructs = 31405 
        ERR_MultipleEventImplMismatch3 = 31407
        ERR_BadSpecifierCombo2 = 31408
        ERR_MustBeOverloads2 = 31409
        'ERR_CantOverloadOnMultipleInheritance = 31410
        ERR_MustOverridesInClass1 = 31411
        ERR_HandlesSyntaxInClass = 31412
        ERR_SynthMemberShadowsMustOverride5 = 31413
        'ERR_CantImplementNonVirtual3 = 31415   unused in Roslyn
        ' ERR_MemberShadowsSynthMustOverride5 = 31416   unused in Roslyn
        ERR_CannotOverrideInAccessibleMember = 31417
        ERR_HandlesSyntaxInModule = 31418
        ERR_IsNotOpRequiresReferenceTypes1 = 31419
        ERR_ClashWithReservedEnumMember1 = 31420
        ERR_MultiplyDefinedEnumMember2 = 31421
        ERR_BadUseOfVoid = 31422
        ERR_EventImplMismatch5 = 31423
        ERR_ForwardedTypeUnavailable3 = 31424
        ERR_TypeFwdCycle2 = 31425
        ERR_BadTypeInCCExpression = 31426
        ERR_BadCCExpression = 31427
        ERR_VoidArrayDisallowed = 31428
        ERR_MetadataMembersAmbiguous3 = 31429
        ERR_TypeOfExprAlwaysFalse2 = 31430
        ERR_OnlyPrivatePartialMethods1 = 31431
        ERR_PartialMethodsMustBePrivate = 31432
        ERR_OnlyOnePartialMethodAllowed2 = 31433
        ERR_OnlyOneImplementingMethodAllowed3 = 31434
        ERR_PartialMethodMustBeEmpty = 31435
        ERR_PartialMethodsMustBeSub1 = 31437
        ERR_PartialMethodGenericConstraints2 = 31438
        ERR_PartialDeclarationImplements1 = 31439
        ERR_NoPartialMethodInAddressOf1 = 31440
        ERR_ImplementationMustBePrivate2 = 31441
        ERR_PartialMethodParamNamesMustMatch3 = 31442
        ERR_PartialMethodTypeParamNameMismatch3 = 31443
        ERR_PropertyDoesntImplementAllAccessors = 31444
        ERR_InvalidAttributeUsageOnAccessor = 31445
        ERR_NestedTypeInInheritsClause2 = 31446
        ERR_TypeInItsInheritsClause1 = 31447
        ERR_BaseTypeReferences2 = 31448
        ERR_IllegalBaseTypeReferences3 = 31449
        ERR_InvalidCoClass1 = 31450
        ERR_InvalidOutputName = 31451
        ERR_InvalidFileAlignment = 31452
        ERR_InvalidDebugInformationFormat = 31453

        '// NOTE: If you add any new errors that may be attached to a symbol during meta-import when it is marked as bad,
        '//       particularly if it applies to method symbols, please appropriately modify Bindable::ResolveOverloadingShouldSkipBadMember.
        '//       Failure to do so may break customer code.

        '// AVAILABLE                             31451 - 31497
        ERR_ConstantStringTooLong = 31498
        ERR_MustInheritEventNotOverridden = 31499
        ERR_BadAttributeSharedProperty1 = 31500
        ERR_BadAttributeReadOnlyProperty1 = 31501
        ERR_DuplicateResourceName1 = 31502
        ERR_AttributeMustBeClassNotStruct1 = 31503
        ERR_AttributeMustInheritSysAttr = 31504
        'ERR_AttributeMustHaveAttrUsageAttr = 31505  unused in Roslyn.
        ERR_AttributeCannotBeAbstract = 31506
        ' ERR_AttributeCannotHaveMustOverride = 31507 - reported by dev10 but error is redundant. ERR_AttributeCannotBeAbstract covers this case.
        'ERR_CantFindCORSystemDirectory = 31508
        ERR_UnableToOpenResourceFile1 = 31509
        'ERR_BadAttributeConstField1 = 31510
        ERR_BadAttributeNonPublicProperty1 = 31511
        ERR_STAThreadAndMTAThread0 = 31512
        'ERR_STAThreadAndMTAThread1 = 31513

        '//If you make any change involving this error, such as creating a more specific version for use
        '//in a particular context, please make sure to appropriately modify Bindable::ResolveOverloadingShouldSkipBadMember
        ERR_IndirectUnreferencedAssembly4 = 31515

        ERR_BadAttributeNonPublicType1 = 31516
        ERR_BadAttributeNonPublicContType2 = 31517
        'ERR_AlinkManifestFilepathTooLong = 31518       this scenario reports a more generic error
        ERR_BadMetaDataReference1 = 31519
        ' ERR_ErrorApplyingSecurityAttribute1 = 31520 ' ' we're now reporting more detailed diagnostics: ERR_SecurityAttributeMissingAction,  ERR_SecurityAttributeInvalidAction, ERR_SecurityAttributeInvalidActionAssembly or ERR_SecurityAttributeInvalidActionTypeOrMethod
        'ERR_DuplicateModuleAttribute1 = 31521
        ERR_DllImportOnNonEmptySubOrFunction = 31522
        ERR_DllImportNotLegalOnDeclare = 31523
        ERR_DllImportNotLegalOnGetOrSet = 31524
        'ERR_TypeImportedFromDiffAssemVersions3 = 31525
        ERR_DllImportOnGenericSubOrFunction = 31526
        ERR_ComClassOnGeneric = 31527

        '//If you make any change involving this error, such as creating a more specific version for use
        '//in a particular context, please make sure to appropriately modify Bindable::ResolveOverloadingShouldSkipBadMember
        'ERR_IndirectUnreferencedAssembly3 = 31528

        ERR_DllImportOnInstanceMethod = 31529
        ERR_DllImportOnInterfaceMethod = 31530
        ERR_DllImportNotLegalOnEventMethod = 31531

        '//If you make any change involving these errors, such as creating more specific versions for use
        '//in other contexts, please make sure to appropriately modify Bindable::ResolveOverloadingShouldSkipBadMember
        'ERR_IndirectUnreferencedProject3 = 31532
        'ERR_IndirectUnreferencedProject2 = 31533

        ERR_FriendAssemblyBadArguments = 31534
        ERR_FriendAssemblyStrongNameRequired = 31535
        'ERR_FriendAssemblyRejectBinding = 31536    EDMAURER This has been replaced with two, more specific errors ERR_FriendRefNotEqualToThis and ERR_FriendRefSigningMismatch.

        ERR_FriendAssemblyNameInvalid = 31537
        ERR_FriendAssemblyBadAccessOverride2 = 31538

        ERR_AbsentReferenceToPIA1 = 31539
        'ERR_CorlibMissingPIAClasses1 = 31540       EDMAURER Roslyn uses the ordinary missing required type message
        ERR_CannotLinkClassWithNoPIA1 = 31541
        ERR_InvalidStructMemberNoPIA1 = 31542
        ERR_NoPIAAttributeMissing2 = 31543

        ERR_NestedGlobalNamespace = 31544

        'ERR_NewCoClassNoPIA = 31545                EDMAURER Roslyn gives 31541
        'ERR_EventNoPIANoDispID = 31546
        'ERR_EventNoPIANoGuid1 = 31547
        'ERR_EventNoPIANoComEventInterface1 = 31548
        ERR_PIAHasNoAssemblyGuid1 = 31549
        'ERR_StructureExplicitFieldLacksOffset = 31550
        'ERR_CannotLinkEventInterfaceWithNoPIA1 = 31551
        ERR_DuplicateLocalTypes3 = 31552
        ERR_PIAHasNoTypeLibAttribute1 = 31553
        ' ERR_NoPiaEventsMissingSystemCore = 31554      use ordinary missing required type
        ' ERR_SourceInterfaceMustExist = 31555
        ERR_SourceInterfaceMustBeInterface = 31556
        ERR_EventNoPIANoBackingMember = 31557
        ERR_NestedInteropType = 31558       ' used to be ERR_InvalidInteropType
        ERR_IsNestedIn2 = 31559
        ERR_LocalTypeNameClash2 = 31560
        ERR_InteropMethodWithBody1 = 31561

        ERR_UseOfLocalBeforeDeclaration1 = 32000
        ERR_UseOfKeywordFromModule1 = 32001
        'ERR_UseOfKeywordOutsideClass1 = 32002
        'ERR_SymbolFromUnreferencedProject3 = 32004
        ERR_BogusWithinLineIf = 32005
        ERR_CharToIntegralTypeMismatch1 = 32006
        ERR_IntegralToCharTypeMismatch1 = 32007
        ERR_NoDirectDelegateConstruction1 = 32008
        ERR_MethodMustBeFirstStatementOnLine = 32009
        ERR_AttrAssignmentNotFieldOrProp1 = 32010
        ERR_StrictDisallowsObjectComparison1 = 32013
        ERR_NoConstituentArraySizes = 32014
        ERR_FileAttributeNotAssemblyOrModule = 32015
        ERR_FunctionResultCannotBeIndexed1 = 32016
        ERR_ArgumentSyntax = 32017
        ERR_ExpectedResumeOrGoto = 32019
        ERR_ExpectedAssignmentOperator = 32020
        ERR_NamedArgAlsoOmitted2 = 32021
        ERR_CannotCallEvent1 = 32022
        ERR_ForEachCollectionDesignPattern1 = 32023
        ERR_DefaultValueForNonOptionalParam = 32024
        ' ERR_RegionWithinMethod = 32025    removed this limitation in Roslyn
        'ERR_SpecifiersInvalidOnNamespace = 32026   abandoned, now giving 'Specifiers and attributes are not valid on this statement.'
        ERR_ExpectedDotAfterMyBase = 32027
        ERR_ExpectedDotAfterMyClass = 32028
        ERR_StrictArgumentCopyBackNarrowing3 = 32029
        ERR_LbElseifAfterElse = 32030
        'ERR_EndSubNotAtLineStart = 32031
        'ERR_EndFunctionNotAtLineStart = 32032
        'ERR_EndGetNotAtLineStart = 32033
        'ERR_EndSetNotAtLineStart = 32034
        ERR_StandaloneAttribute = 32035
        ERR_NoUniqueConstructorOnBase2 = 32036
        ERR_ExtraNextVariable = 32037
        ERR_RequiredNewCallTooMany2 = 32038
        ERR_ForCtlVarArraySizesSpecified = 32039
        ERR_BadFlagsOnNewOverloads = 32040
        ERR_TypeCharOnGenericParam = 32041
        ERR_TooFewGenericArguments1 = 32042
        ERR_TooManyGenericArguments1 = 32043
        ERR_GenericConstraintNotSatisfied2 = 32044
        ERR_TypeOrMemberNotGeneric1 = 32045
        ERR_NewIfNullOnGenericParam = 32046
        ERR_MultipleClassConstraints1 = 32047
        ERR_ConstNotClassInterfaceOrTypeParam1 = 32048
        ERR_DuplicateTypeParamName1 = 32049
        ERR_UnboundTypeParam2 = 32050
        ERR_IsOperatorGenericParam1 = 32052
        ERR_ArgumentCopyBackNarrowing3 = 32053
        ERR_ShadowingGenericParamWithMember1 = 32054
        ERR_GenericParamBase2 = 32055
        ERR_ImplementsGenericParam = 32056
        'ERR_ExpressionCannotBeGeneric1 = 32058 unused in Roslyn
        ERR_OnlyNullLowerBound = 32059
        ERR_ClassConstraintNotInheritable1 = 32060
        ERR_ConstraintIsRestrictedType1 = 32061
        ERR_GenericParamsOnInvalidMember = 32065
        ERR_GenericArgsOnAttributeSpecifier = 32066
        ERR_AttrCannotBeGenerics = 32067
        ERR_BadStaticLocalInGenericMethod = 32068
        ERR_SyntMemberShadowsGenericParam3 = 32070
        ERR_ConstraintAlreadyExists1 = 32071
        ERR_InterfacePossiblyImplTwice2 = 32072
        ERR_ModulesCannotBeGeneric = 32073
        ERR_GenericClassCannotInheritAttr = 32074
        ERR_DeclaresCantBeInGeneric = 32075
        'ERR_GenericTypeRequiresTypeArgs1 = 32076
        ERR_OverrideWithConstraintMismatch2 = 32077
        ERR_ImplementsWithConstraintMismatch3 = 32078
        ERR_OpenTypeDisallowed = 32079
        ERR_HandlesInvalidOnGenericMethod = 32080
        ERR_MultipleNewConstraints = 32081
        ERR_MustInheritForNewConstraint2 = 32082
        ERR_NoSuitableNewForNewConstraint2 = 32083
        ERR_BadGenericParamForNewConstraint2 = 32084
        ERR_NewArgsDisallowedForTypeParam = 32085
        ERR_DuplicateRawGenericTypeImport1 = 32086
        ERR_NoTypeArgumentCountOverloadCand1 = 32087
        ERR_TypeArgsUnexpected = 32088
        ERR_NameSameAsMethodTypeParam1 = 32089
        ERR_TypeParamNameFunctionNameCollision = 32090
        'ERR_OverloadsMayUnify2 = 32091 unused in Roslyn
        ERR_BadConstraintSyntax = 32092
        ERR_OfExpected = 32093
        ERR_ArrayOfRawGenericInvalid = 32095
        ERR_ForEachAmbiguousIEnumerable1 = 32096
        ERR_IsNotOperatorGenericParam1 = 32097
        ERR_TypeParamQualifierDisallowed = 32098
        ERR_TypeParamMissingCommaOrRParen = 32099
        ERR_TypeParamMissingAsCommaOrRParen = 32100
        ERR_MultipleReferenceConstraints = 32101
        ERR_MultipleValueConstraints = 32102
        ERR_NewAndValueConstraintsCombined = 32103
        ERR_RefAndValueConstraintsCombined = 32104
        ERR_BadTypeArgForStructConstraint2 = 32105
        ERR_BadTypeArgForRefConstraint2 = 32106
        ERR_RefAndClassTypeConstrCombined = 32107
        ERR_ValueAndClassTypeConstrCombined = 32108
        ERR_ConstraintClashIndirectIndirect4 = 32109
        ERR_ConstraintClashDirectIndirect3 = 32110
        ERR_ConstraintClashIndirectDirect3 = 32111
        ERR_ConstraintCycleLink2 = 32112
        ERR_ConstraintCycle2 = 32113
        ERR_TypeParamWithStructConstAsConst = 32114
        ERR_NullableDisallowedForStructConstr1 = 32115
        'ERR_NoAccessibleNonGeneric1 = 32117
        'ERR_NoAccessibleGeneric1 = 32118
        ERR_ConflictingDirectConstraints3 = 32119
        ERR_InterfaceUnifiesWithInterface2 = 32120
        ERR_BaseUnifiesWithInterfaces3 = 32121
        ERR_InterfaceBaseUnifiesWithBase4 = 32122
        ERR_InterfaceUnifiesWithBase3 = 32123

        ERR_OptionalsCantBeStructGenericParams = 32124 'TODO: remove

        'ERR_InterfaceMethodImplsUnify3 = 32125
        ERR_AddressOfNullableMethod = 32126
        ERR_IsOperatorNullable1 = 32127
        ERR_IsNotOperatorNullable1 = 32128
        'ERR_NullableOnEnum = 32129
        'ERR_NoNullableType = 32130 unused in Roslyn

        ERR_ClassInheritsBaseUnifiesWithInterfaces3 = 32131
        ERR_ClassInheritsInterfaceBaseUnifiesWithBase4 = 32132
        ERR_ClassInheritsInterfaceUnifiesWithBase3 = 32133

        ERR_ShadowingTypeOutsideClass1 = 32200
        ERR_PropertySetParamCollisionWithValue = 32201
        'ERR_EventNameTooLong = 32204 ' Deprecated in favor of ERR_TooLongMetadataName
        'ERR_WithEventsNameTooLong = 32205 ' Deprecated in favor of ERR_TooLongMetadataName

        ERR_SxSIndirectRefHigherThanDirectRef3 = 32207
        ERR_DuplicateReference2 = 32208
        'ERR_SxSLowerVerIndirectRefNotEmitted4 = 32209  not used in Roslyn
        ERR_DuplicateReferenceStrong = 32210

        ERR_IllegalCallOrIndex = 32303
        ERR_ConflictDefaultPropertyAttribute = 32304

        'ERR_ClassCannotCreated = 32400

        ERR_BadAttributeUuid2 = 32500
        ERR_ComClassAndReservedAttribute1 = 32501
        ERR_ComClassRequiresPublicClass2 = 32504
        ERR_ComClassReservedDispIdZero1 = 32505
        ERR_ComClassReservedDispId1 = 32506
        ERR_ComClassDuplicateGuids1 = 32507
        ERR_ComClassCantBeAbstract0 = 32508
        ERR_ComClassRequiresPublicClass1 = 32509
        'ERR_DefaultCharSetAttributeNotSupported = 32510

        ERR_UnknownOperator = 33000
        ERR_DuplicateConversionCategoryUsed = 33001
        ERR_OperatorNotOverloadable = 33002
        ERR_InvalidHandles = 33003
        ERR_InvalidImplements = 33004
        ERR_EndOperatorExpected = 33005
        ERR_EndOperatorNotAtLineStart = 33006
        ERR_InvalidEndOperator = 33007
        ERR_ExitOperatorNotValid = 33008
        ERR_ParamArrayIllegal1 = 33009
        ERR_OptionalIllegal1 = 33010
        ERR_OperatorMustBePublic = 33011
        ERR_OperatorMustBeShared = 33012
        ERR_BadOperatorFlags1 = 33013
        ERR_OneParameterRequired1 = 33014
        ERR_TwoParametersRequired1 = 33015
        ERR_OneOrTwoParametersRequired1 = 33016
        ERR_ConvMustBeWideningOrNarrowing = 33017
        ERR_OperatorDeclaredInModule = 33018
        ERR_InvalidSpecifierOnNonConversion1 = 33019
        ERR_UnaryParamMustBeContainingType1 = 33020
        ERR_BinaryParamMustBeContainingType1 = 33021
        ERR_ConvParamMustBeContainingType1 = 33022
        ERR_OperatorRequiresBoolReturnType1 = 33023
        ERR_ConversionToSameType = 33024
        ERR_ConversionToInterfaceType = 33025
        ERR_ConversionToBaseType = 33026
        ERR_ConversionToDerivedType = 33027
        ERR_ConversionToObject = 33028
        ERR_ConversionFromInterfaceType = 33029
        ERR_ConversionFromBaseType = 33030
        ERR_ConversionFromDerivedType = 33031
        ERR_ConversionFromObject = 33032
        ERR_MatchingOperatorExpected2 = 33033
        ERR_UnacceptableLogicalOperator3 = 33034
        ERR_ConditionOperatorRequired3 = 33035
        ERR_CopyBackTypeMismatch3 = 33037
        ERR_ForLoopOperatorRequired2 = 33038
        ERR_UnacceptableForLoopOperator2 = 33039
        ERR_UnacceptableForLoopRelOperator2 = 33040
        ERR_OperatorRequiresIntegerParameter1 = 33041

        ERR_CantSpecifyNullableOnBoth = 33100
        ERR_BadTypeArgForStructConstraintNull = 33101
        ERR_CantSpecifyArrayAndNullableOnBoth = 33102
        ERR_CantSpecifyTypeCharacterOnIIF = 33103
        ERR_IllegalOperandInIIFCount = 33104
        ERR_IllegalOperandInIIFName = 33105
        ERR_IllegalOperandInIIFConversion = 33106
        ERR_IllegalCondTypeInIIF = 33107
        ERR_CantCallIIF = 33108
        ERR_CantSpecifyAsNewAndNullable = 33109
        ERR_IllegalOperandInIIFConversion2 = 33110
        ERR_BadNullTypeInCCExpression = 33111
        ERR_NullableImplicit = 33112

        '// NOTE: If you add any new errors that may be attached to a symbol during meta-import when it is marked as bad,
        '//       particularly if it applies to method symbols, please appropriately modify Bindable::ResolveOverloadingShouldSkipBadMember.
        '//       Failure to do so may break customer code.
        '// AVAILABLE                             33113 - 34999

        ERR_MissingRuntimeHelper = 35000
        'ERR_NoStdModuleAttribute = 35001 ' Note: we're now reporting a use site error in this case.
        'ERR_NoOptionTextAttribute = 35002
        ERR_DuplicateResourceFileName1 = 35003

        ERR_ExpectedDotAfterGlobalNameSpace = 36000
        ERR_NoGlobalExpectedIdentifier = 36001
        ERR_NoGlobalInHandles = 36002
        ERR_ElseIfNoMatchingIf = 36005
        ERR_BadAttributeConstructor2 = 36006
        ERR_EndUsingWithoutUsing = 36007
        ERR_ExpectedEndUsing = 36008
        ERR_GotoIntoUsing = 36009
        ERR_UsingRequiresDisposePattern = 36010
        ERR_UsingResourceVarNeedsInitializer = 36011
        ERR_UsingResourceVarCantBeArray = 36012
        ERR_OnErrorInUsing = 36013
        ERR_PropertyNameConflictInMyCollection = 36015
        ERR_InvalidImplicitVar = 36016

        ERR_ObjectInitializerRequiresFieldName = 36530
        ERR_ExpectedFrom = 36531
        ERR_LambdaBindingMismatch1 = 36532
        ERR_CannotLiftByRefParamQuery1 = 36533
        ERR_ExpressionTreeNotSupported = 36534
        ERR_CannotLiftStructureMeQuery = 36535
        ERR_InferringNonArrayType1 = 36536
        ERR_ByRefParamInExpressionTree = 36538
        'ERR_ObjectInitializerBadValue = 36543

        '// If you change this message, make sure to change message for QueryDuplicateAnonTypeMemberName1 as well!
        ERR_DuplicateAnonTypeMemberName1 = 36547

        ERR_BadAnonymousTypeForExprTree = 36548
        ERR_CannotLiftAnonymousType1 = 36549

        ERR_ExtensionOnlyAllowedOnModuleSubOrFunction = 36550
        ERR_ExtensionMethodNotInModule = 36551
        ERR_ExtensionMethodNoParams = 36552
        ERR_ExtensionMethodOptionalFirstArg = 36553
        ERR_ExtensionMethodParamArrayFirstArg = 36554
        '// If you change this message, make sure to change message for  QueryAnonymousTypeFieldNameInference as well!
        'ERR_BadOrCircularInitializerReference = 36555
        ERR_AnonymousTypeFieldNameInference = 36556
        ERR_NameNotMemberOfAnonymousType2 = 36557
        ERR_ExtensionAttributeInvalid = 36558
        ERR_AnonymousTypePropertyOutOfOrder1 = 36559
        '// If you change this message, make sure to change message for  QueryAnonymousTypeDisallowsTypeChar as well!
        ERR_AnonymousTypeDisallowsTypeChar = 36560
        ERR_ExtensionMethodUncallable1 = 36561
        ERR_ExtensionMethodOverloadCandidate3 = 36562
        ERR_DelegateBindingMismatch = 36563
        ERR_DelegateBindingTypeInferenceFails = 36564
        ERR_TooManyArgs = 36565
        ERR_NamedArgAlsoOmitted1 = 36566
        ERR_NamedArgUsedTwice1 = 36567
        ERR_NamedParamNotFound1 = 36568
        ERR_OmittedArgument1 = 36569
        ERR_UnboundTypeParam1 = 36572
        ERR_ExtensionMethodOverloadCandidate2 = 36573
        ERR_AnonymousTypeNeedField = 36574
        ERR_AnonymousTypeNameWithoutPeriod = 36575
        ERR_AnonymousTypeExpectedIdentifier = 36576
        'ERR_NoAnonymousTypeInitializersInDebugger = 36577
        'ERR_TooFewGenericArguments = 36578
        'ERR_TooManyGenericArguments = 36579
        'ERR_DelegateBindingMismatch3_3 = 36580 unused in Roslyn
        'ERR_DelegateBindingTypeInferenceFails3 = 36581
        ERR_TooManyArgs2 = 36582
        ERR_NamedArgAlsoOmitted3 = 36583
        ERR_NamedArgUsedTwice3 = 36584
        ERR_NamedParamNotFound3 = 36585
        ERR_OmittedArgument3 = 36586
        ERR_UnboundTypeParam3 = 36589
        ERR_TooFewGenericArguments2 = 36590
        ERR_TooManyGenericArguments2 = 36591

        ERR_ExpectedInOrEq = 36592
        ERR_ExpectedQueryableSource = 36593
        ERR_QueryOperatorNotFound = 36594

        ERR_CannotUseOnErrorGotoWithClosure = 36595
        ERR_CannotGotoNonScopeBlocksWithClosure = 36597
        ERR_CannotLiftRestrictedTypeQuery = 36598

        ERR_QueryAnonymousTypeFieldNameInference = 36599
        ERR_QueryDuplicateAnonTypeMemberName1 = 36600
        ERR_QueryAnonymousTypeDisallowsTypeChar = 36601
        ERR_ReadOnlyInClosure = 36602
        ERR_ExprTreeNoMultiDimArrayCreation = 36603
        ERR_ExprTreeNoLateBind = 36604

        ERR_ExpectedBy = 36605
        ERR_QueryInvalidControlVariableName1 = 36606

        ERR_ExpectedIn = 36607
        'ERR_QueryStartsWithLet = 36608
        'ERR_NoQueryExpressionsInDebugger = 36609
        ERR_QueryNameNotDeclared = 36610
        '// Available 36611

        ERR_NestedFunctionArgumentNarrowing3 = 36612

        '// If you change this message, make sure to change message for  QueryAnonTypeFieldXMLNameInference as well!
        ERR_AnonTypeFieldXMLNameInference = 36613
        ERR_QueryAnonTypeFieldXMLNameInference = 36614

        ERR_ExpectedInto = 36615
        'ERR_AggregateStartsWithLet = 36616
        ERR_TypeCharOnAggregation = 36617
        ERR_ExpectedOn = 36618
        ERR_ExpectedEquals = 36619
        ERR_ExpectedAnd = 36620
        ERR_EqualsTypeMismatch = 36621
        ERR_EqualsOperandIsBad = 36622
        '// see 30581 (lambda version of addressof)
        ERR_LambdaNotDelegate1 = 36625
        '// see 30939 (lambda version of addressof)
        ERR_LambdaNotCreatableDelegate1 = 36626
        'ERR_NoLambdaExpressionsInDebugger = 36627
        ERR_CannotInferNullableForVariable1 = 36628
        ERR_NullableTypeInferenceNotSupported = 36629
        ERR_ExpectedJoin = 36631
        ERR_NullableParameterMustSpecifyType = 36632
        ERR_IterationVariableShadowLocal2 = 36633
        ERR_LambdasCannotHaveAttributes = 36634
        ERR_LambdaInSelectCaseExpr = 36635
        ERR_AddressOfInSelectCaseExpr = 36636
        ERR_NullableCharNotSupported = 36637

        '// The follow error messages are paired with other query specific messages above.  Please
        '// make sure to keep the two in sync
        ERR_CannotLiftStructureMeLambda = 36638
        ERR_CannotLiftByRefParamLambda1 = 36639
        ERR_CannotLiftRestrictedTypeLambda = 36640

        ERR_LambdaParamShadowLocal1 = 36641
        ERR_StrictDisallowImplicitObjectLambda = 36642
        ERR_CantSpecifyParamsOnLambdaParamNoType = 36643

        ERR_TypeInferenceFailure1 = 36644
        ERR_TypeInferenceFailure2 = 36645
        ERR_TypeInferenceFailure3 = 36646
        ERR_TypeInferenceFailureNoExplicit1 = 36647
        ERR_TypeInferenceFailureNoExplicit2 = 36648
        ERR_TypeInferenceFailureNoExplicit3 = 36649

        ERR_TypeInferenceFailureAmbiguous1 = 36650
        ERR_TypeInferenceFailureAmbiguous2 = 36651
        ERR_TypeInferenceFailureAmbiguous3 = 36652
        ERR_TypeInferenceFailureNoExplicitAmbiguous1 = 36653
        ERR_TypeInferenceFailureNoExplicitAmbiguous2 = 36654
        ERR_TypeInferenceFailureNoExplicitAmbiguous3 = 36655

        ERR_TypeInferenceFailureNoBest1 = 36656
        ERR_TypeInferenceFailureNoBest2 = 36657
        ERR_TypeInferenceFailureNoBest3 = 36658
        ERR_TypeInferenceFailureNoExplicitNoBest1 = 36659
        ERR_TypeInferenceFailureNoExplicitNoBest2 = 36660
        ERR_TypeInferenceFailureNoExplicitNoBest3 = 36661

        ERR_DelegateBindingMismatchStrictOff2 = 36663
        'ERR_TooDeepNestingOfParensInLambdaParam = 36664 - No Longer Reported. Removed per 926942

        ' ERR_InaccessibleReturnTypeOfSymbol1 = 36665
        ERR_InaccessibleReturnTypeOfMember2 = 36666

        ERR_LocalNamedSameAsParamInLambda1 = 36667
        ERR_MultilineLambdasCannotContainOnError = 36668
        'ERR_BranchOutOfMultilineLambda = 36669 obsolete - was not even reported in Dev10 any more.
        ERR_LambdaBindingMismatch2 = 36670
        ERR_MultilineLambdaShadowLocal1 = 36671
        ERR_StaticInLambda = 36672
        ERR_MultilineLambdaMissingSub = 36673
        ERR_MultilineLambdaMissingFunction = 36674
        ERR_StatementLambdaInExpressionTree = 36675
        ' //ERR_StrictDisallowsImplicitLambda                 = 36676
        ' // replaced by LambdaNoType and LambdaNoTypeObjectDisallowed and LambdaTooManyTypesObjectDisallowed
        ERR_AttributeOnLambdaReturnType = 36677

        ERR_ExpectedIdentifierOrGroup = 36707
        ERR_UnexpectedGroup = 36708
        ERR_DelegateBindingMismatchStrictOff3 = 36709
        ERR_DelegateBindingIncompatible3 = 36710
        ERR_ArgumentNarrowing2 = 36711
        ERR_OverloadCandidate1 = 36712
        ERR_AutoPropertyInitializedInStructure = 36713
        ERR_InitializedExpandedProperty = 36714
        ERR_NewExpandedProperty = 36715

        ERR_LanguageVersion = 36716
        ERR_ArrayInitNoType = 36717
        ERR_NotACollection1 = 36718
        ERR_NoAddMethod1 = 36719
        ERR_CantCombineInitializers = 36720
        ERR_EmptyAggregateInitializer = 36721

        ERR_VarianceDisallowedHere = 36722
        ERR_VarianceInterfaceNesting = 36723
        ERR_VarianceOutParamDisallowed1 = 36724
        ERR_VarianceInParamDisallowed1 = 36725
        ERR_VarianceOutParamDisallowedForGeneric3 = 36726
        ERR_VarianceInParamDisallowedForGeneric3 = 36727
        ERR_VarianceOutParamDisallowedHere2 = 36728
        ERR_VarianceInParamDisallowedHere2 = 36729
        ERR_VarianceOutParamDisallowedHereForGeneric4 = 36730
        ERR_VarianceInParamDisallowedHereForGeneric4 = 36731
        ERR_VarianceTypeDisallowed2 = 36732
        ERR_VarianceTypeDisallowedForGeneric4 = 36733
        ERR_LambdaTooManyTypesObjectDisallowed = 36734
        ERR_VarianceTypeDisallowedHere3 = 36735
        ERR_VarianceTypeDisallowedHereForGeneric5 = 36736
        ERR_AmbiguousCastConversion2 = 36737
        ERR_VariancePreventsSynthesizedEvents2 = 36738
        ERR_NestingViolatesCLS1 = 36739
        ERR_VarianceOutNullableDisallowed2 = 36740
        ERR_VarianceInNullableDisallowed2 = 36741
        ERR_VarianceOutByValDisallowed1 = 36742
        ERR_VarianceInReturnDisallowed1 = 36743
        ERR_VarianceOutConstraintDisallowed1 = 36744
        ERR_VarianceInReadOnlyPropertyDisallowed1 = 36745
        ERR_VarianceOutWriteOnlyPropertyDisallowed1 = 36746
        ERR_VarianceOutPropertyDisallowed1 = 36747
        ERR_VarianceInPropertyDisallowed1 = 36748
        ERR_VarianceOutByRefDisallowed1 = 36749
        ERR_VarianceInByRefDisallowed1 = 36750
        ERR_LambdaNoType = 36751
        ' //ERR_NoReturnStatementsForMultilineLambda  = 36752 
        ' // replaced by LambdaNoType and LambdaNoTypeObjectDisallowed
        'ERR_CollectionInitializerArity2 = 36753
        ERR_VarianceConversionFailedOut6 = 36754
        ERR_VarianceConversionFailedIn6 = 36755
        ERR_VarianceIEnumerableSuggestion3 = 36756
        ERR_VarianceConversionFailedTryOut4 = 36757
        ERR_VarianceConversionFailedTryIn4 = 36758
        ERR_AutoPropertyCantHaveParams = 36759
        ERR_IdentityDirectCastForFloat = 36760

        ERR_TypeDisallowsElements = 36807
        ERR_TypeDisallowsAttributes = 36808
        ERR_TypeDisallowsDescendants = 36809
        'ERR_XmlSchemaCompileError = 36810

        ERR_TypeOrMemberNotGeneric2 = 36907
        ERR_ExtensionMethodCannotBeLateBound = 36908
        ERR_TypeInferenceArrayRankMismatch1 = 36909

        ERR_QueryStrictDisallowImplicitObject = 36910
        ERR_IfNoType = 36911
        ERR_IfNoTypeObjectDisallowed = 36912
        ERR_IfTooManyTypesObjectDisallowed = 36913
        ERR_ArrayInitNoTypeObjectDisallowed = 36914
        ERR_ArrayInitTooManyTypesObjectDisallowed = 36915
        ERR_LambdaNoTypeObjectDisallowed = 36916
        ERR_OverloadsModifierInModule = 36917
        ERR_SubRequiresSingleStatement = 36918
        ERR_SubDisallowsStatement = 36919
        ERR_SubRequiresParenthesesLParen = 36920
        ERR_SubRequiresParenthesesDot = 36921
        ERR_SubRequiresParenthesesBang = 36922
        ERR_CannotEmbedInterfaceWithGeneric = 36923
        ERR_CannotUseGenericTypeAcrossAssemblyBoundaries = 36924
        ERR_CannotUseGenericBaseTypeAcrossAssemblyBoundaries = 36925
        ERR_BadAsyncByRefParam = 36926
        ERR_BadIteratorByRefParam = 36927
        ERR_BadAsyncExpressionLambda = 36928
        ERR_BadAsyncInQuery = 36929
        ERR_BadGetAwaiterMethod1 = 36930
        'ERR_ExpressionTreeContainsAwait = 36931
        ERR_RestrictedResumableType1 = 36932
        ERR_BadAwaitNothing = 36933
        ERR_AsyncSubMain = 36934
        ERR_PartialMethodsMustNotBeAsync1 = 36935
        ERR_InvalidAsyncIteratorModifiers = 36936
        ERR_BadAwaitNotInAsyncMethodOrLambda = 36937
        ERR_BadIteratorReturn = 36938
        ERR_BadYieldInTryHandler = 36939
        ERR_BadYieldInNonIteratorMethod = 36940
        '// unused 36941
        ERR_BadReturnValueInIterator = 36942
        ERR_BadAwaitInTryHandler = 36943
        ERR_BadAwaitObject = 36944
        ERR_BadAsyncReturn = 36945
        ERR_BadResumableAccessReturnVariable = 36946
        ERR_BadIteratorExpressionLambda = 36947
        'ERR_AwaitLibraryMissing = 36948
        'ERR_AwaitPattern1 = 36949
        ERR_ConstructorAsync = 36950
        ERR_InvalidLambdaModifier = 36951
        ERR_ReturnFromNonGenericTaskAsync = 36952
        ERR_BadAutoPropertyFlags1 = 36953

        ERR_BadOverloadCandidates2 = 36954
        ERR_BadStaticInitializerInResumable = 36955
        ERR_ResumablesCannotContainOnError = 36956
        ERR_FriendRefNotEqualToThis = 36957
        ERR_FriendRefSigningMismatch = 36958
        ERR_FailureSigningAssembly = 36960
        ERR_SignButNoPrivateKey = 36961
        ERR_InvalidVersionFormat = 36962

        ERR_ExpectedSingleScript = 36963
        ERR_ReferenceDirectiveOnlyAllowedInScripts = 36964
        ERR_NamespaceNotAllowedInScript = 36965
        ERR_KeywordNotAllowedInScript = 36966

        ERR_ReservedAssemblyName = 36968

        ERR_ConstructorCannotBeDeclaredPartial = 36969
        ERR_ModuleEmitFailure = 36970

        ERR_ParameterNotValidForType = 36971
        ERR_MarshalUnmanagedTypeNotValidForFields = 36972
        ERR_MarshalUnmanagedTypeOnlyValidForFields = 36973
        ERR_AttributeParameterRequired1 = 36974
        ERR_AttributeParameterRequired2 = 36975
        ERR_InvalidVersionFormat2 = 36976
        ERR_InvalidAssemblyCultureForExe = 36977
        ERR_InvalidMultipleAttributeUsageInNetModule2 = 36978
        ERR_SecurityAttributeInvalidTarget = 36979

        ERR_PublicKeyFileFailure = 36980
        ERR_PublicKeyContainerFailure = 36981

        ERR_InvalidAssemblyCulture = 36982

        ERR_CantAwaitAsyncSub1 = 37001
        ERR_ResumableLambdaInExpressionTree = 37050
        ERR_DllImportOnResumableMethod = 37051
        ERR_CannotLiftRestrictedTypeResumable1 = 37052
        ERR_BadIsCompletedOnCompletedGetResult2 = 37053
        ERR_SynchronizedAsyncMethod = 37054
        ERR_BadAsyncReturnOperand1 = 37055
        ERR_DoesntImplementAwaitInterface2 = 37056
        ERR_BadAwaitInNonAsyncMethod = 37057
        ERR_BadAwaitInNonAsyncVoidMethod = 37058
        ERR_BadAwaitInNonAsyncLambda = 37059
        ERR_LoopControlMustNotAwait = 37060

        ERR_MyGroupCollectionAttributeCycle = 37201
        ERR_LiteralExpected = 37202
        ERR_PartialMethodDefaultParameterValueMismatch2 = 37203
        ERR_PartialMethodParamArrayMismatch2 = 37204

        ERR_NetModuleNameMismatch = 37205
        ERR_BadCompilationOption = 37206
        ERR_CmdOptionConflictsSource = 37207
        ' unused 37208   
        ERR_InvalidSignaturePublicKey = 37209
        ERR_CollisionWithPublicTypeInModule = 37210
        ERR_ExportedTypeConflictsWithDeclaration = 37211
        ERR_ExportedTypesConflict = 37212
        ERR_AgnosticToMachineModule = 37213
        ERR_ConflictingMachineModule = 37214
        ERR_CryptoHashFailed = 37215
        ERR_CantHaveWin32ResAndManifest = 37216

        ERR_ForwardedTypeConflictsWithDeclaration = 37217
        ERR_ForwardedTypeConflictsWithExportedType = 37218
        ERR_ForwardedTypesConflict = 37219

        ERR_TooLongMetadataName = 37220
        ERR_MissingNetModuleReference = 37221
        ERR_UnsupportedModule1 = 37222
        ERR_UnsupportedEvent1 = 37223
        ERR_NetModuleNameMustBeUnique = 37224
        ERR_PDBWritingFailed = 37225
        ERR_ParamDefaultValueDiffersFromAttribute = 37226
        ERR_ResourceInModule = 37227
        ERR_FieldHasMultipleDistinctConstantValues = 37228

        ERR_AmbiguousInNamespaces2 = 37229
        ERR_EncNoPIAReference = 37230
        ERR_LinkedNetmoduleMetadataMustProvideFullPEImage = 37231
        ERR_CantReadRulesetFile = 37232
        ERR_MetadataReferencesNotSupported = 37233
        ERR_PlatformDoesntSupport = 37234
        ERR_CantUseRequiredAttribute = 37235
        ERR_EncodinglessSyntaxTree = 37236

        ERR_InvalidFormatSpecifier = 37237

        ERR_CannotBeMadeNullable1 = 37238
        ERR_BadConditionalWithRef = 37239
        ERR_NullPropagatingOpInExpressionTree = 37240
        ERR_TooLongOrComplexExpression = 37241

        ERR_BadPdbData = 37242
        ERR_AutoPropertyCantBeWriteOnly = 37243

        ERR_ExpressionDoesntHaveName = 37244
        ERR_InvalidNameOfSubExpression = 37245
        ERR_MethodTypeArgsUnexpected = 37246
        ERR_InReferencedAssembly = 37247
        ERR_EncReferenceToAddedMember = 37248
        ERR_InterpolationFormatWhitespace = 37249
        ERR_InterpolationAlignmentOutOfRange = 37250
        ERR_InterpolatedStringFactoryError = 37251
        ERR_DebugEntryPointNotSourceMethodDefinition = 37252
        ERR_InvalidPathMap = 37253
        ERR_PublicSignNoKey = 37254
        ERR_TooManyUserStrings = 37255
        ERR_PeWritingFailure = 37256

        ERR_LastPlusOne


        '// WARNINGS BEGIN HERE
        WRN_UseOfObsoleteSymbol2 = 40000
        WRN_MustOverloadBase4 = 40003
        WRN_OverrideType5 = 40004
        WRN_MustOverride2 = 40005
        WRN_DefaultnessShadowed4 = 40007
        WRN_UseOfObsoleteSymbolNoMessage1 = 40008
        WRN_AssemblyGeneration0 = 40009
        WRN_AssemblyGeneration1 = 40010
        WRN_ComClassNoMembers1 = 40011
        WRN_SynthMemberShadowsMember5 = 40012
        WRN_MemberShadowsSynthMember6 = 40014
        WRN_SynthMemberShadowsSynthMember7 = 40018
        WRN_UseOfObsoletePropertyAccessor3 = 40019
        WRN_UseOfObsoletePropertyAccessor2 = 40020
        ' WRN_MemberShadowsMemberInModule5 = 40021      ' no repro in legacy test, most probably not reachable. Unused in Roslyn.
        ' WRN_SynthMemberShadowsMemberInModule5 = 40022 ' no repro in legacy test, most probably not reachable. Unused in Roslyn.
        ' WRN_MemberShadowsSynthMemberInModule6 = 40023 ' no repro in legacy test, most probably not reachable. Unused in Roslyn.
        ' WRN_SynthMemberShadowsSynthMemberMod7 = 40024 ' no repro in legacy test, most probably not reachable. Unused in Roslyn.
        WRN_FieldNotCLSCompliant1 = 40025
        WRN_BaseClassNotCLSCompliant2 = 40026
        WRN_ProcTypeNotCLSCompliant1 = 40027
        WRN_ParamNotCLSCompliant1 = 40028
        WRN_InheritedInterfaceNotCLSCompliant2 = 40029
        WRN_CLSMemberInNonCLSType3 = 40030
        WRN_NameNotCLSCompliant1 = 40031
        WRN_EnumUnderlyingTypeNotCLS1 = 40032
        WRN_NonCLSMemberInCLSInterface1 = 40033
        WRN_NonCLSMustOverrideInCLSType1 = 40034
        WRN_ArrayOverloadsNonCLS2 = 40035
        WRN_RootNamespaceNotCLSCompliant1 = 40038
        WRN_RootNamespaceNotCLSCompliant2 = 40039
        WRN_GenericConstraintNotCLSCompliant1 = 40040
        WRN_TypeNotCLSCompliant1 = 40041
        WRN_OptionalValueNotCLSCompliant1 = 40042
        WRN_CLSAttrInvalidOnGetSet = 40043
        WRN_TypeConflictButMerged6 = 40046
        ' WRN_TypeConflictButMerged7 = 40047  ' deprecated
        WRN_ShadowingGenericParamWithParam1 = 40048
        WRN_CannotFindStandardLibrary1 = 40049
        WRN_EventDelegateTypeNotCLSCompliant2 = 40050
        WRN_DebuggerHiddenIgnoredOnProperties = 40051
        WRN_SelectCaseInvalidRange = 40052
        WRN_CLSEventMethodInNonCLSType3 = 40053
        WRN_ExpectedInitComponentCall2 = 40054
        WRN_NamespaceCaseMismatch3 = 40055
        WRN_UndefinedOrEmptyNamespaceOrClass1 = 40056
        WRN_UndefinedOrEmptyProjectNamespaceOrClass1 = 40057
        'WRN_InterfacesWithNoPIAMustHaveGuid1 = 40058 ' Not reported by Dev11.
        WRN_IndirectRefToLinkedAssembly2 = 40059
        WRN_DelaySignButNoKey = 40060

        WRN_UnimplementedCommandLineSwitch = 40998

        ' WRN_DuplicateAssemblyAttribute1 = 41000   'unused in Roslyn
        WRN_NoNonObsoleteConstructorOnBase3 = 41001
        WRN_NoNonObsoleteConstructorOnBase4 = 41002
        WRN_RequiredNonObsoleteNewCall3 = 41003
        WRN_RequiredNonObsoleteNewCall4 = 41004
        WRN_MissingAsClauseinOperator = 41005

        WRN_ConstraintsFailedForInferredArgs2 = 41006
        WRN_ConditionalNotValidOnFunction = 41007
        WRN_UseSwitchInsteadOfAttribute = 41008

        '// AVAILABLE                             41009 - 41199
        WRN_ReferencedAssemblyDoesNotHaveStrongName = 41997
        WRN_RecursiveAddHandlerCall = 41998
        WRN_ImplicitConversionCopyBack = 41999
        WRN_MustShadowOnMultipleInheritance2 = 42000
        ' WRN_ObsoleteClassInitialize = 42001     ' deprecated
        ' WRN_ObsoleteClassTerminate = 42002      ' deprecated
        WRN_RecursiveOperatorCall = 42004
        ' WRN_IndirectlyImplementedBaseMember5 = 42014 ' deprecated
        ' WRN_ImplementedBaseMember4 = 42015 ' deprecated

        WRN_ImplicitConversionSubst1 = 42016 '// populated by 42350/42332/42336/42337/42338/42339/42340
        WRN_LateBindingResolution = 42017
        WRN_ObjectMath1 = 42018
        WRN_ObjectMath2 = 42019
        WRN_ObjectAssumedVar1 = 42020  ' // populated by 42111/42346
        WRN_ObjectAssumed1 = 42021  ' // populated by 42347/41005/42341/42342/42344/42345/42334/42343
        WRN_ObjectAssumedProperty1 = 42022  ' // populated by 42348

        '// AVAILABLE                             42023

        WRN_UnusedLocal = 42024
        WRN_SharedMemberThroughInstance = 42025
        WRN_RecursivePropertyCall = 42026

        WRN_OverlappingCatch = 42029
        WRN_DefAsgUseNullRefByRef = 42030
        WRN_DuplicateCatch = 42031
        WRN_ObjectMath1Not = 42032

        WRN_BadChecksumValExtChecksum = 42033
        WRN_MultipleDeclFileExtChecksum = 42034
        WRN_BadGUIDFormatExtChecksum = 42035
        WRN_ObjectMathSelectCase = 42036
        WRN_EqualToLiteralNothing = 42037
        WRN_NotEqualToLiteralNothing = 42038

        '// AVAILABLE                             42039 - 42098
        WRN_UnusedLocalConst = 42099

        '// UNAVAILABLE                           42100
        WRN_ComClassInterfaceShadows5 = 42101
        WRN_ComClassPropertySetObject1 = 42102
        '// only reference types are considered for definite assignment.
        '// DefAsg's are all under VB_advanced
        WRN_DefAsgUseNullRef = 42104
        WRN_DefAsgNoRetValFuncRef1 = 42105
        WRN_DefAsgNoRetValOpRef1 = 42106
        WRN_DefAsgNoRetValPropRef1 = 42107
        WRN_DefAsgUseNullRefByRefStr = 42108
        WRN_DefAsgUseNullRefStr = 42109
        ' WRN_FieldInForNotExplicit = 42110       'unused in Roslyn
        WRN_StaticLocalNoInference = 42111

        '// AVAILABLE                             42112 - 42202
        ' WRN_SxSHigherIndirectRefEmitted4 = 42203    'unused in Roslyn
        ' WRN_ReferencedAssembliesAmbiguous6 = 42204  'unused in Roslyn
        ' WRN_ReferencedAssembliesAmbiguous4 = 42205  'unused in Roslyn
        ' WRN_MaximumNumberOfWarnings = 42206     'unused in Roslyn
        WRN_InvalidAssemblyName = 42207

        '// AVAILABLE                             42209 - 42299
        WRN_XMLDocBadXMLLine = 42300
        WRN_XMLDocMoreThanOneCommentBlock = 42301
        WRN_XMLDocNotFirstOnLine = 42302
        WRN_XMLDocInsideMethod = 42303
        WRN_XMLDocParseError1 = 42304
        WRN_XMLDocDuplicateXMLNode1 = 42305
        WRN_XMLDocIllegalTagOnElement2 = 42306
        WRN_XMLDocBadParamTag2 = 42307
        WRN_XMLDocParamTagWithoutName = 42308
        WRN_XMLDocCrefAttributeNotFound1 = 42309
        WRN_XMLMissingFileOrPathAttribute1 = 42310
        WRN_XMLCannotWriteToXMLDocFile2 = 42311
        WRN_XMLDocWithoutLanguageElement = 42312
        WRN_XMLDocReturnsOnWriteOnlyProperty = 42313
        WRN_XMLDocOnAPartialType = 42314
        WRN_XMLDocReturnsOnADeclareSub = 42315
        WRN_XMLDocStartTagWithNoEndTag = 42316
        WRN_XMLDocBadGenericParamTag2 = 42317
        WRN_XMLDocGenericParamTagWithoutName = 42318
        WRN_XMLDocExceptionTagWithoutCRef = 42319
        WRN_XMLDocInvalidXMLFragment = 42320
        WRN_XMLDocBadFormedXML = 42321
        WRN_InterfaceConversion2 = 42322
        WRN_LiftControlVariableLambda = 42324
        ' 42325 unused, was abandoned, now used in unit test "EnsureLegacyWarningsAreMaintained". Please update test if you are going to use this number.
        WRN_LambdaPassedToRemoveHandler = 42326
        WRN_LiftControlVariableQuery = 42327
        WRN_RelDelegatePassedToRemoveHandler = 42328
        ' WRN_QueryMissingAsClauseinVarDecl = 42329     ' unused in Roslyn.

        ' WRN_LiftUsingVariableInLambda1 = 42330     ' unused in Roslyn.
        ' WRN_LiftUsingVariableInQuery1 = 42331     ' unused in Roslyn.
        WRN_AmbiguousCastConversion2 = 42332 '// substitutes into 42016
        WRN_VarianceDeclarationAmbiguous3 = 42333
        WRN_ArrayInitNoTypeObjectAssumed = 42334
        WRN_TypeInferenceAssumed3 = 42335
        WRN_VarianceConversionFailedOut6 = 42336 '// substitutes into 42016
        WRN_VarianceConversionFailedIn6 = 42337 '// substitutes into 42016
        WRN_VarianceIEnumerableSuggestion3 = 42338 '// substitutes into 42016
        WRN_VarianceConversionFailedTryOut4 = 42339 '// substitutes into 42016
        WRN_VarianceConversionFailedTryIn4 = 42340 '// substitutes into 42016
        WRN_IfNoTypeObjectAssumed = 42341
        WRN_IfTooManyTypesObjectAssumed = 42342
        WRN_ArrayInitTooManyTypesObjectAssumed = 42343
        WRN_LambdaNoTypeObjectAssumed = 42344
        WRN_LambdaTooManyTypesObjectAssumed = 42345
        WRN_MissingAsClauseinVarDecl = 42346
        WRN_MissingAsClauseinFunction = 42347
        WRN_MissingAsClauseinProperty = 42348

        WRN_ObsoleteIdentityDirectCastForValueType = 42349
        WRN_ImplicitConversion2 = 42350 ' // substitutes into 42016

        WRN_MutableStructureInUsing = 42351
        WRN_MutableGenericStructureInUsing = 42352

        WRN_DefAsgNoRetValFuncVal1 = 42353
        WRN_DefAsgNoRetValOpVal1 = 42354
        WRN_DefAsgNoRetValPropVal1 = 42355
        WRN_AsyncLacksAwaits = 42356
        WRN_AsyncSubCouldBeFunction = 42357
        WRN_UnobservedAwaitableExpression = 42358
        WRN_UnobservedAwaitableDelegate = 42359
        WRN_PrefixAndXmlnsLocalName = 42360
        WRN_UseValueForXmlExpression3 = 42361 ' Replaces ERR_UseValueForXmlExpression3

        'WRN_PDBConstantStringValueTooLong = 42363  we gave up on this warning. See comments in commonCompilation.Emit()
        WRN_ReturnTypeAttributeOnWriteOnlyProperty = 42364

        ' // AVAILABLE 42365

        WRN_InvalidVersionFormat = 42366
        WRN_MainIgnored = 42367
        WRN_EmptyPrefixAndXmlnsLocalName = 42368

        WRN_DefAsgNoRetValWinRtEventVal1 = 42369

        WRN_AssemblyAttributeFromModuleIsOverridden = 42370
        WRN_RefCultureMismatch = 42371
        WRN_ConflictingMachineAssembly = 42372

        WRN_PdbLocalNameTooLong = 42373
        WRN_PdbUsingNameTooLong = 42374

        WRN_XMLDocCrefToTypeParameter = 42375

        WRN_AnalyzerCannotBeCreated = 42376
        WRN_NoAnalyzerInAssembly = 42377
        WRN_UnableToLoadAnalyzer = 42378

        ' // AVAILABLE                             42379 - 49998
        ERRWRN_Last = WRN_UnableToLoadAnalyzer + 1

        '// HIDDENS AND INFOS BEGIN HERE
        HDN_UnusedImportClause = 50000
        HDN_UnusedImportStatement = 50001
        INF_UnableToLoadSomeTypesInAnalyzer = 50002

        ' // AVAILABLE                             50003 - 54999   

        ' Adding diagnostic arguments from resx file
        IDS_ProjectSettingsLocationName = 56000
        IDS_FunctionReturnType = 56001
        IDS_TheSystemCannotFindThePathSpecified = 56002
        IDS_UnrecognizedFileFormat = 56003
        IDS_MSG_ADDMODULE = 56004
        IDS_MSG_ADDLINKREFERENCE = 56005
        IDS_MSG_ADDREFERENCE = 56006
        IDS_LogoLine1 = 56007
        IDS_LogoLine2 = 56008
        IDS_VBCHelp = 56009
        IDS_InvalidPreprocessorConstantType = 56010
        IDS_ToolName = 56011

        ' Feature codes
        FEATURE_AutoProperties
        FEATURE_LineContinuation
        FEATURE_StatementLambdas
        FEATURE_CoContraVariance
        FEATURE_CollectionInitializers
        FEATURE_SubLambdas
        FEATURE_ArrayLiterals
        FEATURE_AsyncExpressions
        FEATURE_Iterators
        FEATURE_GlobalNamespace
        FEATURE_NullPropagatingOperator
        FEATURE_NameOfExpressions
        FEATURE_ReadonlyAutoProperties
        FEATURE_RegionsEverywhere
        FEATURE_MultilineStringLiterals
        FEATURE_CObjInAttributeArguments
        FEATURE_LineContinuationComments
        FEATURE_TypeOfIsNot
        FEATURE_YearFirstDateLiterals
        FEATURE_WarningDirectives
        FEATURE_PartialModules
        FEATURE_PartialInterfaces
        FEATURE_ImplementingReadonlyOrWriteonlyPropertyWithReadwrite
<<<<<<< HEAD
        FEATURE_DigitSeparators
        FEATURE_BinaryLiterals
=======
        FEATURE_IOperation
>>>>>>> 64894043
    End Enum
End Namespace<|MERGE_RESOLUTION|>--- conflicted
+++ resolved
@@ -1952,11 +1952,8 @@
         FEATURE_PartialModules
         FEATURE_PartialInterfaces
         FEATURE_ImplementingReadonlyOrWriteonlyPropertyWithReadwrite
-<<<<<<< HEAD
         FEATURE_DigitSeparators
         FEATURE_BinaryLiterals
-=======
         FEATURE_IOperation
->>>>>>> 64894043
     End Enum
 End Namespace