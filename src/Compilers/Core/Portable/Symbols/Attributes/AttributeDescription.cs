﻿// Copyright (c) Microsoft.  All Rights Reserved.  Licensed under the Apache License, Version 2.0.  See License.txt in the project root for license information.

using System.Diagnostics;
using Microsoft.CodeAnalysis.Text;
using System.Reflection.Metadata;
using System.Collections.Immutable;

namespace Microsoft.CodeAnalysis
{
    internal struct AttributeDescription
    {
        public readonly string Namespace;
        public readonly string Name;
        public readonly byte[][] Signatures;

        // VB matches ExtensionAttribute name and namespace ignoring case (it's the only attribute that matches its name case-insensitively)
        public readonly bool MatchIgnoringCase;

        public AttributeDescription(string @namespace, string name, byte[][] signatures, bool matchIgnoringCase = false)
        {
            Debug.Assert(@namespace != null);
            Debug.Assert(name != null);
            Debug.Assert(signatures != null);

            this.Namespace = @namespace;
            this.Name = name;
            this.Signatures = signatures;
            this.MatchIgnoringCase = matchIgnoringCase;
        }

        public string FullName
        {
            get { return Namespace + "." + Name; }
        }

        public override string ToString()
        {
            return FullName + "(" + Signatures.Length + ")";
        }

        internal int GetParameterCount(int signatureIndex)
        {
            var signature = this.Signatures[signatureIndex];

            // only instance ctors are allowed:
            Debug.Assert(signature[0] == (byte)SignatureAttributes.Instance);

            // parameter count is the second element of the signature:
            return signature[1];
        }

        // shortcuts for signature elements supported by our signature comparer:
        private const byte Void = (byte)SignatureTypeCode.Void;
        private const byte Boolean = (byte)SignatureTypeCode.Boolean;
        private const byte Char = (byte)SignatureTypeCode.Char;
        private const byte SByte = (byte)SignatureTypeCode.SByte;
        private const byte Byte = (byte)SignatureTypeCode.Byte;
        private const byte Int16 = (byte)SignatureTypeCode.Int16;
        private const byte UInt16 = (byte)SignatureTypeCode.UInt16;
        private const byte Int32 = (byte)SignatureTypeCode.Int32;
        private const byte UInt32 = (byte)SignatureTypeCode.UInt32;
        private const byte Int64 = (byte)SignatureTypeCode.Int64;
        private const byte UInt64 = (byte)SignatureTypeCode.UInt64;
        private const byte Single = (byte)SignatureTypeCode.Single;
        private const byte Double = (byte)SignatureTypeCode.Double;
        private const byte String = (byte)SignatureTypeCode.String;
        private const byte Object = (byte)SignatureTypeCode.Object;
        private const byte SzArray = (byte)SignatureTypeCode.SZArray;
        private const byte TypeHandle = (byte)SignatureTypeCode.TypeHandle;

        internal enum TypeHandleTarget : byte
        {
            AttributeTargets,
            AssemblyNameFlags,
            MethodImplOptions,
            CharSet,
            LayoutKind,
            UnmanagedType,
            TypeLibTypeFlags,
            ClassInterfaceType,
            ComInterfaceType,
            CompilationRelaxations,
            DebuggingModes,
            SecurityCriticalScope,
            CallingConvention,
            AssemblyHashAlgorithm,
            TransactionOption,
            SecurityAction,
            SystemType,
            DeprecationType,
            Platform
        }

        internal struct TypeHandleTargetInfo
        {
            public readonly string Namespace;
            public readonly string Name;
            public readonly SerializationTypeCode Underlying;

            public TypeHandleTargetInfo(string @namespace, string name, SerializationTypeCode underlying)
            {
                Namespace = @namespace;
                Name = name;
                Underlying = underlying;
            }
        }

        internal static ImmutableArray<TypeHandleTargetInfo> TypeHandleTargets;

        static AttributeDescription()
        {
            const string system = "System";
            const string compilerServices = "System.Runtime.CompilerServices";
            const string interopServices = "System.Runtime.InteropServices";

            TypeHandleTargets = (new[] {
                 new TypeHandleTargetInfo(system,"AttributeTargets", SerializationTypeCode.Int32)
                ,new TypeHandleTargetInfo("System.Reflection","AssemblyNameFlags", SerializationTypeCode.Int32)
                ,new TypeHandleTargetInfo(compilerServices,"MethodImplOptions", SerializationTypeCode.Int32)
                ,new TypeHandleTargetInfo(interopServices,"CharSet", SerializationTypeCode.Int32)
                ,new TypeHandleTargetInfo(interopServices,"LayoutKind", SerializationTypeCode.Int32)
                ,new TypeHandleTargetInfo(interopServices,"UnmanagedType", SerializationTypeCode.Int32)
                ,new TypeHandleTargetInfo(interopServices,"TypeLibTypeFlags", SerializationTypeCode.Int32)
                ,new TypeHandleTargetInfo(interopServices,"ClassInterfaceType", SerializationTypeCode.Int32)
                ,new TypeHandleTargetInfo(interopServices,"ComInterfaceType", SerializationTypeCode.Int32)
                ,new TypeHandleTargetInfo(compilerServices,"CompilationRelaxations", SerializationTypeCode.Int32)
                ,new TypeHandleTargetInfo("System.Diagnostics.DebuggableAttribute","DebuggingModes", SerializationTypeCode.Int32)
                ,new TypeHandleTargetInfo("System.Security","SecurityCriticalScope", SerializationTypeCode.Int32)
                ,new TypeHandleTargetInfo(interopServices,"CallingConvention", SerializationTypeCode.Int32)
                ,new TypeHandleTargetInfo("System.Configuration.Assemblies","AssemblyHashAlgorithm", SerializationTypeCode.Int32)
                ,new TypeHandleTargetInfo("System.EnterpriseServices","TransactionOption", SerializationTypeCode.Int32)
                ,new TypeHandleTargetInfo("System.Security.Permissions","SecurityAction", SerializationTypeCode.Int32)
                ,new TypeHandleTargetInfo(system,"Type", SerializationTypeCode.Type)
                ,new TypeHandleTargetInfo("Windows.Foundation.Metadata","DeprecationType", SerializationTypeCode.Int32)
                ,new TypeHandleTargetInfo("Windows.Foundation.Metadata","Platform", SerializationTypeCode.Int32)
            }).AsImmutable();
        }

        private static readonly byte[] s_signature_HasThis_Void = new byte[] { (byte)SignatureAttributes.Instance, 0, Void };
        private static readonly byte[] s_signature_HasThis_Void_Int16 = new byte[] { (byte)SignatureAttributes.Instance, 1, Void, Int16 };
        private static readonly byte[] s_signature_HasThis_Void_Int32 = new byte[] { (byte)SignatureAttributes.Instance, 1, Void, Int32 };
        private static readonly byte[] s_signature_HasThis_Void_UInt32 = new byte[] { (byte)SignatureAttributes.Instance, 1, Void, UInt32 };
        private static readonly byte[] s_signature_HasThis_Void_Int32_Int32 = new byte[] { (byte)SignatureAttributes.Instance, 2, Void, Int32, Int32 };
        private static readonly byte[] s_signature_HasThis_Void_Int32_Int32_Int32_Int32 = new byte[] { (byte)SignatureAttributes.Instance, 4, Void, Int32, Int32, Int32, Int32 };
        private static readonly byte[] s_signature_HasThis_Void_String = new byte[] { (byte)SignatureAttributes.Instance, 1, Void, String };
        private static readonly byte[] s_signature_HasThis_Void_Object = new byte[] { (byte)SignatureAttributes.Instance, 1, Void, Object };
        private static readonly byte[] s_signature_HasThis_Void_String_String = new byte[] { (byte)SignatureAttributes.Instance, 2, Void, String, String };
        private static readonly byte[] s_signature_HasThis_Void_String_Boolean = new byte[] { (byte)SignatureAttributes.Instance, 2, Void, String, Boolean };
        private static readonly byte[] s_signature_HasThis_Void_String_String_String = new byte[] { (byte)SignatureAttributes.Instance, 3, Void, String, String, String };
        private static readonly byte[] s_signature_HasThis_Void_String_String_String_String = new byte[] { (byte)SignatureAttributes.Instance, 4, Void, String, String, String, String };
        private static readonly byte[] s_signature_HasThis_Void_AttributeTargets = new byte[] { (byte)SignatureAttributes.Instance, 1, Void, TypeHandle, (byte)TypeHandleTarget.AttributeTargets };
        private static readonly byte[] s_signature_HasThis_Void_AssemblyNameFlags = new byte[] { (byte)SignatureAttributes.Instance, 1, Void, TypeHandle, (byte)TypeHandleTarget.AssemblyNameFlags };
        private static readonly byte[] s_signature_HasThis_Void_MethodImplOptions = new byte[] { (byte)SignatureAttributes.Instance, 1, Void, TypeHandle, (byte)TypeHandleTarget.MethodImplOptions };
        private static readonly byte[] s_signature_HasThis_Void_CharSet = new byte[] { (byte)SignatureAttributes.Instance, 1, Void, TypeHandle, (byte)TypeHandleTarget.CharSet };
        private static readonly byte[] s_signature_HasThis_Void_LayoutKind = new byte[] { (byte)SignatureAttributes.Instance, 1, Void, TypeHandle, (byte)TypeHandleTarget.LayoutKind };
        private static readonly byte[] s_signature_HasThis_Void_UnmanagedType = new byte[] { (byte)SignatureAttributes.Instance, 1, Void, TypeHandle, (byte)TypeHandleTarget.UnmanagedType };
        private static readonly byte[] s_signature_HasThis_Void_TypeLibTypeFlags = new byte[] { (byte)SignatureAttributes.Instance, 1, Void, TypeHandle, (byte)TypeHandleTarget.TypeLibTypeFlags };
        private static readonly byte[] s_signature_HasThis_Void_ClassInterfaceType = new byte[] { (byte)SignatureAttributes.Instance, 1, Void, TypeHandle, (byte)TypeHandleTarget.ClassInterfaceType };
        private static readonly byte[] s_signature_HasThis_Void_ComInterfaceType = new byte[] { (byte)SignatureAttributes.Instance, 1, Void, TypeHandle, (byte)TypeHandleTarget.ComInterfaceType };
        private static readonly byte[] s_signature_HasThis_Void_CompilationRelaxations = new byte[] { (byte)SignatureAttributes.Instance, 1, Void, TypeHandle, (byte)TypeHandleTarget.CompilationRelaxations };
        private static readonly byte[] s_signature_HasThis_Void_DebuggingModes = new byte[] { (byte)SignatureAttributes.Instance, 1, Void, TypeHandle, (byte)TypeHandleTarget.DebuggingModes };
        private static readonly byte[] s_signature_HasThis_Void_SecurityCriticalScope = new byte[] { (byte)SignatureAttributes.Instance, 1, Void, TypeHandle, (byte)TypeHandleTarget.SecurityCriticalScope };
        private static readonly byte[] s_signature_HasThis_Void_CallingConvention = new byte[] { (byte)SignatureAttributes.Instance, 1, Void, TypeHandle, (byte)TypeHandleTarget.CallingConvention };
        private static readonly byte[] s_signature_HasThis_Void_AssemblyHashAlgorithm = new byte[] { (byte)SignatureAttributes.Instance, 1, Void, TypeHandle, (byte)TypeHandleTarget.AssemblyHashAlgorithm };
        private static readonly byte[] s_signature_HasThis_Void_Int64 = new byte[] { (byte)SignatureAttributes.Instance, 1, Void, Int64 };
        private static readonly byte[] s_signature_HasThis_Void_UInt8_UInt8_UInt32_UInt32_UInt32 = new byte[] {
            (byte)SignatureAttributes.Instance, 5, Void, Byte, Byte, UInt32, UInt32, UInt32 };
        private static readonly byte[] s_signature_HasThis_Void_UIn8_UInt8_Int32_Int32_Int32 = new byte[] {
            (byte)SignatureAttributes.Instance, 5, Void, Byte, Byte, Int32, Int32, Int32 };


        private static readonly byte[] s_signature_HasThis_Void_Boolean = new byte[] { (byte)SignatureAttributes.Instance, 1, Void, Boolean };
        private static readonly byte[] s_signature_HasThis_Void_Boolean_Boolean = new byte[] { (byte)SignatureAttributes.Instance, 2, Void, Boolean, Boolean };

        private static readonly byte[] s_signature_HasThis_Void_Boolean_TransactionOption = new byte[] { (byte)SignatureAttributes.Instance, 2, Void, Boolean, TypeHandle, (byte)TypeHandleTarget.TransactionOption };
        private static readonly byte[] s_signature_HasThis_Void_Boolean_TransactionOption_Int32 = new byte[] { (byte)SignatureAttributes.Instance, 3, Void, Boolean, TypeHandle, (byte)TypeHandleTarget.TransactionOption, Int32 };
        private static readonly byte[] s_signature_HasThis_Void_Boolean_TransactionOption_Int32_Boolean = new byte[] { (byte)SignatureAttributes.Instance, 4, Void, Boolean, TypeHandle, (byte)TypeHandleTarget.TransactionOption, Int32, Boolean };

        private static readonly byte[] s_signature_HasThis_Void_SecurityAction = new byte[] { (byte)SignatureAttributes.Instance, 1, Void, TypeHandle, (byte)TypeHandleTarget.SecurityAction };
        private static readonly byte[] s_signature_HasThis_Void_Type = new byte[] { (byte)SignatureAttributes.Instance, 1, Void, TypeHandle, (byte)TypeHandleTarget.SystemType };
        private static readonly byte[] s_signature_HasThis_Void_Type_Type = new byte[] { (byte)SignatureAttributes.Instance, 2, Void, TypeHandle, (byte)TypeHandleTarget.SystemType, TypeHandle, (byte)TypeHandleTarget.SystemType };
        private static readonly byte[] s_signature_HasThis_Void_Type_Type_Type = new byte[] { (byte)SignatureAttributes.Instance, 3, Void, TypeHandle, (byte)TypeHandleTarget.SystemType, TypeHandle, (byte)TypeHandleTarget.SystemType, TypeHandle, (byte)TypeHandleTarget.SystemType };
        private static readonly byte[] s_signature_HasThis_Void_Type_Type_Type_Type = new byte[] { (byte)SignatureAttributes.Instance, 4, Void, TypeHandle, (byte)TypeHandleTarget.SystemType, TypeHandle, (byte)TypeHandleTarget.SystemType, TypeHandle, (byte)TypeHandleTarget.SystemType, TypeHandle, (byte)TypeHandleTarget.SystemType };
        private static readonly byte[] s_signature_HasThis_Void_Type_Int32 = new byte[] { (byte)SignatureAttributes.Instance, 2, Void, TypeHandle, (byte)TypeHandleTarget.SystemType, Int32 };

        private static readonly byte[] s_signature_HasThis_Void_SzArray_Boolean = new byte[] { (byte)SignatureAttributes.Instance, 1, Void, SzArray, Boolean };
        private static readonly byte[] s_signature_HasThis_Void_SzArray_String = new byte[] { (byte)SignatureAttributes.Instance, 1, Void, SzArray, String };

        private static readonly byte[] s_signature_HasThis_Void_String_DeprecationType_UInt32 = new byte[] { (byte)SignatureAttributes.Instance, 3, Void, String, TypeHandle, (byte)TypeHandleTarget.DeprecationType, UInt32 };
        private static readonly byte[] s_signature_HasThis_Void_String_DeprecationType_UInt32_Platform = new byte[] { (byte)SignatureAttributes.Instance, 4, Void, String, TypeHandle, (byte)TypeHandleTarget.DeprecationType, UInt32, TypeHandle, (byte)TypeHandleTarget.Platform };
        private static readonly byte[] s_signature_HasThis_Void_String_DeprecationType_UInt32_Type = new byte[] { (byte)SignatureAttributes.Instance, 4, Void, String, TypeHandle, (byte)TypeHandleTarget.DeprecationType, UInt32, TypeHandle, (byte)TypeHandleTarget.SystemType };
        private static readonly byte[] s_signature_HasThis_Void_String_DeprecationType_UInt32_String = new byte[] { (byte)SignatureAttributes.Instance, 4, Void, String, TypeHandle, (byte)TypeHandleTarget.DeprecationType, UInt32, String };

        // TODO: We should reuse the byte arrays for well-known attributes with same signatures.

        private static readonly byte[][] s_signaturesOfTypeIdentifierAttribute = { s_signature_HasThis_Void, s_signature_HasThis_Void_String_String };
        private static readonly byte[][] s_signaturesOfStandardModuleAttribute = { s_signature_HasThis_Void };
        private static readonly byte[][] s_signaturesOfExtensionAttribute = { s_signature_HasThis_Void };
        private static readonly byte[][] s_signaturesOfAttributeUsage = { s_signature_HasThis_Void_AttributeTargets };
        private static readonly byte[][] s_signaturesOfAssemblySignatureKeyAttribute = { s_signature_HasThis_Void_String_String };
        private static readonly byte[][] s_signaturesOfAssemblyKeyFileAttribute = { s_signature_HasThis_Void_String };
        private static readonly byte[][] s_signaturesOfAssemblyKeyNameAttribute = { s_signature_HasThis_Void_String };
        private static readonly byte[][] s_signaturesOfAssemblyDelaySignAttribute = { s_signature_HasThis_Void_Boolean };
        private static readonly byte[][] s_signaturesOfAssemblyVersionAttribute = { s_signature_HasThis_Void_String };
        private static readonly byte[][] s_signaturesOfAssemblyFileVersionAttribute = { s_signature_HasThis_Void_String };
        private static readonly byte[][] s_signaturesOfAssemblyTitleAttribute = { s_signature_HasThis_Void_String };
        private static readonly byte[][] s_signaturesOfAssemblyDescriptionAttribute = { s_signature_HasThis_Void_String };
        private static readonly byte[][] s_signaturesOfAssemblyCultureAttribute = { s_signature_HasThis_Void_String };
        private static readonly byte[][] s_signaturesOfAssemblyCompanyAttribute = { s_signature_HasThis_Void_String };
        private static readonly byte[][] s_signaturesOfAssemblyProductAttribute = { s_signature_HasThis_Void_String };
        private static readonly byte[][] s_signaturesOfAssemblyInformationalVersionAttribute = { s_signature_HasThis_Void_String };
        private static readonly byte[][] s_signaturesOfAssemblyCopyrightAttribute = { s_signature_HasThis_Void_String };
        private static readonly byte[][] s_signaturesOfSatelliteContractVersionAttribute = { s_signature_HasThis_Void_String };
        private static readonly byte[][] s_signaturesOfAssemblyTrademarkAttribute = { s_signature_HasThis_Void_String };
        private static readonly byte[][] s_signaturesOfAssemblyFlagsAttribute =
        {
            s_signature_HasThis_Void_AssemblyNameFlags,
            s_signature_HasThis_Void_Int32,
            s_signature_HasThis_Void_UInt32
        };
        private static readonly byte[][] s_signaturesOfDefaultMemberAttribute = { s_signature_HasThis_Void_String };
        private static readonly byte[][] s_signaturesOfAccessedThroughPropertyAttribute = { s_signature_HasThis_Void_String };
        private static readonly byte[][] s_signaturesOfIndexerNameAttribute = { s_signature_HasThis_Void_String };
        private static readonly byte[][] s_signaturesOfInternalsVisibleToAttribute = { s_signature_HasThis_Void_String };
        private static readonly byte[][] s_signaturesOfOptionalAttribute = { s_signature_HasThis_Void };
        private static readonly byte[][] s_signaturesOfDefaultParameterValueAttribute = { s_signature_HasThis_Void_Object };
        private static readonly byte[][] s_signaturesOfDateTimeConstantAttribute = { s_signature_HasThis_Void_Int64 };
        private static readonly byte[][] s_signaturesOfDecimalConstantAttribute = { s_signature_HasThis_Void_UInt8_UInt8_UInt32_UInt32_UInt32, s_signature_HasThis_Void_UIn8_UInt8_Int32_Int32_Int32 };
        private static readonly byte[][] s_signaturesOfIUnknownConstantAttribute = { s_signature_HasThis_Void };
        private static readonly byte[][] s_signaturesOfCallerFilePathAttribute = { s_signature_HasThis_Void };
        private static readonly byte[][] s_signaturesOfCallerLineNumberAttribute = { s_signature_HasThis_Void };
        private static readonly byte[][] s_signaturesOfCallerMemberNameAttribute = { s_signature_HasThis_Void };
        private static readonly byte[][] s_signaturesOfIDispatchConstantAttribute = { s_signature_HasThis_Void };
        private static readonly byte[][] s_signaturesOfParamArrayAttribute = { s_signature_HasThis_Void };
        private static readonly byte[][] s_signaturesOfDllImportAttribute = { s_signature_HasThis_Void_String };
        private static readonly byte[][] s_signaturesOfUnverifiableCodeAttribute = { s_signature_HasThis_Void };
        private static readonly byte[][] s_signaturesOfSecurityPermissionAttribute = { s_signature_HasThis_Void_SecurityAction };
        private static readonly byte[][] s_signaturesOfCoClassAttribute = { s_signature_HasThis_Void_Type };
        private static readonly byte[][] s_signaturesOfComImportAttribute = { s_signature_HasThis_Void };
        private static readonly byte[][] s_signaturesOfGuidAttribute = { s_signature_HasThis_Void_String };
        private static readonly byte[][] s_signaturesOfCLSCompliantAttribute = { s_signature_HasThis_Void_Boolean };

        private static readonly byte[][] s_signaturesOfMethodImplAttribute =
        {
            s_signature_HasThis_Void,
            s_signature_HasThis_Void_Int16,
            s_signature_HasThis_Void_MethodImplOptions,
        };

        private static readonly byte[][] s_signaturesOfPreserveSigAttribute = { s_signature_HasThis_Void };
        private static readonly byte[][] s_signaturesOfDefaultCharSetAttribute = { s_signature_HasThis_Void_CharSet };

        private static readonly byte[][] s_signaturesOfSpecialNameAttribute = { s_signature_HasThis_Void };
        private static readonly byte[][] s_signaturesOfNonSerializedAttribute = { s_signature_HasThis_Void };
        private static readonly byte[][] s_signaturesOfFieldOffsetAttribute = { s_signature_HasThis_Void_Int32 };
        private static readonly byte[][] s_signaturesOfSerializableAttribute = { s_signature_HasThis_Void };
        private static readonly byte[][] s_signaturesOfInAttribute = { s_signature_HasThis_Void };
        private static readonly byte[][] s_signaturesOfOutAttribute = { s_signature_HasThis_Void };
        private static readonly byte[][] s_signaturesOfFixedBufferAttribute = { s_signature_HasThis_Void_Type_Int32 };
        private static readonly byte[][] s_signaturesOfSuppressUnmanagedCodeSecurityAttribute = { s_signature_HasThis_Void };
        private static readonly byte[][] s_signaturesOfPrincipalPermissionAttribute = { s_signature_HasThis_Void_SecurityAction };
        private static readonly byte[][] s_signaturesOfPermissionSetAttribute = { s_signature_HasThis_Void_SecurityAction };

        private static readonly byte[][] s_signaturesOfStructLayoutAttribute =
        {
            s_signature_HasThis_Void_Int16,
            s_signature_HasThis_Void_LayoutKind,
        };

        private static readonly byte[][] s_signaturesOfMarshalAsAttribute =
        {
            s_signature_HasThis_Void_Int16,
            s_signature_HasThis_Void_UnmanagedType,
        };

        private static readonly byte[][] s_signaturesOfTypeLibTypeAttribute =
        {
            s_signature_HasThis_Void_Int16,
            s_signature_HasThis_Void_TypeLibTypeFlags,
        };

        private static readonly byte[][] s_signaturesOfWebMethodAttribute =
        {
            s_signature_HasThis_Void,
            s_signature_HasThis_Void_Boolean,
            s_signature_HasThis_Void_Boolean_TransactionOption,
            s_signature_HasThis_Void_Boolean_TransactionOption_Int32,
            s_signature_HasThis_Void_Boolean_TransactionOption_Int32_Boolean
        };

        private static readonly byte[][] s_signaturesOfHostProtectionAttribute =
        {
            s_signature_HasThis_Void,
            s_signature_HasThis_Void_SecurityAction
        };

        private static readonly byte[][] s_signaturesOfVisualBasicEmbedded = { s_signature_HasThis_Void };

        private static readonly byte[][] s_signaturesOfVisualBasicComClassAttribute =
        {
            s_signature_HasThis_Void,
            s_signature_HasThis_Void_String,
            s_signature_HasThis_Void_String_String,
            s_signature_HasThis_Void_String_String_String
        };

        private static readonly byte[][] s_signaturesOfClassInterfaceAttribute =
        {
            s_signature_HasThis_Void_Int16,
            s_signature_HasThis_Void_ClassInterfaceType
        };

        private static readonly byte[][] s_signaturesOfInterfaceTypeAttribute =
        {
            s_signature_HasThis_Void_Int16,
            s_signature_HasThis_Void_ComInterfaceType
        };

        private static readonly byte[][] s_signaturesOfCompilationRelaxationsAttribute =
        {
            s_signature_HasThis_Void_Int32,
            s_signature_HasThis_Void_CompilationRelaxations
        };

        private static readonly byte[][] s_signaturesOfDebuggableAttribute =
        {
            s_signature_HasThis_Void_Boolean_Boolean,
            s_signature_HasThis_Void_DebuggingModes
        };

        private static readonly byte[][] s_signaturesOfComSourceInterfacesAttribute =
        {
            s_signature_HasThis_Void_String,
            s_signature_HasThis_Void_Type,
            s_signature_HasThis_Void_Type_Type,
            s_signature_HasThis_Void_Type_Type_Type,
            s_signature_HasThis_Void_Type_Type_Type_Type
        };

        private static readonly byte[][] s_signaturesOfComVisibleAttribute = { s_signature_HasThis_Void_Boolean };
        private static readonly byte[][] s_signaturesOfConditionalAttribute = { s_signature_HasThis_Void_String };
        private static readonly byte[][] s_signaturesOfTypeLibVersionAttribute = { s_signature_HasThis_Void_Int32_Int32 };
        private static readonly byte[][] s_signaturesOfComCompatibleVersionAttribute = { s_signature_HasThis_Void_Int32_Int32_Int32_Int32 };
        private static readonly byte[][] s_signaturesOfWindowsRuntimeImportAttribute = { s_signature_HasThis_Void };
        private static readonly byte[][] s_signaturesOfDynamicSecurityMethodAttribute = { s_signature_HasThis_Void };
        private static readonly byte[][] s_signaturesOfRequiredAttributeAttribute = { s_signature_HasThis_Void_Type };
        private static readonly byte[][] s_signaturesOfAsyncMethodBuilderAttribute = { s_signature_HasThis_Void_Type };
        private static readonly byte[][] s_signaturesOfAsyncStateMachineAttribute = { s_signature_HasThis_Void_Type };
        private static readonly byte[][] s_signaturesOfIteratorStateMachineAttribute = { s_signature_HasThis_Void_Type };
        private static readonly byte[][] s_signaturesOfRuntimeCompatibilityAttribute = { s_signature_HasThis_Void };
        private static readonly byte[][] s_signaturesOfTypeForwardedToAttribute = { s_signature_HasThis_Void_Type };
        private static readonly byte[][] s_signaturesOfSTAThreadAttribute = { s_signature_HasThis_Void };
        private static readonly byte[][] s_signaturesOfMTAThreadAttribute = { s_signature_HasThis_Void };
        private static readonly byte[][] s_signaturesOfOptionCompareAttribute = { s_signature_HasThis_Void };
        private static readonly byte[][] s_signaturesOfObsoleteAttribute = { s_signature_HasThis_Void, s_signature_HasThis_Void_String, s_signature_HasThis_Void_String_Boolean };
        private static readonly byte[][] s_signaturesOfDynamicAttribute = { s_signature_HasThis_Void, s_signature_HasThis_Void_SzArray_Boolean };
        private static readonly byte[][] s_signaturesOfTupleElementNamesAttribute = { s_signature_HasThis_Void, s_signature_HasThis_Void_SzArray_String };
        private static readonly byte[][] s_signaturesOfDebuggerHiddenAttribute = { s_signature_HasThis_Void };
        private static readonly byte[][] s_signaturesOfDebuggerNonUserCodeAttribute = { s_signature_HasThis_Void };
        private static readonly byte[][] s_signaturesOfDebuggerStepperBoundaryAttribute = { s_signature_HasThis_Void };
        private static readonly byte[][] s_signaturesOfDebuggerStepThroughAttribute = { s_signature_HasThis_Void };

        private static readonly byte[][] s_signaturesOfSecurityCriticalAttribute =
        {
            s_signature_HasThis_Void,
            s_signature_HasThis_Void_SecurityCriticalScope
        };

        private static readonly byte[][] s_signaturesOfSecuritySafeCriticalAttribute = { s_signature_HasThis_Void };
        private static readonly byte[][] s_signaturesOfDesignerGeneratedAttribute = { s_signature_HasThis_Void };
        private static readonly byte[][] s_signaturesOfMyGroupCollectionAttribute = { s_signature_HasThis_Void_String_String_String_String };
        private static readonly byte[][] s_signaturesOfComEventInterfaceAttribute = { s_signature_HasThis_Void_Type_Type };
        private static readonly byte[][] s_signaturesOfBestFitMappingAttribute = { s_signature_HasThis_Void_Boolean };
        private static readonly byte[][] s_signaturesOfFlagsAttribute = { s_signature_HasThis_Void };
        private static readonly byte[][] s_signaturesOfLCIDConversionAttribute = { s_signature_HasThis_Void_Int32 };
        private static readonly byte[][] s_signaturesOfUnmanagedFunctionPointerAttribute = { s_signature_HasThis_Void_CallingConvention };
        private static readonly byte[][] s_signaturesOfPrimaryInteropAssemblyAttribute = { s_signature_HasThis_Void_Int32_Int32 };
        private static readonly byte[][] s_signaturesOfImportedFromTypeLibAttribute = { s_signature_HasThis_Void_String };
        private static readonly byte[][] s_signaturesOfDefaultEventAttribute = { s_signature_HasThis_Void_String };

        private static readonly byte[][] s_signaturesOfAssemblyConfigurationAttribute = { s_signature_HasThis_Void_String };
        private static readonly byte[][] s_signaturesOfAssemblyAlgorithmIdAttribute =
        {
            s_signature_HasThis_Void_AssemblyHashAlgorithm,
            s_signature_HasThis_Void_UInt32
        };

        private static readonly byte[][] s_signaturesOfDeprecatedAttribute =
        {
            s_signature_HasThis_Void_String_DeprecationType_UInt32,
            s_signature_HasThis_Void_String_DeprecationType_UInt32_Platform,
            s_signature_HasThis_Void_String_DeprecationType_UInt32_Type,
            s_signature_HasThis_Void_String_DeprecationType_UInt32_String,
        };

<<<<<<< HEAD
        private static readonly byte[][] s_signaturesOfNullableAttribute = { s_signature_HasThis_Void, s_signature_HasThis_Void_SzArray_Boolean };
        private static readonly byte[][] s_signaturesOfNullableOptOutForAssemblyAttribute = { s_signature_HasThis_Void_String };
        private static readonly byte[][] s_signaturesOfNullableOptOutAttribute = { s_signature_HasThis_Void_Boolean };
=======
        private static readonly byte[][] s_signaturesOfExcludeFromCodeCoverageAttribute = { s_signature_HasThis_Void };
>>>>>>> c28d8bac

        // early decoded attributes:
        internal static readonly AttributeDescription OptionalAttribute = new AttributeDescription("System.Runtime.InteropServices", "OptionalAttribute", s_signaturesOfOptionalAttribute);
        internal static readonly AttributeDescription ComImportAttribute = new AttributeDescription("System.Runtime.InteropServices", "ComImportAttribute", s_signaturesOfComImportAttribute);
        internal static readonly AttributeDescription AttributeUsageAttribute = new AttributeDescription("System", "AttributeUsageAttribute", s_signaturesOfAttributeUsage);
        internal static readonly AttributeDescription ConditionalAttribute = new AttributeDescription("System.Diagnostics", "ConditionalAttribute", s_signaturesOfConditionalAttribute);
        internal static readonly AttributeDescription CaseInsensitiveExtensionAttribute = new AttributeDescription("System.Runtime.CompilerServices", "ExtensionAttribute", s_signaturesOfExtensionAttribute, matchIgnoringCase: true);
        internal static readonly AttributeDescription CaseSensitiveExtensionAttribute = new AttributeDescription("System.Runtime.CompilerServices", "ExtensionAttribute", s_signaturesOfExtensionAttribute, matchIgnoringCase: false);

        internal static readonly AttributeDescription InternalsVisibleToAttribute = new AttributeDescription("System.Runtime.CompilerServices", "InternalsVisibleToAttribute", s_signaturesOfInternalsVisibleToAttribute);
        internal static readonly AttributeDescription AssemblySignatureKeyAttribute = new AttributeDescription("System.Reflection", "AssemblySignatureKeyAttribute", s_signaturesOfAssemblySignatureKeyAttribute);
        internal static readonly AttributeDescription AssemblyKeyFileAttribute = new AttributeDescription("System.Reflection", "AssemblyKeyFileAttribute", s_signaturesOfAssemblyKeyFileAttribute);
        internal static readonly AttributeDescription AssemblyKeyNameAttribute = new AttributeDescription("System.Reflection", "AssemblyKeyNameAttribute", s_signaturesOfAssemblyKeyNameAttribute);
        internal static readonly AttributeDescription ParamArrayAttribute = new AttributeDescription("System", "ParamArrayAttribute", s_signaturesOfParamArrayAttribute);
        internal static readonly AttributeDescription DefaultMemberAttribute = new AttributeDescription("System.Reflection", "DefaultMemberAttribute", s_signaturesOfDefaultMemberAttribute);
        internal static readonly AttributeDescription IndexerNameAttribute = new AttributeDescription("System.Runtime.CompilerServices", "IndexerNameAttribute", s_signaturesOfIndexerNameAttribute);
        internal static readonly AttributeDescription AssemblyDelaySignAttribute = new AttributeDescription("System.Reflection", "AssemblyDelaySignAttribute", s_signaturesOfAssemblyDelaySignAttribute);
        internal static readonly AttributeDescription AssemblyVersionAttribute = new AttributeDescription("System.Reflection", "AssemblyVersionAttribute", s_signaturesOfAssemblyVersionAttribute);
        internal static readonly AttributeDescription AssemblyFileVersionAttribute = new AttributeDescription("System.Reflection", "AssemblyFileVersionAttribute", s_signaturesOfAssemblyFileVersionAttribute);
        internal static readonly AttributeDescription AssemblyTitleAttribute = new AttributeDescription("System.Reflection", "AssemblyTitleAttribute", s_signaturesOfAssemblyTitleAttribute);
        internal static readonly AttributeDescription AssemblyDescriptionAttribute = new AttributeDescription("System.Reflection", "AssemblyDescriptionAttribute", s_signaturesOfAssemblyDescriptionAttribute);
        internal static readonly AttributeDescription AssemblyCultureAttribute = new AttributeDescription("System.Reflection", "AssemblyCultureAttribute", s_signaturesOfAssemblyCultureAttribute);
        internal static readonly AttributeDescription AssemblyCompanyAttribute = new AttributeDescription("System.Reflection", "AssemblyCompanyAttribute", s_signaturesOfAssemblyCompanyAttribute);
        internal static readonly AttributeDescription AssemblyProductAttribute = new AttributeDescription("System.Reflection", "AssemblyProductAttribute", s_signaturesOfAssemblyProductAttribute);
        internal static readonly AttributeDescription AssemblyInformationalVersionAttribute = new AttributeDescription("System.Reflection", "AssemblyInformationalVersionAttribute", s_signaturesOfAssemblyInformationalVersionAttribute);
        internal static readonly AttributeDescription AssemblyCopyrightAttribute = new AttributeDescription("System.Reflection", "AssemblyCopyrightAttribute", s_signaturesOfAssemblyCopyrightAttribute);
        internal static readonly AttributeDescription SatelliteContractVersionAttribute = new AttributeDescription("System.Resources", "SatelliteContractVersionAttribute", s_signaturesOfSatelliteContractVersionAttribute);
        internal static readonly AttributeDescription AssemblyTrademarkAttribute = new AttributeDescription("System.Reflection", "AssemblyTrademarkAttribute", s_signaturesOfAssemblyTrademarkAttribute);
        internal static readonly AttributeDescription AssemblyFlagsAttribute = new AttributeDescription("System.Reflection", "AssemblyFlagsAttribute", s_signaturesOfAssemblyFlagsAttribute);
        internal static readonly AttributeDescription DecimalConstantAttribute = new AttributeDescription("System.Runtime.CompilerServices", "DecimalConstantAttribute", s_signaturesOfDecimalConstantAttribute);
        internal static readonly AttributeDescription IUnknownConstantAttribute = new AttributeDescription("System.Runtime.CompilerServices", "IUnknownConstantAttribute", s_signaturesOfIUnknownConstantAttribute);
        internal static readonly AttributeDescription CallerFilePathAttribute = new AttributeDescription("System.Runtime.CompilerServices", "CallerFilePathAttribute", s_signaturesOfCallerFilePathAttribute);
        internal static readonly AttributeDescription CallerLineNumberAttribute = new AttributeDescription("System.Runtime.CompilerServices", "CallerLineNumberAttribute", s_signaturesOfCallerLineNumberAttribute);
        internal static readonly AttributeDescription CallerMemberNameAttribute = new AttributeDescription("System.Runtime.CompilerServices", "CallerMemberNameAttribute", s_signaturesOfCallerMemberNameAttribute);
        internal static readonly AttributeDescription IDispatchConstantAttribute = new AttributeDescription("System.Runtime.CompilerServices", "IDispatchConstantAttribute", s_signaturesOfIDispatchConstantAttribute);
        internal static readonly AttributeDescription DefaultParameterValueAttribute = new AttributeDescription("System.Runtime.InteropServices", "DefaultParameterValueAttribute", s_signaturesOfDefaultParameterValueAttribute);
        internal static readonly AttributeDescription UnverifiableCodeAttribute = new AttributeDescription("System.Runtime.InteropServices", "UnverifiableCodeAttribute", s_signaturesOfUnverifiableCodeAttribute);
        internal static readonly AttributeDescription SecurityPermissionAttribute = new AttributeDescription("System.Runtime.InteropServices", "SecurityPermissionAttribute", s_signaturesOfSecurityPermissionAttribute);
        internal static readonly AttributeDescription DllImportAttribute = new AttributeDescription("System.Runtime.InteropServices", "DllImportAttribute", s_signaturesOfDllImportAttribute);
        internal static readonly AttributeDescription MethodImplAttribute = new AttributeDescription("System.Runtime.CompilerServices", "MethodImplAttribute", s_signaturesOfMethodImplAttribute);
        internal static readonly AttributeDescription PreserveSigAttribute = new AttributeDescription("System.Runtime.InteropServices", "PreserveSigAttribute", s_signaturesOfPreserveSigAttribute);
        internal static readonly AttributeDescription DefaultCharSetAttribute = new AttributeDescription("System.Runtime.InteropServices", "DefaultCharSetAttribute", s_signaturesOfDefaultCharSetAttribute);
        internal static readonly AttributeDescription SpecialNameAttribute = new AttributeDescription("System.Runtime.CompilerServices", "SpecialNameAttribute", s_signaturesOfSpecialNameAttribute);
        internal static readonly AttributeDescription SerializableAttribute = new AttributeDescription("System", "SerializableAttribute", s_signaturesOfSerializableAttribute);
        internal static readonly AttributeDescription NonSerializedAttribute = new AttributeDescription("System", "NonSerializedAttribute", s_signaturesOfNonSerializedAttribute);
        internal static readonly AttributeDescription StructLayoutAttribute = new AttributeDescription("System.Runtime.InteropServices", "StructLayoutAttribute", s_signaturesOfStructLayoutAttribute);
        internal static readonly AttributeDescription FieldOffsetAttribute = new AttributeDescription("System.Runtime.InteropServices", "FieldOffsetAttribute", s_signaturesOfFieldOffsetAttribute);
        internal static readonly AttributeDescription FixedBufferAttribute = new AttributeDescription("System.Runtime.CompilerServices", "FixedBufferAttribute", s_signaturesOfFixedBufferAttribute);
        internal static readonly AttributeDescription MarshalAsAttribute = new AttributeDescription("System.Runtime.InteropServices", "MarshalAsAttribute", s_signaturesOfMarshalAsAttribute);
        internal static readonly AttributeDescription InAttribute = new AttributeDescription("System.Runtime.InteropServices", "InAttribute", s_signaturesOfInAttribute);
        internal static readonly AttributeDescription OutAttribute = new AttributeDescription("System.Runtime.InteropServices", "OutAttribute", s_signaturesOfOutAttribute);
        internal static readonly AttributeDescription CoClassAttribute = new AttributeDescription("System.Runtime.InteropServices", "CoClassAttribute", s_signaturesOfCoClassAttribute);
        internal static readonly AttributeDescription GuidAttribute = new AttributeDescription("System.Runtime.InteropServices", "GuidAttribute", s_signaturesOfGuidAttribute);
        internal static readonly AttributeDescription CLSCompliantAttribute = new AttributeDescription("System", "CLSCompliantAttribute", s_signaturesOfCLSCompliantAttribute);
        internal static readonly AttributeDescription HostProtectionAttribute = new AttributeDescription("System.Security.Permissions", "HostProtectionAttribute", s_signaturesOfHostProtectionAttribute);
        internal static readonly AttributeDescription SuppressUnmanagedCodeSecurityAttribute = new AttributeDescription("System.Security", "SuppressUnmanagedCodeSecurityAttribute", s_signaturesOfSuppressUnmanagedCodeSecurityAttribute);
        internal static readonly AttributeDescription PrincipalPermissionAttribute = new AttributeDescription("System.Security.Permissions", "PrincipalPermissionAttribute", s_signaturesOfPrincipalPermissionAttribute);
        internal static readonly AttributeDescription PermissionSetAttribute = new AttributeDescription("System.Security.Permissions", "PermissionSetAttribute", s_signaturesOfPermissionSetAttribute);
        internal static readonly AttributeDescription TypeIdentifierAttribute = new AttributeDescription("System.Runtime.InteropServices", "TypeIdentifierAttribute", s_signaturesOfTypeIdentifierAttribute);
        internal static readonly AttributeDescription VisualBasicEmbeddedAttribute = new AttributeDescription("Microsoft.VisualBasic", "Embedded", s_signaturesOfVisualBasicEmbedded);
        internal static readonly AttributeDescription VisualBasicComClassAttribute = new AttributeDescription("Microsoft.VisualBasic", "ComClassAttribute", s_signaturesOfVisualBasicComClassAttribute);
        internal static readonly AttributeDescription StandardModuleAttribute = new AttributeDescription("Microsoft.VisualBasic.CompilerServices", "StandardModuleAttribute", s_signaturesOfStandardModuleAttribute);
        internal static readonly AttributeDescription OptionCompareAttribute = new AttributeDescription("Microsoft.VisualBasic.CompilerServices", "OptionCompareAttribute", s_signaturesOfOptionCompareAttribute);
        internal static readonly AttributeDescription AccessedThroughPropertyAttribute = new AttributeDescription("System.Runtime.CompilerServices", "AccessedThroughPropertyAttribute", s_signaturesOfAccessedThroughPropertyAttribute);
        internal static readonly AttributeDescription WebMethodAttribute = new AttributeDescription("System.Web.Services", "WebMethodAttribute", s_signaturesOfWebMethodAttribute);
        internal static readonly AttributeDescription DateTimeConstantAttribute = new AttributeDescription("System.Runtime.CompilerServices", "DateTimeConstantAttribute", s_signaturesOfDateTimeConstantAttribute);
        internal static readonly AttributeDescription ClassInterfaceAttribute = new AttributeDescription("System.Runtime.InteropServices", "ClassInterfaceAttribute", s_signaturesOfClassInterfaceAttribute);
        internal static readonly AttributeDescription ComSourceInterfacesAttribute = new AttributeDescription("System.Runtime.InteropServices", "ComSourceInterfacesAttribute", s_signaturesOfComSourceInterfacesAttribute);
        internal static readonly AttributeDescription ComVisibleAttribute = new AttributeDescription("System.Runtime.InteropServices", "ComVisibleAttribute", s_signaturesOfComVisibleAttribute);
        internal static readonly AttributeDescription DispIdAttribute = new AttributeDescription("System.Runtime.InteropServices", "DispIdAttribute", new byte[][] { s_signature_HasThis_Void_Int32 });
        internal static readonly AttributeDescription TypeLibVersionAttribute = new AttributeDescription("System.Runtime.InteropServices", "TypeLibVersionAttribute", s_signaturesOfTypeLibVersionAttribute);
        internal static readonly AttributeDescription ComCompatibleVersionAttribute = new AttributeDescription("System.Runtime.InteropServices", "ComCompatibleVersionAttribute", s_signaturesOfComCompatibleVersionAttribute);
        internal static readonly AttributeDescription InterfaceTypeAttribute = new AttributeDescription("System.Runtime.InteropServices", "InterfaceTypeAttribute", s_signaturesOfInterfaceTypeAttribute);
        internal static readonly AttributeDescription WindowsRuntimeImportAttribute = new AttributeDescription("System.Runtime.InteropServices.WindowsRuntime", "WindowsRuntimeImportAttribute", s_signaturesOfWindowsRuntimeImportAttribute);
        internal static readonly AttributeDescription DynamicSecurityMethodAttribute = new AttributeDescription("System.Security", "DynamicSecurityMethodAttribute", s_signaturesOfDynamicSecurityMethodAttribute);
        internal static readonly AttributeDescription RequiredAttributeAttribute = new AttributeDescription("System.Runtime.CompilerServices", "RequiredAttributeAttribute", s_signaturesOfRequiredAttributeAttribute);
        internal static readonly AttributeDescription AsyncMethodBuilderAttribute = new AttributeDescription("System.Runtime.CompilerServices", "AsyncMethodBuilderAttribute", s_signaturesOfAsyncMethodBuilderAttribute);
        internal static readonly AttributeDescription AsyncStateMachineAttribute = new AttributeDescription("System.Runtime.CompilerServices", "AsyncStateMachineAttribute", s_signaturesOfAsyncStateMachineAttribute);
        internal static readonly AttributeDescription IteratorStateMachineAttribute = new AttributeDescription("System.Runtime.CompilerServices", "IteratorStateMachineAttribute", s_signaturesOfIteratorStateMachineAttribute);
        internal static readonly AttributeDescription CompilationRelaxationsAttribute = new AttributeDescription("System.Runtime.CompilerServices", "CompilationRelaxationsAttribute", s_signaturesOfCompilationRelaxationsAttribute);
        internal static readonly AttributeDescription RuntimeCompatibilityAttribute = new AttributeDescription("System.Runtime.CompilerServices", "RuntimeCompatibilityAttribute", s_signaturesOfRuntimeCompatibilityAttribute);
        internal static readonly AttributeDescription DebuggableAttribute = new AttributeDescription("System.Diagnostics", "DebuggableAttribute", s_signaturesOfDebuggableAttribute);
        internal static readonly AttributeDescription TypeForwardedToAttribute = new AttributeDescription("System.Runtime.CompilerServices", "TypeForwardedToAttribute", s_signaturesOfTypeForwardedToAttribute);
        internal static readonly AttributeDescription STAThreadAttribute = new AttributeDescription("System", "STAThreadAttribute", s_signaturesOfSTAThreadAttribute);
        internal static readonly AttributeDescription MTAThreadAttribute = new AttributeDescription("System", "MTAThreadAttribute", s_signaturesOfMTAThreadAttribute);
        internal static readonly AttributeDescription ObsoleteAttribute = new AttributeDescription("System", "ObsoleteAttribute", s_signaturesOfObsoleteAttribute);
        internal static readonly AttributeDescription TypeLibTypeAttribute = new AttributeDescription("System.Runtime.InteropServices", "TypeLibTypeAttribute", s_signaturesOfTypeLibTypeAttribute);
        internal static readonly AttributeDescription DynamicAttribute = new AttributeDescription("System.Runtime.CompilerServices", "DynamicAttribute", s_signaturesOfDynamicAttribute);
        internal static readonly AttributeDescription TupleElementNamesAttribute = new AttributeDescription("System.Runtime.CompilerServices", "TupleElementNamesAttribute", s_signaturesOfTupleElementNamesAttribute);
        internal static readonly AttributeDescription DebuggerHiddenAttribute = new AttributeDescription("System.Diagnostics", "DebuggerHiddenAttribute", s_signaturesOfDebuggerHiddenAttribute);
        internal static readonly AttributeDescription DebuggerNonUserCodeAttribute = new AttributeDescription("System.Diagnostics", "DebuggerNonUserCodeAttribute", s_signaturesOfDebuggerNonUserCodeAttribute);
        internal static readonly AttributeDescription DebuggerStepperBoundaryAttribute = new AttributeDescription("System.Diagnostics", "DebuggerStepperBoundaryAttribute", s_signaturesOfDebuggerStepperBoundaryAttribute);
        internal static readonly AttributeDescription DebuggerStepThroughAttribute = new AttributeDescription("System.Diagnostics", "DebuggerStepThroughAttribute", s_signaturesOfDebuggerStepThroughAttribute);
        internal static readonly AttributeDescription SecurityCriticalAttribute = new AttributeDescription("System.Security", "SecurityCriticalAttribute", s_signaturesOfSecurityCriticalAttribute);
        internal static readonly AttributeDescription SecuritySafeCriticalAttribute = new AttributeDescription("System.Security", "SecuritySafeCriticalAttribute", s_signaturesOfSecuritySafeCriticalAttribute);
        internal static readonly AttributeDescription DesignerGeneratedAttribute = new AttributeDescription("Microsoft.VisualBasic.CompilerServices", "DesignerGeneratedAttribute", s_signaturesOfDesignerGeneratedAttribute);
        internal static readonly AttributeDescription MyGroupCollectionAttribute = new AttributeDescription("Microsoft.VisualBasic", "MyGroupCollectionAttribute", s_signaturesOfMyGroupCollectionAttribute);
        internal static readonly AttributeDescription ComEventInterfaceAttribute = new AttributeDescription("System.Runtime.InteropServices", "ComEventInterfaceAttribute", s_signaturesOfComEventInterfaceAttribute);
        internal static readonly AttributeDescription BestFitMappingAttribute = new AttributeDescription("System.Runtime.InteropServices", "BestFitMappingAttribute", s_signaturesOfBestFitMappingAttribute);
        internal static readonly AttributeDescription FlagsAttribute = new AttributeDescription("System", "FlagsAttribute", s_signaturesOfFlagsAttribute);
        internal static readonly AttributeDescription LCIDConversionAttribute = new AttributeDescription("System.Runtime.InteropServices", "LCIDConversionAttribute", s_signaturesOfLCIDConversionAttribute);
        internal static readonly AttributeDescription UnmanagedFunctionPointerAttribute = new AttributeDescription("System.Runtime.InteropServices", "UnmanagedFunctionPointerAttribute", s_signaturesOfUnmanagedFunctionPointerAttribute);
        internal static readonly AttributeDescription PrimaryInteropAssemblyAttribute = new AttributeDescription("System.Runtime.InteropServices", "PrimaryInteropAssemblyAttribute", s_signaturesOfPrimaryInteropAssemblyAttribute);
        internal static readonly AttributeDescription ImportedFromTypeLibAttribute = new AttributeDescription("System.Runtime.InteropServices", "ImportedFromTypeLibAttribute", s_signaturesOfImportedFromTypeLibAttribute);
        internal static readonly AttributeDescription DefaultEventAttribute = new AttributeDescription("System.ComponentModel", "DefaultEventAttribute", s_signaturesOfDefaultEventAttribute);
        internal static readonly AttributeDescription AssemblyConfigurationAttribute = new AttributeDescription("System.Reflection", "AssemblyConfigurationAttribute", s_signaturesOfAssemblyConfigurationAttribute);
        internal static readonly AttributeDescription AssemblyAlgorithmIdAttribute = new AttributeDescription("System.Reflection", "AssemblyAlgorithmIdAttribute", s_signaturesOfAssemblyAlgorithmIdAttribute);
        internal static readonly AttributeDescription DeprecatedAttribute = new AttributeDescription("Windows.Foundation.Metadata", "DeprecatedAttribute", s_signaturesOfDeprecatedAttribute);
<<<<<<< HEAD
        internal static readonly AttributeDescription NullableAttribute = new AttributeDescription("System.Runtime.CompilerServices", "NullableAttribute", s_signaturesOfNullableAttribute);
        internal static readonly AttributeDescription NullableOptOutForAssemblyAttribute = new AttributeDescription("System.Runtime.CompilerServices", "NullableOptOutForAssemblyAttribute", s_signaturesOfNullableOptOutForAssemblyAttribute);
        internal static readonly AttributeDescription NullableOptOutAttribute = new AttributeDescription("System.Runtime.CompilerServices", "NullableOptOutAttribute", s_signaturesOfNullableOptOutAttribute);
=======
        internal static readonly AttributeDescription ExcludeFromCodeCoverageAttribute = new AttributeDescription("System.Diagnostics.CodeAnalysis", "ExcludeFromCodeCoverageAttribute", s_signaturesOfExcludeFromCodeCoverageAttribute);
>>>>>>> c28d8bac
    }
}<|MERGE_RESOLUTION|>--- conflicted
+++ resolved
@@ -393,13 +393,11 @@
             s_signature_HasThis_Void_String_DeprecationType_UInt32_String,
         };
 
-<<<<<<< HEAD
         private static readonly byte[][] s_signaturesOfNullableAttribute = { s_signature_HasThis_Void, s_signature_HasThis_Void_SzArray_Boolean };
         private static readonly byte[][] s_signaturesOfNullableOptOutForAssemblyAttribute = { s_signature_HasThis_Void_String };
         private static readonly byte[][] s_signaturesOfNullableOptOutAttribute = { s_signature_HasThis_Void_Boolean };
-=======
+
         private static readonly byte[][] s_signaturesOfExcludeFromCodeCoverageAttribute = { s_signature_HasThis_Void };
->>>>>>> c28d8bac
 
         // early decoded attributes:
         internal static readonly AttributeDescription OptionalAttribute = new AttributeDescription("System.Runtime.InteropServices", "OptionalAttribute", s_signaturesOfOptionalAttribute);
@@ -508,12 +506,9 @@
         internal static readonly AttributeDescription AssemblyConfigurationAttribute = new AttributeDescription("System.Reflection", "AssemblyConfigurationAttribute", s_signaturesOfAssemblyConfigurationAttribute);
         internal static readonly AttributeDescription AssemblyAlgorithmIdAttribute = new AttributeDescription("System.Reflection", "AssemblyAlgorithmIdAttribute", s_signaturesOfAssemblyAlgorithmIdAttribute);
         internal static readonly AttributeDescription DeprecatedAttribute = new AttributeDescription("Windows.Foundation.Metadata", "DeprecatedAttribute", s_signaturesOfDeprecatedAttribute);
-<<<<<<< HEAD
         internal static readonly AttributeDescription NullableAttribute = new AttributeDescription("System.Runtime.CompilerServices", "NullableAttribute", s_signaturesOfNullableAttribute);
         internal static readonly AttributeDescription NullableOptOutForAssemblyAttribute = new AttributeDescription("System.Runtime.CompilerServices", "NullableOptOutForAssemblyAttribute", s_signaturesOfNullableOptOutForAssemblyAttribute);
         internal static readonly AttributeDescription NullableOptOutAttribute = new AttributeDescription("System.Runtime.CompilerServices", "NullableOptOutAttribute", s_signaturesOfNullableOptOutAttribute);
-=======
         internal static readonly AttributeDescription ExcludeFromCodeCoverageAttribute = new AttributeDescription("System.Diagnostics.CodeAnalysis", "ExcludeFromCodeCoverageAttribute", s_signaturesOfExcludeFromCodeCoverageAttribute);
->>>>>>> c28d8bac
     }
 }