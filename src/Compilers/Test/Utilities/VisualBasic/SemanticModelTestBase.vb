--- conflicted
+++ resolved
@@ -153,64 +153,4 @@
             binding.LookupSymbols(position, container, name, includeReducedExtensionMethods)
             ).Where(Function(s) anyArity OrElse DirectCast(s, Symbol).GetArity() = arity.Value).ToList()
     End Function
-<<<<<<< HEAD
-
-    Friend Function GetOperationTreeForTest(Of TSyntaxNode As SyntaxNode)(compilation As VisualBasicCompilation, fileName As String, Optional which As Integer = 0) As (Tree As String, Operation As IOperation, Syntax As SyntaxNode)
-        Dim node As SyntaxNode = CompilationUtils.FindBindingText(Of TSyntaxNode)(compilation, fileName, which, prefixMatch:=True)
-        If node Is Nothing Then
-            Return (Nothing, Nothing, Nothing)
-        End If
-
-        Dim tree = (From t In compilation.SyntaxTrees Where t.FilePath = fileName).Single()
-        Dim semanticModel = compilation.GetSemanticModel(tree)
-        Dim operation = semanticModel.GetOperationInternal(node)
-        If operation IsNot Nothing Then
-            Return (OperationTreeVerifier.GetOperationTree(operation), operation, node)
-        Else
-            Return (Nothing, Nothing, Nothing)
-        End If
-    End Function
-
-    Friend Function GetOperationTreeForTest(Of TSyntaxNode As SyntaxNode)(testSrc As String, Optional compilationOptions As VisualBasicCompilationOptions = Nothing, Optional parseOptions As VisualBasicParseOptions = Nothing, Optional which As Integer = 0) As (Tree As String, Operation As IOperation, Syntax As SyntaxNode, Compilation As Compilation)
-        Dim fileName = "a.vb"
-        Dim syntaxTree = Parse(testSrc, fileName, parseOptions)
-        Dim compilation = CreateCompilationWithMscorlib45AndVBRuntime({syntaxTree}, references:=DefaultVbReferences.Append({ValueTupleRef, SystemRuntimeFacadeRef}), options:=If(compilationOptions, TestOptions.ReleaseDll))
-        Dim operationTreeInfo = GetOperationTreeForTest(Of TSyntaxNode)(compilation, fileName, which)
-        Return (operationTreeInfo.Tree, operationTreeInfo.Operation, operationTreeInfo.Syntax, compilation)
-    End Function
-
-    Friend Sub VerifyOperationTreeForTest(Of TSyntaxNode As SyntaxNode)(compilation As VisualBasicCompilation, fileName As String, expectedOperationTree As String, Optional which As Integer = 0, Optional additionalOperationTreeVerifier As Action(Of IOperation, Compilation, SyntaxNode) = Nothing)
-        Dim operationTreeInfo = GetOperationTreeForTest(Of TSyntaxNode)(compilation, fileName, which)
-        OperationTreeVerifier.Verify(expectedOperationTree, operationTreeInfo.Tree)
-        additionalOperationTreeVerifier?.Invoke(operationTreeInfo.Operation, compilation, operationTreeInfo.Syntax)
-    End Sub
-
-    Friend Sub VerifyOperationTreeForTest(Of TSyntaxNode As SyntaxNode)(testSrc As String, expectedOperationTree As String, Optional compilationOptions As VisualBasicCompilationOptions = Nothing, Optional parseOptions As VisualBasicParseOptions = Nothing, Optional which As Integer = 0, Optional additionalOperationTreeVerifier As Action(Of IOperation, Compilation, SyntaxNode) = Nothing)
-        Dim operationTreeInfo = GetOperationTreeForTest(Of TSyntaxNode)(testSrc, compilationOptions, parseOptions, which)
-        OperationTreeVerifier.Verify(expectedOperationTree, operationTreeInfo.Tree)
-        additionalOperationTreeVerifier?.Invoke(operationTreeInfo.Operation, operationTreeInfo.Compilation, operationTreeInfo.Syntax)
-    End Sub
-
-    Friend Sub VerifyNoOperationTreeForTest(Of TSyntaxNode As SyntaxNode)(testSrc As String, Optional compilationOptions As VisualBasicCompilationOptions = Nothing, Optional parseOptions As VisualBasicParseOptions = Nothing, Optional which As Integer = 0)
-        Dim operationTreeInfo = GetOperationTreeForTest(Of TSyntaxNode)(testSrc, compilationOptions, parseOptions, which)
-        Assert.Null(operationTreeInfo.Tree)
-    End Sub
-
-    Friend Sub VerifyOperationTreeAndDiagnosticsForTest(Of TSyntaxNode As SyntaxNode)(compilation As VisualBasicCompilation, fileName As String, expectedOperationTree As String, expectedDiagnostics As String, Optional which As Integer = 0, Optional additionalOperationTreeVerifier As Action(Of IOperation, Compilation, SyntaxNode) = Nothing)
-        compilation.AssertTheseDiagnostics(FilterString(expectedDiagnostics))
-        VerifyOperationTreeForTest(Of TSyntaxNode)(compilation, fileName, expectedOperationTree, which, additionalOperationTreeVerifier)
-    End Sub
-
-    Friend Sub VerifyOperationTreeAndDiagnosticsForTest(Of TSyntaxNode As SyntaxNode)(testSrc As String, expectedOperationTree As String, expectedDiagnostics As String, Optional compilationOptions As VisualBasicCompilationOptions = Nothing, Optional parseOptions As VisualBasicParseOptions = Nothing, Optional which As Integer = 0, Optional additionalOperationTreeVerifier As Action(Of IOperation, Compilation, SyntaxNode) = Nothing)
-        Dim fileName = "a.vb"
-        Dim syntaxTree = Parse(testSrc, fileName, parseOptions)
-        Dim compilation = CreateCompilationWithMscorlib45AndVBRuntime({syntaxTree}, references:=DefaultVbReferences.Append({ValueTupleRef, SystemRuntimeFacadeRef}), options:=If(compilationOptions, TestOptions.ReleaseDll))
-        VerifyOperationTreeAndDiagnosticsForTest(Of TSyntaxNode)(compilation, fileName, expectedOperationTree, expectedDiagnostics, which, additionalOperationTreeVerifier)
-    End Sub
-
-    Public Shared Function GetAssertTheseDiagnosticsString(allDiagnostics As ImmutableArray(Of Diagnostic), suppressInfos As Boolean) As String
-        Return DumpAllDiagnostics(allDiagnostics, suppressInfos)
-    End Function
-=======
->>>>>>> 548d0fa4
 End Class