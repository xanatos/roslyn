--- conflicted
+++ resolved
@@ -493,23 +493,14 @@
             string assemblyName = "",
             string sourceFileName = "") => CreateCompilation(source, references, options, parseOptions, TargetFramework.Mscorlib46, assemblyName, sourceFileName);
 
-<<<<<<< HEAD
-        public static CSharpCompilation CreateCompilationWithMscorlib46(
-            string[] source,
-=======
         internal static CSharpCompilation CreateExperimentalCompilationWithMscorlib45(
             CSharpTestSource source,
             MessageID feature,
->>>>>>> 4c065fae
             IEnumerable<MetadataReference> references = null,
             CSharpCompilationOptions options = null,
             CSharpParseOptions parseOptions = null,
             string assemblyName = "",
-<<<<<<< HEAD
-            string sourceFileName = "") => CreateCompilation(source, references, options, parseOptions, TargetFramework.Mscorlib46, assemblyName, sourceFileName);
-=======
             string sourceFileName = "") => CreateCompilationCore(source, TargetFrameworkUtil.GetReferences(TargetFramework.Mscorlib45, references), options, parseOptions, assemblyName, sourceFileName, experimentalFeature: feature);
->>>>>>> 4c065fae
 
         public static CSharpCompilation CreateCompilationWithWinRT(
             CSharpTestSource source,
@@ -571,12 +562,8 @@
             CSharpParseOptions parseOptions = null,
             TargetFramework targetFramework = TargetFramework.Standard,
             string assemblyName = "",
-<<<<<<< HEAD
             string sourceFileName = "",
             bool skipUsesIsNullable = false) => CreateEmptyCompilation(source, TargetFrameworkUtil.GetReferences(targetFramework, references), options, parseOptions, assemblyName, sourceFileName, skipUsesIsNullable);
-=======
-            string sourceFileName = "") => CreateCompilationCore(source, TargetFrameworkUtil.GetReferences(targetFramework, references), options, parseOptions, assemblyName, sourceFileName, experimentalFeature: null);
->>>>>>> 4c065fae
 
         public static CSharpCompilation CreateEmptyCompilation(
             CSharpTestSource source,
@@ -584,11 +571,8 @@
             CSharpCompilationOptions options = null,
             CSharpParseOptions parseOptions = null,
             string assemblyName = "",
-<<<<<<< HEAD
             string sourceFileName = "",
-            bool skipUsesIsNullable = false)
-=======
-            string sourceFileName = "") => CreateCompilationCore(source, references, options, parseOptions, assemblyName, sourceFileName, experimentalFeature: null);
+            bool skipUsesIsNullable = false) => CreateCompilationCore(source, references, options, parseOptions, assemblyName, sourceFileName, skipUsesIsNullable, experimentalFeature: null);
 
         private static CSharpCompilation CreateCompilationCore(
             CSharpTestSource source,
@@ -597,8 +581,8 @@
             CSharpParseOptions parseOptions,
             string assemblyName,
             string sourceFileName,
+            bool skipUsesIsNullable,
             MessageID? experimentalFeature)
->>>>>>> 4c065fae
         {
             if (options == null)
             {
