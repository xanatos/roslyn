﻿// Copyright (c) Microsoft.  All Rights Reserved.  Licensed under the Apache License, Version 2.0.  See License.txt in the project root for license information.

using System;
using System.Linq;
using Microsoft.CodeAnalysis.CSharp.Test.Utilities;
using Microsoft.CodeAnalysis.Test.Utilities;
using Roslyn.Test.Utilities;
using Xunit;

namespace Microsoft.CodeAnalysis.CSharp.UnitTests
{
    public class MissingSpecialMember : CSharpTestBase
    {
        [Fact]
        public void Missing_System_Collections_Generic_IEnumerable_T__GetEnumerator()
        {
            var source =
@"using System.Collections.Generic;

public class Program
{
    public static void Main(string[] args)
    {
    }

    public IEnumerable<int> M()
    {
        yield return 0;
        yield return 1;
    }
}";
            var comp = CreateCompilation(source, options: TestOptions.ReleaseDll);

            comp.MakeMemberMissing(SpecialMember.System_Collections_Generic_IEnumerable_T__GetEnumerator);

            comp.VerifyEmitDiagnostics(
    // (10,5): error CS0656: Missing compiler required member 'System.Collections.Generic.IEnumerable`1.GetEnumerator'
    //     {
    Diagnostic(ErrorCode.ERR_MissingPredefinedMember, @"{
        yield return 0;
        yield return 1;
    }").WithArguments("System.Collections.Generic.IEnumerable`1", "GetEnumerator").WithLocation(10, 5)
                );
        }

        [Fact]
        public void Missing_System_IDisposable__Dispose()
        {
            var source =
@"using System.Collections.Generic;

public class Program
{
    public static void Main(string[] args)
    {
    }

    public IEnumerable<int> M()
    {
        yield return 0;
        yield return 1;
    }
}";
            var comp = CreateCompilation(source, options: TestOptions.ReleaseDll);

            comp.MakeMemberMissing(SpecialMember.System_IDisposable__Dispose);

            comp.VerifyEmitDiagnostics(
    // (10,5): error CS0656: Missing compiler required member 'System.IDisposable.Dispose'
    //     {
    Diagnostic(ErrorCode.ERR_MissingPredefinedMember, @"{
        yield return 0;
        yield return 1;
    }").WithArguments("System.IDisposable", "Dispose").WithLocation(10, 5)
                );
        }

        [Fact]
        public void Missing_System_Diagnostics_DebuggerHiddenAttribute__ctor()
        {
            var source =
@"using System.Collections.Generic;

public class Program
{
    public static void Main(string[] args)
    {
    }

    public IEnumerable<int> M()
    {
        yield return 0;
        yield return 1;
    }
}";
            var comp = CreateCompilation(source, options: TestOptions.ReleaseDll);

            comp.MakeMemberMissing(WellKnownMember.System_Diagnostics_DebuggerHiddenAttribute__ctor);

            comp.VerifyEmitDiagnostics(
                // the DebuggerHidden attribute is optional.
                );
        }

        [Fact]
        public void Missing_System_Runtime_CompilerServices_ExtensionAttribute__ctor()
        {
            var source =
@"using System.Collections.Generic;

public static class Program
{
    public static void Main(string[] args)
    {
    }

    public static void Extension(this string x) {}
}";
            var comp = CreateEmptyCompilation(source, new[] { MscorlibRef }, options: TestOptions.ReleaseDll);

            comp.MakeMemberMissing(WellKnownMember.System_Diagnostics_DebuggerHiddenAttribute__ctor);

            comp.VerifyEmitDiagnostics(
                // (9,34): error CS1110: Cannot define a new extension method because the compiler required type 'System.Runtime.CompilerServices.ExtensionAttribute' cannot be found. Are you missing a reference to System.Core.dll?
                //     public static void Extension(this string x) {}
                Diagnostic(ErrorCode.ERR_ExtensionAttrNotFound, "this").WithArguments("System.Runtime.CompilerServices.ExtensionAttribute").WithLocation(9, 34)
                );
        }

        [WorkItem(530436, "http://vstfdevdiv:8080/DevDiv2/DevDiv/_workitems/edit/530436")]
        [Fact]
        public void NonPublicSpecialType()
        {
            var source = @"
namespace System
{
    public class Object
    {
        public Object() { }
    }

    internal class String : Object
    {
    }

    public class ValueType { }
    public struct Void { }
}
";
            Action<CSharpCompilation> validate = comp =>
            {
                var specialType = comp.GetSpecialType(SpecialType.System_String);
                Assert.Equal(TypeKind.Error, specialType.TypeKind);
                Assert.Equal(SpecialType.System_String, specialType.SpecialType);
                Assert.Equal(Accessibility.NotApplicable, specialType.DeclaredAccessibility);

                var lookupType = comp.GetTypeByMetadataName("System.String");
                Assert.Equal(TypeKind.Class, lookupType.TypeKind);
                Assert.Equal(SpecialType.None, lookupType.SpecialType);
                Assert.Equal(Accessibility.Internal, lookupType.DeclaredAccessibility);
            };

            ValidateSourceAndMetadata(source, validate);
        }

        [WorkItem(530436, "http://vstfdevdiv:8080/DevDiv2/DevDiv/_workitems/edit/530436")]
        [Fact]
        public void NonPublicSpecialTypeMember()
        {
            var sourceTemplate = @"
namespace System
{{
    public class Object
    {{
        public Object() {{ }}

        {0} virtual String ToString() {{ return null; }}
    }}

    {0} class String : Object
    {{
        public static String Concat(String s1, String s2) {{ return null; }}
    }}

    public class ValueType {{ }}
    public struct Void {{ }}
}}
";
            Action<CSharpCompilation> validatePresent = comp =>
            {
                Assert.NotNull(comp.GetSpecialTypeMember(SpecialMember.System_Object__ToString));
                Assert.NotNull(comp.GetSpecialTypeMember(SpecialMember.System_String__ConcatStringString));
                comp.GetDiagnostics();
            };

            Action<CSharpCompilation> validateMissing = comp =>
            {
                Assert.Null(comp.GetSpecialTypeMember(SpecialMember.System_Object__ToString));
                Assert.Null(comp.GetSpecialTypeMember(SpecialMember.System_String__ConcatStringString));
                comp.GetDiagnostics();
            };

            ValidateSourceAndMetadata(string.Format(sourceTemplate, "public"), validatePresent);
            ValidateSourceAndMetadata(string.Format(sourceTemplate, "internal"), validateMissing);
        }

        // Document the fact that we don't reject type parameters with constraints (yet?).
        [WorkItem(530436, "http://vstfdevdiv:8080/DevDiv2/DevDiv/_workitems/edit/530436")]
        [Fact]
        public void GenericConstraintsOnSpecialType()
        {
            var source = @"
namespace System
{
    public class Object
    {
        public Object() { }
    }

    public struct Nullable<T> where T : new()
    {
    }

    public class ValueType { }
    public struct Void { }
}
";
            Action<CSharpCompilation> validate = comp =>
            {
                var specialType = comp.GetSpecialType(SpecialType.System_Nullable_T);
                Assert.Equal(TypeKind.Struct, specialType.TypeKind);
                Assert.Equal(SpecialType.System_Nullable_T, specialType.SpecialType);

                var lookupType = comp.GetTypeByMetadataName("System.Nullable`1");
                Assert.Equal(TypeKind.Struct, lookupType.TypeKind);
                Assert.Equal(SpecialType.System_Nullable_T, lookupType.SpecialType);
            };

            ValidateSourceAndMetadata(source, validate);
        }

        // No special type members have type parameters that could (incorrectly) be constrained.

        [WorkItem(530436, "http://vstfdevdiv:8080/DevDiv2/DevDiv/_workitems/edit/530436")]
        [Fact]
        public void NonPublicWellKnownType()
        {
            var source = @"
namespace System
{
    public class Object
    {
        public Object() { }
    }

    internal class Type : Object
    {
    }

    public class ValueType { }
    public struct Void { }
}
";
            var comp = CreateEmptyCompilation(source);

            var wellKnownType = comp.GetWellKnownType(WellKnownType.System_Type);
            Assert.Equal(TypeKind.Class, wellKnownType.TypeKind);
            Assert.Equal(Accessibility.Internal, wellKnownType.DeclaredAccessibility);

            var lookupType = comp.GetTypeByMetadataName("System.Type");
            Assert.Equal(TypeKind.Class, lookupType.TypeKind);
            Assert.Equal(Accessibility.Internal, lookupType.DeclaredAccessibility);
        }

        [WorkItem(530436, "http://vstfdevdiv:8080/DevDiv2/DevDiv/_workitems/edit/530436")]
        [Fact]
        public void NonPublicWellKnownType_Nested()
        {
            var sourceTemplate = @"
namespace System.Diagnostics
{{
    {0} class DebuggableAttribute
    {{
        {1} enum DebuggingModes {{ }}
    }}
}}

namespace System
{{
    public class Object {{ }}
    public class ValueType {{ }}
    public class Enum : ValueType {{ }}
    public struct Void {{ }}
    public struct Int32 {{ }}
}}
";
            Action<CSharpCompilation> validate = comp =>
            {
                var wellKnownType = comp.GetWellKnownType(WellKnownType.System_Diagnostics_DebuggableAttribute__DebuggingModes);
                Assert.Equal(TypeKind.Error, wellKnownType.TypeKind);
                Assert.Equal(Accessibility.NotApplicable, wellKnownType.DeclaredAccessibility);

                var lookupType = comp.GetTypeByMetadataName("System.Diagnostics.DebuggableAttribute+DebuggingModes");
                Assert.Equal(TypeKind.Enum, lookupType.TypeKind);
                Assert.NotEqual(Accessibility.NotApplicable, lookupType.DeclaredAccessibility);
            };

            ValidateSourceAndMetadata(string.Format(sourceTemplate, "public", "protected"), validate);
            ValidateSourceAndMetadata(string.Format(sourceTemplate, "public", "private"), validate);
        }

        [WorkItem(530436, "http://vstfdevdiv:8080/DevDiv2/DevDiv/_workitems/edit/530436")]
        [Fact]
        public void NonPublicWellKnownTypeMember()
        {
            var sourceTemplate = @"
namespace System
{{
    public class Object
    {{
        public Object() {{ }}
    }}

    {0} class Type : Object
    {{
        public static readonly Object Missing = new Object();
    }}

    public static class Math : Object
    {{
        {0} static Double Round(Double d) {{ return d; }}
    }}

    public class ValueType {{ }}
    public struct Void {{ }}
    public struct Double {{ }}
}}
";
            Action<CSharpCompilation> validatePresent = comp =>
            {
                Assert.NotNull(comp.GetWellKnownTypeMember(WellKnownMember.System_Type__Missing));
                Assert.NotNull(comp.GetWellKnownTypeMember(WellKnownMember.System_Math__RoundDouble));
                comp.GetDiagnostics();
            };

            validatePresent(CreateEmptyCompilation(string.Format(sourceTemplate, "public")));
            validatePresent(CreateEmptyCompilation(string.Format(sourceTemplate, "internal")));
        }

        // Document the fact that we don't reject type parameters with constraints (yet?).
        [WorkItem(530436, "http://vstfdevdiv:8080/DevDiv2/DevDiv/_workitems/edit/530436")]
        [Fact]
        public void GenericConstraintsOnWellKnownType()
        {
            var source = @"
namespace System
{
    public class Object
    {
        public Object() { }
    }

    namespace Threading.Tasks
    {
        public class Task<T> where T : new()
        {
        }
    }

    public class ValueType { }
    public struct Void { }
}
";
            Action<CSharpCompilation> validate = comp =>
            {
                var wellKnownType = comp.GetWellKnownType(WellKnownType.System_Threading_Tasks_Task_T);
                Assert.Equal(TypeKind.Class, wellKnownType.TypeKind);

                var lookupType = comp.GetTypeByMetadataName("System.Threading.Tasks.Task`1");
                Assert.Equal(TypeKind.Class, lookupType.TypeKind);
            };

            ValidateSourceAndMetadata(source, validate);
        }

        // Document the fact that we don't reject type parameters with constraints (yet?).
        [WorkItem(530436, "http://vstfdevdiv:8080/DevDiv2/DevDiv/_workitems/edit/530436")]
        [Fact]
        public void GenericConstraintsOnWellKnownTypeMember()
        {
            var sourceTemplate = @"
namespace System
{{
    public class Object
    {{
        public Object() {{ }}
    }}

    namespace Threading
    {{
        public static class Interlocked
        {{
            public static T CompareExchange<T>(ref T t1, T t2, T t3){0}
            {{
                return t1;
            }}
        }}
    }}

    public class ValueType {{ }}
    public struct Void {{ }}
}}
";
            Action<CSharpCompilation> validate = comp =>
            {
                Assert.NotNull(comp.GetWellKnownTypeMember(WellKnownMember.System_Threading_Interlocked__CompareExchange_T));
                comp.GetDiagnostics();
            };

            ValidateSourceAndMetadata(string.Format(sourceTemplate, ""), validate);
            ValidateSourceAndMetadata(string.Format(sourceTemplate, " where T : new()"), validate);
        }

        [WorkItem(530436, "http://vstfdevdiv:8080/DevDiv2/DevDiv/_workitems/edit/530436")]
        [Fact]
        public void PublicVersusInternalWellKnownType()
        {
            var corlibSource = @"
namespace System
{
    public class Object
    {
        public Object() { }
    }

    public class String
    {
    }

    public class Attribute 
    {
    }

    public class ValueType { }
    public struct Void { }
}

namespace System.Runtime.CompilerServices
{
    public class InternalsVisibleToAttribute : Attribute
    {
        public InternalsVisibleToAttribute(String s)
        {
        }
    }
}
";
            var libSourceTemplate = @"
[assembly: System.Runtime.CompilerServices.InternalsVisibleTo(""Test"")]

namespace System
{{
    {0} class Type
    {{
    }}
}}
";

            var corlibRef = CreateEmptyCompilation(corlibSource).EmitToImageReference(expectedWarnings: new[]
            {
                // warning CS8021: No value for RuntimeMetadataVersion found. No assembly containing System.Object was found nor was a value for RuntimeMetadataVersion specified through options.
                Diagnostic(ErrorCode.WRN_NoRuntimeMetadataVersion).WithLocation(1, 1)
            });

            var publicLibRef = CreateEmptyCompilation(string.Format(libSourceTemplate, "public"), new[] { corlibRef }).EmitToImageReference();
            var internalLibRef = CreateEmptyCompilation(string.Format(libSourceTemplate, "internal"), new[] { corlibRef }).EmitToImageReference();

            var comp = CreateEmptyCompilation("", new[] { corlibRef, publicLibRef, internalLibRef }, assemblyName: "Test");

            var wellKnown = comp.GetWellKnownType(WellKnownType.System_Type);
            Assert.NotNull(wellKnown);
            Assert.Equal(TypeKind.Class, wellKnown.TypeKind);
            Assert.Equal(Accessibility.Public, wellKnown.DeclaredAccessibility);

            var lookup = comp.GetTypeByMetadataName("System.Type");
            Assert.Null(lookup); // Ambiguous
        }

        private static void ValidateSourceAndMetadata(string source, Action<CSharpCompilation> validate)
        {
            var comp1 = CreateEmptyCompilation(source);
            validate(comp1);

            var reference = comp1.EmitToImageReference(expectedWarnings: new[]
            {
                // warning CS8021: No value for RuntimeMetadataVersion found. No assembly containing System.Object was found nor was a value for RuntimeMetadataVersion specified through options.
                Diagnostic(ErrorCode.WRN_NoRuntimeMetadataVersion).WithLocation(1, 1)
            });

            var comp2 = CreateEmptyCompilation("", new[] { reference });
            validate(comp2);
        }

        [Fact]
        [WorkItem(530436, "http://vstfdevdiv:8080/DevDiv2/DevDiv/_workitems/edit/530436")]
        public void AllSpecialTypes()
        {
            var comp = CreateEmptyCompilation("", new[] { MscorlibRef_v4_0_30316_17626 });

            for (var special = SpecialType.None + 1; special <= SpecialType.Count; special++)
            {
                var symbol = comp.GetSpecialType(special);
                Assert.NotNull(symbol);
                Assert.NotEqual(SymbolKind.ErrorType, symbol.Kind);
            }
        }

        [Fact]
        [WorkItem(530436, "http://vstfdevdiv:8080/DevDiv2/DevDiv/_workitems/edit/530436")]
        public void AllSpecialTypeMembers()
        {
            var comp = CreateEmptyCompilation("", new[] { MscorlibRef_v4_0_30316_17626 });

            foreach (SpecialMember special in Enum.GetValues(typeof(SpecialMember)))
            {
                if (special == SpecialMember.Count) continue; // Not a real value;

                var symbol = comp.GetSpecialTypeMember(special);
                Assert.NotNull(symbol);
            }
        }

        [Fact]
        [WorkItem(530436, "http://vstfdevdiv:8080/DevDiv2/DevDiv/_workitems/edit/530436")]
        public void AllWellKnownTypes()
        {
            var refs = new[]
            {
                MscorlibRef_v4_0_30316_17626,
                SystemRef_v4_0_30319_17929,
                SystemCoreRef_v4_0_30319_17929,
                MsvbRef_v4_0_30319_17929,
                CSharpRef,
                SystemXmlRef,
                SystemXmlLinqRef,
                SystemWindowsFormsRef,
                ValueTupleRef
            }.Concat(WinRtRefs).ToArray();
            var comp = CreateEmptyCompilation("", refs);

            for (var wkt = WellKnownType.First; wkt < WellKnownType.NextAvailable; wkt++)
            {
                switch (wkt)
                {
                    case WellKnownType.Microsoft_VisualBasic_Embedded:
                    case WellKnownType.Microsoft_VisualBasic_CompilerServices_EmbeddedOperators:
                        // Not applicable in C#.
                        continue;
                    case WellKnownType.System_FormattableString:
                    case WellKnownType.System_Runtime_CompilerServices_FormattableStringFactory:
                    case WellKnownType.System_Runtime_CompilerServices_NullableAttribute:
                    case WellKnownType.System_Runtime_CompilerServices_IsReadOnlyAttribute:
                    case WellKnownType.System_Runtime_CompilerServices_IsByRefLikeAttribute:
                    case WellKnownType.System_Span_T:
                    case WellKnownType.System_ReadOnlySpan_T:
                    case WellKnownType.System_Runtime_CompilerServices_IsUnmanagedAttribute:
                    case WellKnownType.System_Runtime_CompilerServices_NonNullTypesAttribute:
<<<<<<< HEAD
                    case WellKnownType.System_IAsyncDisposable:
                    case WellKnownType.System_Collections_Generic_IAsyncEnumerable_T:
                    case WellKnownType.System_Collections_Generic_IAsyncEnumerator_T:
                    case WellKnownType.System_Threading_Tasks_ManualResetValueTaskSourceLogic_T:
                    case WellKnownType.System_Runtime_CompilerServices_IStrongBox_T:
                    case WellKnownType.System_Threading_Tasks_Sources_ValueTaskSourceStatus:
                    case WellKnownType.System_Threading_Tasks_Sources_ValueTaskSourceOnCompletedFlags:
                    case WellKnownType.System_Threading_Tasks_Sources_IValueTaskSource_T:
                    case WellKnownType.System_Threading_Tasks_ValueTask_T:
                    case WellKnownType.System_Threading_Tasks_ValueTask:
=======
                    case WellKnownType.System_Index:
                    case WellKnownType.System_Range:
>>>>>>> 1932a3b6
                    // Not yet in the platform.
                    case WellKnownType.Microsoft_CodeAnalysis_Runtime_Instrumentation:
                        // Not always available.
                        continue;
                    case WellKnownType.ExtSentinel:
                        // Not a real type
                        continue;
                }

                switch (wkt)
                {
                    case WellKnownType.System_ValueTuple_T1:
                    case WellKnownType.System_ValueTuple_T2:
                    case WellKnownType.System_ValueTuple_T3:
                    case WellKnownType.System_ValueTuple_T4:
                    case WellKnownType.System_ValueTuple_T5:
                    case WellKnownType.System_ValueTuple_T6:
                    case WellKnownType.System_ValueTuple_T7:
                    case WellKnownType.System_ValueTuple_TRest:
                        Assert.True(wkt.IsValueTupleType());
                        break;

                    default:
                        Assert.False(wkt.IsValueTupleType());
                        break;
                }

                var symbol = comp.GetWellKnownType(wkt);
                Assert.NotNull(symbol);
                Assert.True(symbol.Kind != SymbolKind.ErrorType, $"{wkt} should not be an error type");
            }
        }

        [Fact]
        public void AllWellKnownTypesBeforeCSharp7()
        {
            foreach (var type in new[] {
                            WellKnownType.System_Math,
                            WellKnownType.System_Array,
                            WellKnownType.System_Attribute,
                            WellKnownType.System_CLSCompliantAttribute,
                            WellKnownType.System_Convert,
                            WellKnownType.System_Exception,
                            WellKnownType.System_FlagsAttribute,
                            WellKnownType.System_FormattableString,
                            WellKnownType.System_Guid,
                            WellKnownType.System_IFormattable,
                            WellKnownType.System_RuntimeTypeHandle,
                            WellKnownType.System_RuntimeFieldHandle,
                            WellKnownType.System_RuntimeMethodHandle,
                            WellKnownType.System_MarshalByRefObject,
                            WellKnownType.System_Type,
                            WellKnownType.System_Reflection_AssemblyKeyFileAttribute,
                            WellKnownType.System_Reflection_AssemblyKeyNameAttribute,
                            WellKnownType.System_Reflection_MethodInfo,
                            WellKnownType.System_Reflection_ConstructorInfo,
                            WellKnownType.System_Reflection_MethodBase,
                            WellKnownType.System_Reflection_FieldInfo,
                            WellKnownType.System_Reflection_MemberInfo,
                            WellKnownType.System_Reflection_Missing,
                            WellKnownType.System_Runtime_CompilerServices_FormattableStringFactory,
                            WellKnownType.System_Runtime_CompilerServices_RuntimeHelpers,
                            WellKnownType.System_Runtime_ExceptionServices_ExceptionDispatchInfo,
                            WellKnownType.System_Runtime_InteropServices_StructLayoutAttribute,
                            WellKnownType.System_Runtime_InteropServices_UnknownWrapper,
                            WellKnownType.System_Runtime_InteropServices_DispatchWrapper,
                            WellKnownType.System_Runtime_InteropServices_CallingConvention,
                            WellKnownType.System_Runtime_InteropServices_ClassInterfaceAttribute,
                            WellKnownType.System_Runtime_InteropServices_ClassInterfaceType,
                            WellKnownType.System_Runtime_InteropServices_CoClassAttribute,
                            WellKnownType.System_Runtime_InteropServices_ComAwareEventInfo,
                            WellKnownType.System_Runtime_InteropServices_ComEventInterfaceAttribute,
                            WellKnownType.System_Runtime_InteropServices_ComInterfaceType,
                            WellKnownType.System_Runtime_InteropServices_ComSourceInterfacesAttribute,
                            WellKnownType.System_Runtime_InteropServices_ComVisibleAttribute,
                            WellKnownType.System_Runtime_InteropServices_DispIdAttribute,
                            WellKnownType.System_Runtime_InteropServices_GuidAttribute,
                            WellKnownType.System_Runtime_InteropServices_InterfaceTypeAttribute,
                            WellKnownType.System_Runtime_InteropServices_Marshal,
                            WellKnownType.System_Runtime_InteropServices_TypeIdentifierAttribute,
                            WellKnownType.System_Runtime_InteropServices_BestFitMappingAttribute,
                            WellKnownType.System_Runtime_InteropServices_DefaultParameterValueAttribute,
                            WellKnownType.System_Runtime_InteropServices_LCIDConversionAttribute,
                            WellKnownType.System_Runtime_InteropServices_UnmanagedFunctionPointerAttribute,
                            WellKnownType.System_Activator,
                            WellKnownType.System_Threading_Tasks_Task,
                            WellKnownType.System_Threading_Tasks_Task_T,
                            WellKnownType.System_Threading_Interlocked,
                            WellKnownType.System_Threading_Monitor,
                            WellKnownType.System_Threading_Thread,
                            WellKnownType.Microsoft_CSharp_RuntimeBinder_Binder,
                            WellKnownType.Microsoft_CSharp_RuntimeBinder_CSharpArgumentInfo,
                            WellKnownType.Microsoft_CSharp_RuntimeBinder_CSharpArgumentInfoFlags,
                            WellKnownType.Microsoft_CSharp_RuntimeBinder_CSharpBinderFlags,
                            WellKnownType.Microsoft_VisualBasic_CallType,
                            WellKnownType.Microsoft_VisualBasic_Embedded,
                            WellKnownType.Microsoft_VisualBasic_CompilerServices_Conversions,
                            WellKnownType.Microsoft_VisualBasic_CompilerServices_Operators,
                            WellKnownType.Microsoft_VisualBasic_CompilerServices_NewLateBinding,
                            WellKnownType.Microsoft_VisualBasic_CompilerServices_EmbeddedOperators,
                            WellKnownType.Microsoft_VisualBasic_CompilerServices_StandardModuleAttribute,
                            WellKnownType.Microsoft_VisualBasic_CompilerServices_Utils,
                            WellKnownType.Microsoft_VisualBasic_CompilerServices_LikeOperator,
                            WellKnownType.Microsoft_VisualBasic_CompilerServices_ProjectData,
                            WellKnownType.Microsoft_VisualBasic_CompilerServices_ObjectFlowControl,
                            WellKnownType.Microsoft_VisualBasic_CompilerServices_ObjectFlowControl_ForLoopControl,
                            WellKnownType.Microsoft_VisualBasic_CompilerServices_StaticLocalInitFlag,
                            WellKnownType.Microsoft_VisualBasic_CompilerServices_StringType,
                            WellKnownType.Microsoft_VisualBasic_CompilerServices_IncompleteInitialization,
                            WellKnownType.Microsoft_VisualBasic_CompilerServices_Versioned,
                            WellKnownType.Microsoft_VisualBasic_CompareMethod,
                            WellKnownType.Microsoft_VisualBasic_Strings,
                            WellKnownType.Microsoft_VisualBasic_ErrObject,
                            WellKnownType.Microsoft_VisualBasic_FileSystem,
                            WellKnownType.Microsoft_VisualBasic_ApplicationServices_ApplicationBase,
                            WellKnownType.Microsoft_VisualBasic_ApplicationServices_WindowsFormsApplicationBase,
                            WellKnownType.Microsoft_VisualBasic_Information,
                            WellKnownType.Microsoft_VisualBasic_Interaction,

                            WellKnownType.System_Func_T,
                            WellKnownType.System_Func_T2,
                            WellKnownType.System_Func_T3,
                            WellKnownType.System_Func_T4,
                            WellKnownType.System_Func_T5,
                            WellKnownType.System_Func_T6,
                            WellKnownType.System_Func_T7,
                            WellKnownType.System_Func_T8,
                            WellKnownType.System_Func_T9,
                            WellKnownType.System_Func_T10,
                            WellKnownType.System_Func_T11,
                            WellKnownType.System_Func_T12,
                            WellKnownType.System_Func_T13,
                            WellKnownType.System_Func_T14,
                            WellKnownType.System_Func_T15,
                            WellKnownType.System_Func_T16,
                            WellKnownType.System_Func_T17,

                            WellKnownType.System_Action,
                            WellKnownType.System_Action_T,
                            WellKnownType.System_Action_T2,
                            WellKnownType.System_Action_T3,
                            WellKnownType.System_Action_T4,
                            WellKnownType.System_Action_T5,
                            WellKnownType.System_Action_T6,
                            WellKnownType.System_Action_T7,
                            WellKnownType.System_Action_T8,
                            WellKnownType.System_Action_T9,
                            WellKnownType.System_Action_T10,
                            WellKnownType.System_Action_T11,
                            WellKnownType.System_Action_T12,
                            WellKnownType.System_Action_T13,
                            WellKnownType.System_Action_T14,
                            WellKnownType.System_Action_T15,
                            WellKnownType.System_Action_T16,

                            WellKnownType.System_AttributeUsageAttribute,
                            WellKnownType.System_ParamArrayAttribute,
                            WellKnownType.System_NonSerializedAttribute,
                            WellKnownType.System_STAThreadAttribute,
                            WellKnownType.System_Reflection_DefaultMemberAttribute,
                            WellKnownType.System_Runtime_CompilerServices_DateTimeConstantAttribute,
                            WellKnownType.System_Runtime_CompilerServices_DecimalConstantAttribute,
                            WellKnownType.System_Runtime_CompilerServices_IUnknownConstantAttribute,
                            WellKnownType.System_Runtime_CompilerServices_IDispatchConstantAttribute,
                            WellKnownType.System_Runtime_CompilerServices_ExtensionAttribute,
                            WellKnownType.System_Runtime_CompilerServices_INotifyCompletion,
                            WellKnownType.System_Runtime_CompilerServices_InternalsVisibleToAttribute,
                            WellKnownType.System_Runtime_CompilerServices_CompilerGeneratedAttribute,
                            WellKnownType.System_Runtime_CompilerServices_AccessedThroughPropertyAttribute,
                            WellKnownType.System_Runtime_CompilerServices_CompilationRelaxationsAttribute,
                            WellKnownType.System_Runtime_CompilerServices_RuntimeCompatibilityAttribute,
                            WellKnownType.System_Runtime_CompilerServices_UnsafeValueTypeAttribute,
                            WellKnownType.System_Runtime_CompilerServices_FixedBufferAttribute,
                            WellKnownType.System_Runtime_CompilerServices_DynamicAttribute,
                            WellKnownType.System_Runtime_CompilerServices_CallSiteBinder,
                            WellKnownType.System_Runtime_CompilerServices_CallSite,
                            WellKnownType.System_Runtime_CompilerServices_CallSite_T,

                            WellKnownType.System_Runtime_InteropServices_WindowsRuntime_EventRegistrationToken,
                            WellKnownType.System_Runtime_InteropServices_WindowsRuntime_EventRegistrationTokenTable_T,
                            WellKnownType.System_Runtime_InteropServices_WindowsRuntime_WindowsRuntimeMarshal,

                            WellKnownType.Windows_Foundation_IAsyncAction,
                            WellKnownType.Windows_Foundation_IAsyncActionWithProgress_T,
                            WellKnownType.Windows_Foundation_IAsyncOperation_T,
                            WellKnownType.Windows_Foundation_IAsyncOperationWithProgress_T2,

                            WellKnownType.System_Diagnostics_Debugger,
                            WellKnownType.System_Diagnostics_DebuggerDisplayAttribute,
                            WellKnownType.System_Diagnostics_DebuggerNonUserCodeAttribute,
                            WellKnownType.System_Diagnostics_DebuggerHiddenAttribute,
                            WellKnownType.System_Diagnostics_DebuggerBrowsableAttribute,
                            WellKnownType.System_Diagnostics_DebuggerStepThroughAttribute,
                            WellKnownType.System_Diagnostics_DebuggerBrowsableState,
                            WellKnownType.System_Diagnostics_DebuggableAttribute,
                            WellKnownType.System_Diagnostics_DebuggableAttribute__DebuggingModes,

                            WellKnownType.System_ComponentModel_DesignerSerializationVisibilityAttribute,

                            WellKnownType.System_IEquatable_T,

                            WellKnownType.System_Collections_IList,
                            WellKnownType.System_Collections_ICollection,
                            WellKnownType.System_Collections_Generic_EqualityComparer_T,
                            WellKnownType.System_Collections_Generic_List_T,
                            WellKnownType.System_Collections_Generic_IDictionary_KV,
                            WellKnownType.System_Collections_Generic_IReadOnlyDictionary_KV,
                            WellKnownType.System_Collections_ObjectModel_Collection_T,
                            WellKnownType.System_Collections_ObjectModel_ReadOnlyCollection_T,
                            WellKnownType.System_Collections_Specialized_INotifyCollectionChanged,
                            WellKnownType.System_ComponentModel_INotifyPropertyChanged,
                            WellKnownType.System_ComponentModel_EditorBrowsableAttribute,
                            WellKnownType.System_ComponentModel_EditorBrowsableState,

                            WellKnownType.System_Linq_Enumerable,
                            WellKnownType.System_Linq_Expressions_Expression,
                            WellKnownType.System_Linq_Expressions_Expression_T,
                            WellKnownType.System_Linq_Expressions_ParameterExpression,
                            WellKnownType.System_Linq_Expressions_ElementInit,
                            WellKnownType.System_Linq_Expressions_MemberBinding,
                            WellKnownType.System_Linq_Expressions_ExpressionType,
                            WellKnownType.System_Linq_IQueryable,
                            WellKnownType.System_Linq_IQueryable_T,

                            WellKnownType.System_Xml_Linq_Extensions,
                            WellKnownType.System_Xml_Linq_XAttribute,
                            WellKnownType.System_Xml_Linq_XCData,
                            WellKnownType.System_Xml_Linq_XComment,
                            WellKnownType.System_Xml_Linq_XContainer,
                            WellKnownType.System_Xml_Linq_XDeclaration,
                            WellKnownType.System_Xml_Linq_XDocument,
                            WellKnownType.System_Xml_Linq_XElement,
                            WellKnownType.System_Xml_Linq_XName,
                            WellKnownType.System_Xml_Linq_XNamespace,
                            WellKnownType.System_Xml_Linq_XObject,
                            WellKnownType.System_Xml_Linq_XProcessingInstruction,

                            WellKnownType.System_Security_UnverifiableCodeAttribute,
                            WellKnownType.System_Security_Permissions_SecurityAction,
                            WellKnownType.System_Security_Permissions_SecurityAttribute,
                            WellKnownType.System_Security_Permissions_SecurityPermissionAttribute,

                            WellKnownType.System_NotSupportedException,

                            WellKnownType.System_Runtime_CompilerServices_ICriticalNotifyCompletion,
                            WellKnownType.System_Runtime_CompilerServices_IAsyncStateMachine,
                            WellKnownType.System_Runtime_CompilerServices_AsyncVoidMethodBuilder,
                            WellKnownType.System_Runtime_CompilerServices_AsyncTaskMethodBuilder,
                            WellKnownType.System_Runtime_CompilerServices_AsyncTaskMethodBuilder_T,
                            WellKnownType.System_Runtime_CompilerServices_AsyncStateMachineAttribute,
                            WellKnownType.System_Runtime_CompilerServices_IteratorStateMachineAttribute,

                            WellKnownType.System_Windows_Forms_Form,
                            WellKnownType.System_Windows_Forms_Application,

                            WellKnownType.System_Environment,

                            WellKnownType.System_Runtime_GCLatencyMode,
                            WellKnownType.System_IFormatProvider }
                )
            {
                Assert.True(type <= WellKnownType.CSharp7Sentinel);
            }

            // There were 204 well-known types prior to CSharp7
            Assert.Equal(204, (int)(WellKnownType.CSharp7Sentinel - WellKnownType.First));
        }

        [Fact]
        [WorkItem(530436, "http://vstfdevdiv:8080/DevDiv2/DevDiv/_workitems/edit/530436")]
        public void AllWellKnownTypeMembers()
        {
            var refs = new[]
            {
                MscorlibRef_v4_0_30316_17626,
                SystemRef_v4_0_30319_17929,
                SystemCoreRef_v4_0_30319_17929,
                MsvbRef_v4_0_30319_17929,
                CSharpDesktopRef,
                SystemXmlRef,
                SystemXmlLinqRef,
                SystemWindowsFormsRef,
                ValueTupleRef
            }.Concat(WinRtRefs).ToArray();
            var comp = CreateEmptyCompilation("", refs);

            foreach (WellKnownMember wkm in Enum.GetValues(typeof(WellKnownMember)))
            {
                switch (wkm)
                {
                    case WellKnownMember.Count:
                        // Not a real value;
                        continue;
                    case WellKnownMember.Microsoft_VisualBasic_Embedded__ctor:
                    case WellKnownMember.Microsoft_VisualBasic_CompilerServices_EmbeddedOperators__CompareStringStringStringBoolean:
                        // C# can't embed VB core.
                        continue;
                    case WellKnownMember.System_Array__Empty:
                    case WellKnownMember.System_Runtime_CompilerServices_NullableAttribute__ctor:
                    case WellKnownMember.System_Runtime_CompilerServices_NullableAttribute__ctorTransformFlags:
                    case WellKnownMember.System_Span_T__ctor:
                    case WellKnownMember.System_Span_T__get_Item:
                    case WellKnownMember.System_Span_T__get_Length:
                    case WellKnownMember.System_ReadOnlySpan_T__ctor:
                    case WellKnownMember.System_ReadOnlySpan_T__get_Item:
                    case WellKnownMember.System_ReadOnlySpan_T__get_Length:
<<<<<<< HEAD
                    case WellKnownMember.System_IAsyncDisposable__DisposeAsync:
                    case WellKnownMember.System_Collections_Generic_IAsyncEnumerable_T__GetAsyncEnumerator:
                    case WellKnownMember.System_Collections_Generic_IAsyncEnumerator_T__MoveNextAsync:
                    case WellKnownMember.System_Collections_Generic_IAsyncEnumerator_T__get_Current:
                    case WellKnownMember.System_Threading_Tasks_ManualResetValueTaskSourceLogic_T__ctor:
                    case WellKnownMember.System_Threading_Tasks_ManualResetValueTaskSourceLogic_T__get_Version:
                    case WellKnownMember.System_Threading_Tasks_ManualResetValueTaskSourceLogic_T__GetResult:
                    case WellKnownMember.System_Threading_Tasks_ManualResetValueTaskSourceLogic_T__GetStatus:
                    case WellKnownMember.System_Threading_Tasks_ManualResetValueTaskSourceLogic_T__OnCompleted:
                    case WellKnownMember.System_Threading_Tasks_ManualResetValueTaskSourceLogic_T__Reset:
                    case WellKnownMember.System_Threading_Tasks_ManualResetValueTaskSourceLogic_T__SetResult:
                    case WellKnownMember.System_Threading_Tasks_ManualResetValueTaskSourceLogic_T__SetException:
                    case WellKnownMember.System_Runtime_CompilerServices_IStrongBox_T__Value:
                    case WellKnownMember.System_Runtime_CompilerServices_IStrongBox_T__get_Value:
                    case WellKnownMember.System_Threading_Tasks_Sources_IValueTaskSource_T__GetResult:
                    case WellKnownMember.System_Threading_Tasks_Sources_IValueTaskSource_T__GetStatus:
                    case WellKnownMember.System_Threading_Tasks_Sources_IValueTaskSource_T__OnCompleted:
                    case WellKnownMember.System_Threading_Tasks_ValueTask_T__ctor:

=======
                    case WellKnownMember.System_Index__ctor:
                    case WellKnownMember.System_Range__All:
                    case WellKnownMember.System_Range__Create:
                    case WellKnownMember.System_Range__FromStart:
                    case WellKnownMember.System_Range__ToEnd:
>>>>>>> 1932a3b6
                        // Not yet in the platform.
                        continue;
                    case WellKnownMember.Microsoft_CodeAnalysis_Runtime_Instrumentation__CreatePayloadForMethodsSpanningSingleFile:
                    case WellKnownMember.Microsoft_CodeAnalysis_Runtime_Instrumentation__CreatePayloadForMethodsSpanningMultipleFiles:
                    case WellKnownMember.System_Runtime_CompilerServices_IsReadOnlyAttribute__ctor:
                    case WellKnownMember.System_Runtime_CompilerServices_IsByRefLikeAttribute__ctor:
                    case WellKnownMember.System_Runtime_CompilerServices_IsUnmanagedAttribute__ctor:
                        // Not always available.
                        continue;
                }
                if (wkm == WellKnownMember.Count) continue; // Not a real value.

                var symbol = comp.GetWellKnownTypeMember(wkm);
                Assert.True((object)symbol != null, $"Unexpected null for {wkm}");
            }
        }

        [Fact, WorkItem(377890, "https://devdiv.visualstudio.com/DevDiv/_workitems?id=377890")]
        public void System_IntPtr__op_Explicit_FromInt32()
        {
            string source = @"
using System;

public class MyClass
{
    static void Main()
    {
        ((IntPtr)0).GetHashCode();
    }
}
";
            var comp = CreateCompilation(source);
            comp.MakeMemberMissing(SpecialMember.System_IntPtr__op_Explicit_FromInt32);
            comp.VerifyEmitDiagnostics(
                // (8,10): error CS0656: Missing compiler required member 'System.IntPtr.op_Explicit'
                //         ((IntPtr)0).GetHashCode();
                Diagnostic(ErrorCode.ERR_MissingPredefinedMember, "(IntPtr)0").WithArguments("System.IntPtr", "op_Explicit").WithLocation(8, 10)
                );
        }

        [Fact]
        public void System_Delegate__Combine()
        {
            var source =
@"
using System;
using System.Threading.Tasks;

namespace RoslynAsyncDelegate
{
    class Program
    {
        static EventHandler MyEvent;

        static void Main(string[] args)
        {
           MyEvent += async delegate { await Task.Delay(0); };
        }
    }
}

";
            var compilation = CreateCompilationWithMscorlib45(source, options: TestOptions.DebugExe);
            compilation.MakeMemberMissing(SpecialMember.System_Delegate__Combine);
            compilation.VerifyEmitDiagnostics(
                // (13,12): error CS0656: Missing compiler required member 'System.Delegate.Combine'
                //            MyEvent += async delegate { await Task.Delay(0); };
                Diagnostic(ErrorCode.ERR_MissingPredefinedMember, "MyEvent += async delegate { await Task.Delay(0); }").WithArguments("System.Delegate", "Combine").WithLocation(13, 12)
                );
        }

        [Fact]
        public void System_Nullable_T__ctor_01()
        {
            string source = @"
using System;

public struct S
{
    public static implicit operator int(S n) // 1 native compiler
    {
        Console.WriteLine(1);
        return 0;
    }

    public static implicit operator int?(S n) // 2 Roslyn compiler
    {
        Console.WriteLine(2);
        return null;
    }

    public static void Main()
    {
        int? qa = 5;
        S b = default(S);
        var sum = qa + b;
    }
}
";

            var compilation = CreateCompilationWithMscorlib45(source);
            compilation.MakeMemberMissing(SpecialMember.System_Nullable_T__ctor);
            compilation.VerifyEmitDiagnostics(
                // (20,19): error CS0656: Missing compiler required member 'System.Nullable`1..ctor'
                //         int? qa = 5;
                Diagnostic(ErrorCode.ERR_MissingPredefinedMember, "5").WithArguments("System.Nullable`1", ".ctor").WithLocation(20, 19),
                // (22,19): error CS0656: Missing compiler required member 'System.Nullable`1..ctor'
                //         var sum = qa + b;
                Diagnostic(ErrorCode.ERR_MissingPredefinedMember, "qa + b").WithArguments("System.Nullable`1", ".ctor").WithLocation(22, 19)
                );
        }

        [Fact]
        public void System_Nullable_T_GetValueOrDefault_01()
        {
            string source = @"
using System;

public struct S
{
    public static implicit operator int(S n) // 1 native compiler
    {
        Console.WriteLine(1);
        return 0;
    }

    public static implicit operator int?(S n) // 2 Roslyn compiler
    {
        Console.WriteLine(2);
        return null;
    }

    public static void Main()
    {
        int? qa = 5;
        S b = default(S);
        var sum = qa + b;
    }
}
";

            var compilation = CreateCompilationWithMscorlib45(source);
            compilation.MakeMemberMissing(SpecialMember.System_Nullable_T_GetValueOrDefault);
            compilation.VerifyEmitDiagnostics(
                // (22,19): error CS0656: Missing compiler required member 'System.Nullable`1.GetValueOrDefault'
                //         var sum = qa + b;
                Diagnostic(ErrorCode.ERR_MissingPredefinedMember, "qa + b").WithArguments("System.Nullable`1", "GetValueOrDefault").WithLocation(22, 19),
                // (22,19): error CS0656: Missing compiler required member 'System.Nullable`1.GetValueOrDefault'
                //         var sum = qa + b;
                Diagnostic(ErrorCode.ERR_MissingPredefinedMember, "qa + b").WithArguments("System.Nullable`1", "GetValueOrDefault").WithLocation(22, 19)
                );
        }

        [Fact]
        public void System_Nullable_T_get_HasValue_01()
        {
            string source = @"
using System;

public struct S
{
    public static implicit operator int(S n) // 1 native compiler
    {
        Console.WriteLine(1);
        return 0;
    }

    public static implicit operator int?(S n) // 2 Roslyn compiler
    {
        Console.WriteLine(2);
        return null;
    }

    public static void Main()
    {
        int? qa = 5;
        S b = default(S);
        var sum = qa + b;
    }
}
";

            var compilation = CreateCompilationWithMscorlib45(source);
            compilation.MakeMemberMissing(SpecialMember.System_Nullable_T_get_HasValue);
            compilation.VerifyEmitDiagnostics(
                // (22,19): error CS0656: Missing compiler required member 'System.Nullable`1.get_HasValue'
                //         var sum = qa + b;
                Diagnostic(ErrorCode.ERR_MissingPredefinedMember, "qa + b").WithArguments("System.Nullable`1", "get_HasValue").WithLocation(22, 19),
                // (22,19): error CS0656: Missing compiler required member 'System.Nullable`1.get_HasValue'
                //         var sum = qa + b;
                Diagnostic(ErrorCode.ERR_MissingPredefinedMember, "qa + b").WithArguments("System.Nullable`1", "get_HasValue").WithLocation(22, 19)
                );
        }

        [Fact]
        public void System_Nullable_T_GetValueOrDefault_02()
        {
            string source = @"
using System;
namespace Test
{
    static class Program
    {
        static void Main()
        {
            int? i = 123;
            C c = (C)i;
        }
    }

    public class C
    {
        public readonly int v;
        public C(int v) { this.v = v; }
        public static implicit operator C(int v)
        {
            Console.Write(v);
            return new C(v);
        }
    }
}
";
            var compilation = CreateCompilationWithMscorlib45(source);
            compilation.MakeMemberMissing(SpecialMember.System_Nullable_T_GetValueOrDefault);
            compilation.VerifyEmitDiagnostics(
                // (10,19): error CS0656: Missing compiler required member 'System.Nullable`1.GetValueOrDefault'
                //             C c = (C)i;
                Diagnostic(ErrorCode.ERR_MissingPredefinedMember, "(C)i").WithArguments("System.Nullable`1", "GetValueOrDefault").WithLocation(10, 19)
                );
        }

        [Fact]
        public void System_Nullable_T_get_Value()
        {
            var source =
@"
using System;

class C
{
    static void Test()
    {
        byte? b = 0;
        IntPtr p = (IntPtr)b;
        Console.WriteLine(p);
    }
}";
            var compilation = CreateCompilationWithMscorlib45(source);
            compilation.MakeMemberMissing(SpecialMember.System_Nullable_T_get_Value);
            compilation.VerifyEmitDiagnostics(
                // (9,28): error CS0656: Missing compiler required member 'System.Nullable`1.get_Value'
                //         IntPtr p = (IntPtr)b;
                Diagnostic(ErrorCode.ERR_MissingPredefinedMember, "b").WithArguments("System.Nullable`1", "get_Value").WithLocation(9, 28)
                );
        }

        [Fact]
        public void System_Nullable_T__ctor_02()
        {
            var source =
@"
using System;

class C
{
    static void Main()
    {
        Console.WriteLine((IntPtr?)M_int());
        Console.WriteLine((IntPtr?)M_int(42));
        Console.WriteLine((IntPtr?)M_long());
        Console.WriteLine((IntPtr?)M_long(300));
    }

    static int? M_int(int? p = null) { return p; } 
    static long? M_long(long? p = null) { return p; } 
}
";
            var compilation = CreateCompilationWithMscorlib45(source);
            compilation.MakeMemberMissing(SpecialMember.System_Nullable_T__ctor);
            compilation.VerifyEmitDiagnostics(
                // (8,27): error CS0656: Missing compiler required member 'System.Nullable`1..ctor'
                //         Console.WriteLine((IntPtr?)M_int());
                Diagnostic(ErrorCode.ERR_MissingPredefinedMember, "(IntPtr?)M_int()").WithArguments("System.Nullable`1", ".ctor").WithLocation(8, 27),
                // (9,42): error CS0656: Missing compiler required member 'System.Nullable`1..ctor'
                //         Console.WriteLine((IntPtr?)M_int(42));
                Diagnostic(ErrorCode.ERR_MissingPredefinedMember, "42").WithArguments("System.Nullable`1", ".ctor").WithLocation(9, 42),
                // (9,27): error CS0656: Missing compiler required member 'System.Nullable`1..ctor'
                //         Console.WriteLine((IntPtr?)M_int(42));
                Diagnostic(ErrorCode.ERR_MissingPredefinedMember, "(IntPtr?)M_int(42)").WithArguments("System.Nullable`1", ".ctor").WithLocation(9, 27),
                // (10,27): error CS0656: Missing compiler required member 'System.Nullable`1..ctor'
                //         Console.WriteLine((IntPtr?)M_long());
                Diagnostic(ErrorCode.ERR_MissingPredefinedMember, "(IntPtr?)M_long()").WithArguments("System.Nullable`1", ".ctor").WithLocation(10, 27),
                // (11,43): error CS0656: Missing compiler required member 'System.Nullable`1..ctor'
                //         Console.WriteLine((IntPtr?)M_long(300));
                Diagnostic(ErrorCode.ERR_MissingPredefinedMember, "300").WithArguments("System.Nullable`1", ".ctor").WithLocation(11, 43),
                // (11,27): error CS0656: Missing compiler required member 'System.Nullable`1..ctor'
                //         Console.WriteLine((IntPtr?)M_long(300));
                Diagnostic(ErrorCode.ERR_MissingPredefinedMember, "(IntPtr?)M_long(300)").WithArguments("System.Nullable`1", ".ctor").WithLocation(11, 27)
                );
        }

        [Fact]
        public void System_Nullable_T__ctor_03()
        {
            var source =
@"

using System;

class Class1
{
    static void Main()
    {
        MyClass b = (int?)1;
    }
}

class MyClass
{
    public static implicit operator MyClass(decimal Value)
    {
        return new MyClass();
    }
}
";
            var compilation = CreateCompilationWithMscorlib45(source);
            compilation.MakeMemberMissing(SpecialMember.System_Nullable_T__ctor);
            compilation.VerifyEmitDiagnostics(
                // (9,21): error CS0656: Missing compiler required member 'System.Nullable`1..ctor'
                //         MyClass b = (int?)1;
                Diagnostic(ErrorCode.ERR_MissingPredefinedMember, "(int?)1").WithArguments("System.Nullable`1", ".ctor").WithLocation(9, 21),
                // (9,21): error CS0656: Missing compiler required member 'System.Nullable`1..ctor'
                //         MyClass b = (int?)1;
                Diagnostic(ErrorCode.ERR_MissingPredefinedMember, "(int?)1").WithArguments("System.Nullable`1", ".ctor").WithLocation(9, 21)
                );
        }

        [Fact]
        public void System_Nullable_T__ctor_04()
        {
            var source1 = @"
using System;
using System.Runtime.CompilerServices;
using System.Runtime.InteropServices;

public static class Test
{
    public static void Generic<T>([Optional][DecimalConstant(0, 0, 0, 0, 50)] T x)
    {
        Console.WriteLine(x == null ? ""null"" : x.ToString());
    }

    public static void Decimal([Optional][DecimalConstant(0, 0, 0, 0, 50)] Decimal x)
    {
        Console.WriteLine(x.ToString());
    }

    public static void NullableDecimal([Optional][DecimalConstant(0, 0, 0, 0, 50)] Decimal? x)
    {
        Console.WriteLine(x == null ? ""null"" : x.ToString());
    }

    public static void Object([Optional][DecimalConstant(0, 0, 0, 0, 50)] object x)
    {
        Console.WriteLine(x == null ? ""null"" : x.ToString());
    }

    public static void String([Optional][DecimalConstant(0, 0, 0, 0, 50)] string x)
    {
        Console.WriteLine(x == null ? ""null"" : x.ToString());
    }

    public static void Int32([Optional][DecimalConstant(0, 0, 0, 0, 50)] int x)
    {
        Console.WriteLine(x.ToString());
    }

    public static void IComparable([Optional][DecimalConstant(0, 0, 0, 0, 50)] IComparable x)
    {
        Console.WriteLine(x == null ? ""null"" : x.ToString());
    }

    public static void ValueType([Optional][DecimalConstant(0, 0, 0, 0, 50)] ValueType x)
    {
        Console.WriteLine(x == null ? ""null"" : x.ToString());
    }
}
";

            var source2 = @"
class Program
{
    public static void Main()
    {
        // Respects default value
        Test.Generic<decimal>();    
        Test.Generic<decimal?>();   
        Test.Generic<object>();             
        Test.Decimal();                    
        Test.NullableDecimal();            
        Test.Object();                      
        Test.IComparable();                 
        Test.ValueType();                   
        Test.Int32();                       

        // Null, since not convertible
        Test.Generic<string>();             
        Test.String();                      
    }
}
";

            var compilation = CreateCompilationWithMscorlib45(source1 + source2);
            compilation.MakeMemberMissing(SpecialMember.System_Nullable_T__ctor);
            compilation.VerifyEmitDiagnostics(
                // (55,9): error CS0656: Missing compiler required member 'System.Nullable`1..ctor'
                //         Test.Generic<decimal?>();   
                Diagnostic(ErrorCode.ERR_MissingPredefinedMember, "Test.Generic<decimal?>()").WithArguments("System.Nullable`1", ".ctor").WithLocation(55, 9),
                // (58,9): error CS0656: Missing compiler required member 'System.Nullable`1..ctor'
                //         Test.NullableDecimal();            
                Diagnostic(ErrorCode.ERR_MissingPredefinedMember, "Test.NullableDecimal()").WithArguments("System.Nullable`1", ".ctor").WithLocation(58, 9)
                );
        }

        [Fact]
        public void System_String__ConcatObjectObject()
        {
            var source =
@"

using System;

class Class1
{
    static void Main()
    {
    }
}

class MyClass
{
    public static implicit operator MyClass(decimal Value)
    {
        Console.WriteLine(""Value is: "" + Value);
        return new MyClass();
    }
}
";
            var compilation = CreateCompilationWithMscorlib45(source);
            compilation.MakeMemberMissing(SpecialMember.System_String__ConcatObjectObject);
            compilation.VerifyEmitDiagnostics(
                // (16,27): error CS0656: Missing compiler required member 'System.String.Concat'
                //         Console.WriteLine("Value is: " + Value);
                Diagnostic(ErrorCode.ERR_MissingPredefinedMember, @"""Value is: "" + Value").WithArguments("System.String", "Concat").WithLocation(16, 27)
                );
        }

        [Fact]
        public void System_Nullable_T_GetValueOrDefault_04()
        {
            var source =
@"

using System;

class Class1
{
    static void Main()
    {
        int? a = 1;
        a.ToString();
        MyClass b = a;
        b.ToString();
    }
}

class MyClass
{
    public static implicit operator MyClass(decimal Value)
    {
        return new MyClass();
    }
}
";
            var compilation = CreateCompilationWithMscorlib45(source);
            compilation.MakeMemberMissing(SpecialMember.System_Nullable_T_GetValueOrDefault);
            compilation.VerifyEmitDiagnostics(
                // (11,21): error CS0656: Missing compiler required member 'System.Nullable`1.GetValueOrDefault'
                //         MyClass b = a;
                Diagnostic(ErrorCode.ERR_MissingPredefinedMember, "a").WithArguments("System.Nullable`1", "GetValueOrDefault").WithLocation(11, 21),
                // (11,21): error CS0656: Missing compiler required member 'System.Nullable`1.GetValueOrDefault'
                //         MyClass b = a;
                Diagnostic(ErrorCode.ERR_MissingPredefinedMember, "a").WithArguments("System.Nullable`1", "GetValueOrDefault").WithLocation(11, 21)
                );
        }

        [Fact]
        public void System_Nullable_T_get_HasValue_02()
        {
            var source =
@"

using System;

class Class1
{
    static void Main()
    {
        int? a = 1;
        a.ToString();
        MyClass b = a;
        b.ToString();
    }
}

class MyClass
{
    public static implicit operator MyClass(decimal Value)
    {
        Console.WriteLine(""Value is: "" + Value);
        return new MyClass();
    }
}
";
            var compilation = CreateCompilationWithMscorlib45(source);
            compilation.MakeMemberMissing(SpecialMember.System_Nullable_T_get_HasValue);
            compilation.VerifyEmitDiagnostics(
                // (11,21): error CS0656: Missing compiler required member 'System.Nullable`1.get_HasValue'
                //         MyClass b = a;
                Diagnostic(ErrorCode.ERR_MissingPredefinedMember, "a").WithArguments("System.Nullable`1", "get_HasValue").WithLocation(11, 21)
                );
        }

        [Fact]
        public void System_Nullable_T_GetValueOrDefault_03()
        {
            string source = @"using System;

namespace Test
{
    static class Program
    {
        static void Main()
        {
            S.v = 0;
            S? S2 = 123;                  // not lifted, int=>int?, int?=>S, S=>S?
            Console.WriteLine(S.v == 123);
        }
    }

    public struct S
    {
        public static int v;
        // s == null, return v = -1
        public static implicit operator S(int? s)
        {
            Console.Write(""Imp S::int? -> S "");
            S ss = new S();
            S.v = s ?? -1;
            return ss;
        }
    }
}
";

            var compilation = CreateCompilationWithMscorlib45(source);
            compilation.MakeMemberMissing(SpecialMember.System_Nullable_T_GetValueOrDefault);
            compilation.VerifyEmitDiagnostics(
                // (23,19): error CS0656: Missing compiler required member 'System.Nullable`1.GetValueOrDefault'
                //             S.v = s ?? -1;
                Diagnostic(ErrorCode.ERR_MissingPredefinedMember, "s").WithArguments("System.Nullable`1", "GetValueOrDefault").WithLocation(23, 19)
                );
        }

        [Fact]
        public void System_String__ConcatStringStringString()
        {
            string source = @"
using System;
struct S
{
    private string str;
    public S(char chr) { this.str = chr.ToString(); }
    public S(string str) { this.str = str; }
    public static S operator + (S x, S y) { return new S('(' + x.str + '+' + y.str + ')'); }
}

class C
{
    static void Main()
    {
    }
}";
            var compilation = CreateCompilationWithMscorlib45(source);
            compilation.MakeMemberMissing(SpecialMember.System_String__ConcatStringStringString);
            compilation.VerifyEmitDiagnostics(
                // (8,58): error CS0656: Missing compiler required member 'System.String.Concat'
                //     public static S operator + (S x, S y) { return new S('(' + x.str + '+' + y.str + ')'); }
                Diagnostic(ErrorCode.ERR_MissingPredefinedMember, "'(' + x.str + '+'").WithArguments("System.String", "Concat").WithLocation(8, 58)
                );
        }

        [Fact]
        public void System_String__ConcatStringStringStringString()
        {
            string source = @"
using System;
struct S
{
    private string str;
    public S(char chr) { this.str = chr.ToString(); }
    public S(string str) { this.str = str; }
    public static S operator + (S x, S y) { return new S('(' + x.str + '+' + y.str + ')'); }
}

class C
{
    static void Main()
    {
    }
}";
            var compilation = CreateCompilationWithMscorlib45(source);
            compilation.MakeMemberMissing(SpecialMember.System_String__ConcatStringStringStringString);
            compilation.VerifyEmitDiagnostics(
                // (8,58): error CS0656: Missing compiler required member 'System.String.Concat'
                //     public static S operator + (S x, S y) { return new S('(' + x.str + '+' + y.str + ')'); }
                Diagnostic(ErrorCode.ERR_MissingPredefinedMember, "'(' + x.str + '+' + y.str").WithArguments("System.String", "Concat").WithLocation(8, 58)
                );
        }

        [Fact]
        public void System_String__ConcatStringArray()
        {
            string source = @"
using System;
struct S
{
    private string str;
    public S(char chr) { this.str = chr.ToString(); }
    public S(string str) { this.str = str; }
    public static S operator + (S x, S y) { return new S('(' + x.str + '+' + y.str + ')'); }
    public static S operator - (S x, S y) { return new S('(' + x.str + '-' + y.str + ')'); }
    public static S operator % (S x, S y) { return new S('(' + x.str + '%' + y.str + ')'); }
    public static S operator / (S x, S y) { return new S('(' + x.str + '/' + y.str + ')'); }
    public static S operator * (S x, S y) { return new S('(' + x.str + '*' + y.str + ')'); }
    public static S operator & (S x, S y) { return new S('(' + x.str + '&' + y.str + ')'); }
    public static S operator | (S x, S y) { return new S('(' + x.str + '|' + y.str + ')'); }
    public static S operator ^ (S x, S y) { return new S('(' + x.str + '^' + y.str + ')'); }
    public static S operator << (S x, int y) { return new S('(' + x.str + '<' + '<' + y.ToString() + ')'); }
    public static S operator >> (S x, int y) { return new S('(' + x.str + '>' + '>' + y.ToString() + ')'); }
    public static S operator >= (S x, S y) { return new S('(' + x.str + '>' + '=' + y.str + ')'); }
    public static S operator <= (S x, S y) { return new S('(' + x.str + '<' + '=' + y.str + ')'); }
    public static S operator > (S x, S y) { return new S('(' + x.str + '>' + y.str + ')'); }
    public static S operator < (S x, S y) { return new S('(' + x.str + '<' + y.str + ')'); }
    public override string ToString() { return this.str; }
}

class C
{
    static void Main()
    {
    }
}";
            var compilation = CreateCompilationWithMscorlib45(source);
            compilation.MakeMemberMissing(SpecialMember.System_String__ConcatStringArray);
            compilation.VerifyEmitDiagnostics(
                // (8,58): error CS0656: Missing compiler required member 'System.String.Concat'
                //     public static S operator + (S x, S y) { return new S('(' + x.str + '+' + y.str + ')'); }
                Diagnostic(ErrorCode.ERR_MissingPredefinedMember, "'(' + x.str + '+' + y.str + ')'").WithArguments("System.String", "Concat").WithLocation(8, 58),
                // (9,58): error CS0656: Missing compiler required member 'System.String.Concat'
                //     public static S operator - (S x, S y) { return new S('(' + x.str + '-' + y.str + ')'); }
                Diagnostic(ErrorCode.ERR_MissingPredefinedMember, "'(' + x.str + '-' + y.str + ')'").WithArguments("System.String", "Concat").WithLocation(9, 58),
                // (10,58): error CS0656: Missing compiler required member 'System.String.Concat'
                //     public static S operator % (S x, S y) { return new S('(' + x.str + '%' + y.str + ')'); }
                Diagnostic(ErrorCode.ERR_MissingPredefinedMember, "'(' + x.str + '%' + y.str + ')'").WithArguments("System.String", "Concat").WithLocation(10, 58),
                // (11,58): error CS0656: Missing compiler required member 'System.String.Concat'
                //     public static S operator / (S x, S y) { return new S('(' + x.str + '/' + y.str + ')'); }
                Diagnostic(ErrorCode.ERR_MissingPredefinedMember, "'(' + x.str + '/' + y.str + ')'").WithArguments("System.String", "Concat").WithLocation(11, 58),
                // (12,58): error CS0656: Missing compiler required member 'System.String.Concat'
                //     public static S operator * (S x, S y) { return new S('(' + x.str + '*' + y.str + ')'); }
                Diagnostic(ErrorCode.ERR_MissingPredefinedMember, "'(' + x.str + '*' + y.str + ')'").WithArguments("System.String", "Concat").WithLocation(12, 58),
                // (13,58): error CS0656: Missing compiler required member 'System.String.Concat'
                //     public static S operator & (S x, S y) { return new S('(' + x.str + '&' + y.str + ')'); }
                Diagnostic(ErrorCode.ERR_MissingPredefinedMember, "'(' + x.str + '&' + y.str + ')'").WithArguments("System.String", "Concat").WithLocation(13, 58),
                // (14,58): error CS0656: Missing compiler required member 'System.String.Concat'
                //     public static S operator | (S x, S y) { return new S('(' + x.str + '|' + y.str + ')'); }
                Diagnostic(ErrorCode.ERR_MissingPredefinedMember, "'(' + x.str + '|' + y.str + ')'").WithArguments("System.String", "Concat").WithLocation(14, 58),
                // (15,58): error CS0656: Missing compiler required member 'System.String.Concat'
                //     public static S operator ^ (S x, S y) { return new S('(' + x.str + '^' + y.str + ')'); }
                Diagnostic(ErrorCode.ERR_MissingPredefinedMember, "'(' + x.str + '^' + y.str + ')'").WithArguments("System.String", "Concat").WithLocation(15, 58),
                // (16,61): error CS0656: Missing compiler required member 'System.String.Concat'
                //     public static S operator << (S x, int y) { return new S('(' + x.str + '<' + '<' + y.ToString() + ')'); }
                Diagnostic(ErrorCode.ERR_MissingPredefinedMember, "'(' + x.str + '<' + '<' + y.ToString() + ')'").WithArguments("System.String", "Concat").WithLocation(16, 61),
                // (17,61): error CS0656: Missing compiler required member 'System.String.Concat'
                //     public static S operator >> (S x, int y) { return new S('(' + x.str + '>' + '>' + y.ToString() + ')'); }
                Diagnostic(ErrorCode.ERR_MissingPredefinedMember, "'(' + x.str + '>' + '>' + y.ToString() + ')'").WithArguments("System.String", "Concat").WithLocation(17, 61),
                // (18,59): error CS0656: Missing compiler required member 'System.String.Concat'
                //     public static S operator >= (S x, S y) { return new S('(' + x.str + '>' + '=' + y.str + ')'); }
                Diagnostic(ErrorCode.ERR_MissingPredefinedMember, "'(' + x.str + '>' + '=' + y.str + ')'").WithArguments("System.String", "Concat").WithLocation(18, 59),
                // (19,59): error CS0656: Missing compiler required member 'System.String.Concat'
                //     public static S operator <= (S x, S y) { return new S('(' + x.str + '<' + '=' + y.str + ')'); }
                Diagnostic(ErrorCode.ERR_MissingPredefinedMember, "'(' + x.str + '<' + '=' + y.str + ')'").WithArguments("System.String", "Concat").WithLocation(19, 59),
                // (20,58): error CS0656: Missing compiler required member 'System.String.Concat'
                //     public static S operator > (S x, S y) { return new S('(' + x.str + '>' + y.str + ')'); }
                Diagnostic(ErrorCode.ERR_MissingPredefinedMember, "'(' + x.str + '>' + y.str + ')'").WithArguments("System.String", "Concat").WithLocation(20, 58),
                // (21,58): error CS0656: Missing compiler required member 'System.String.Concat'
                //     public static S operator < (S x, S y) { return new S('(' + x.str + '<' + y.str + ')'); }
                Diagnostic(ErrorCode.ERR_MissingPredefinedMember, "'(' + x.str + '<' + y.str + ')'").WithArguments("System.String", "Concat").WithLocation(21, 58)
                );
        }

        [Fact]
        public void System_Nullable_T_GetValueOrDefault_05()
        {
            string source =
@"
struct S
{
    public static int operator +(S s) { return 1; }
    public static void Main()
    {
        S s = new S();
        S? sq = s;
        var j = +sq;
        System.Console.WriteLine(j);
    }
}
";
            var compilation = CreateCompilationWithMscorlib45(source);
            compilation.MakeMemberMissing(SpecialMember.System_Nullable_T_GetValueOrDefault);
            compilation.VerifyEmitDiagnostics(
                // (9,17): error CS0656: Missing compiler required member 'System.Nullable`1.GetValueOrDefault'
                //         var j = +sq;
                Diagnostic(ErrorCode.ERR_MissingPredefinedMember, "+sq").WithArguments("System.Nullable`1", "GetValueOrDefault").WithLocation(9, 17)
                );
        }

        [Fact]
        public void System_Nullable_T__ctor_05()
        {
            string source =
@"
struct S
{
    public static int operator +(S s) { return 1; }
    public static void Main()
    {
        S s = new S();
        S? sq = s;
        var j = +sq;
        System.Console.WriteLine(j);
    }
}
";
            var compilation = CreateCompilationWithMscorlib45(source);
            compilation.MakeMemberMissing(SpecialMember.System_Nullable_T__ctor);
            compilation.VerifyEmitDiagnostics(
                // (8,17): error CS0656: Missing compiler required member 'System.Nullable`1..ctor'
                //         S? sq = s;
                Diagnostic(ErrorCode.ERR_MissingPredefinedMember, "s").WithArguments("System.Nullable`1", ".ctor").WithLocation(8, 17),
                // (9,17): error CS0656: Missing compiler required member 'System.Nullable`1..ctor'
                //         var j = +sq;
                Diagnostic(ErrorCode.ERR_MissingPredefinedMember, "+sq").WithArguments("System.Nullable`1", ".ctor").WithLocation(9, 17)
                );
        }

        [Fact]
        public void System_Nullable_T__ctor_06()
        {
            string source =
@"
class C
{
  public readonly int? i;
  public C(int? i) { this.i = i; }
  public static implicit operator int?(C c) { return c.i; }
  public static implicit operator C(int? s) { return new C(s); }
  static void Main()
  {
    C c = new C(null);
    c++;
    System.Console.WriteLine(object.ReferenceEquals(c, null) ? 1 : 0);
  }
}";
            var compilation = CreateCompilationWithMscorlib45(source);
            compilation.MakeMemberMissing(SpecialMember.System_Nullable_T__ctor);
            compilation.VerifyEmitDiagnostics(
                // (11,5): error CS0656: Missing compiler required member 'System.Nullable`1..ctor'
                //     c++;
                Diagnostic(ErrorCode.ERR_MissingPredefinedMember, "c++").WithArguments("System.Nullable`1", ".ctor").WithLocation(11, 5),
                // (11,5): error CS0656: Missing compiler required member 'System.Nullable`1..ctor'
                //     c++;
                Diagnostic(ErrorCode.ERR_MissingPredefinedMember, "c++").WithArguments("System.Nullable`1", ".ctor").WithLocation(11, 5)
                );
        }

        [Fact]
        public void System_Decimal__op_Multiply()
        {
            string source = @"
using System;
class Program
{       
    static void Main()
    {
        Func<decimal?, decimal?> lambda = a => { return checked(a * a); };
    }
}";
            var compilation = CreateCompilationWithMscorlib45(source);
            compilation.MakeMemberMissing(SpecialMember.System_Decimal__op_Multiply);
            compilation.VerifyEmitDiagnostics(
                // (7,65): error CS0656: Missing compiler required member 'System.Decimal.op_Multiply'
                //         Func<decimal?, decimal?> lambda = a => { return checked(a * a); };
                Diagnostic(ErrorCode.ERR_MissingPredefinedMember, "a * a").WithArguments("System.Decimal", "op_Multiply").WithLocation(7, 65)
                );
        }

        [Fact]
        public void System_Nullable_T_GetValueOrDefault_06()
        {
            string source = @"
using System;

struct S : IDisposable
{
    public void Dispose()
    {
        Console.WriteLine(123);
    }

    static void Main()
    {
        using (S? r = new S())
        {
            Console.Write(r);
        }
    }
}
";

            var compilation = CreateCompilationWithMscorlib45(source);
            compilation.MakeMemberMissing(SpecialMember.System_Nullable_T_GetValueOrDefault);
            compilation.VerifyEmitDiagnostics(
                // (13,9): error CS0656: Missing compiler required member 'System.Nullable`1.GetValueOrDefault'
                //         using (S? r = new S())
                Diagnostic(ErrorCode.ERR_MissingPredefinedMember, @"using (S? r = new S())
        {
            Console.Write(r);
        }").WithArguments("System.Nullable`1", "GetValueOrDefault").WithLocation(13, 9)
                );
        }

        [Fact]
        public void System_Nullable_T_GetValueOrDefault_07()
        {
            string source = @"
using System;
class C
{
  static void Main()
  {
    decimal q = 10;
    decimal? x = 10;

    T(2, (x++).Value == (q++));
  }

  static void T(int line, bool b)
  {
  }
}";

            var compilation = CreateCompilationWithMscorlib45(source);
            compilation.MakeMemberMissing(SpecialMember.System_Nullable_T_GetValueOrDefault);
            compilation.VerifyEmitDiagnostics(
                // (10,11): error CS0656: Missing compiler required member 'System.Nullable`1.GetValueOrDefault'
                //     T(2, (x++).Value == (q++));
                Diagnostic(ErrorCode.ERR_MissingPredefinedMember, "x++").WithArguments("System.Nullable`1", "GetValueOrDefault").WithLocation(10, 11)
                );
        }

        [Fact]
        public void System_Nullable_T__ctor_07()
        {
            string source = @"
using System;
class C
{
  static void Main()
  {
    decimal q = 10;
    decimal? x = 10;

    T(2, (x++).Value == (q++));
  }

  static void T(int line, bool b)
  {
  }
}";

            var compilation = CreateCompilationWithMscorlib45(source);
            compilation.MakeMemberMissing(SpecialMember.System_Nullable_T__ctor);
            compilation.VerifyEmitDiagnostics(
                // (8,18): error CS0656: Missing compiler required member 'System.Nullable`1..ctor'
                //     decimal? x = 10;
                Diagnostic(ErrorCode.ERR_MissingPredefinedMember, "10").WithArguments("System.Nullable`1", ".ctor").WithLocation(8, 18),
                // (10,11): error CS0656: Missing compiler required member 'System.Nullable`1..ctor'
                //     T(2, (x++).Value == (q++));
                Diagnostic(ErrorCode.ERR_MissingPredefinedMember, "x++").WithArguments("System.Nullable`1", ".ctor").WithLocation(10, 11),
                // (10,11): error CS0656: Missing compiler required member 'System.Nullable`1..ctor'
                //     T(2, (x++).Value == (q++));
                Diagnostic(ErrorCode.ERR_MissingPredefinedMember, "x++").WithArguments("System.Nullable`1", ".ctor").WithLocation(10, 11)
                );
        }

        [Fact]
        public void System_Nullable_T_GetValueOrDefault_08()
        {
            string source = @"
using System;
struct S
{
  public int x;
  public S(int x) { this.x = x; }
  public static S operator ++(S s) { return new S(s.x + 1); }
  public static S operator --(S s) { return new S(s.x - 1); }
}

class C
{
  static void Main()
  {
    S? n = new S(1);
    S s = new S(1);

    T(2, (n++).Value.x == (s++).x);
  }

  static void T(int line, bool b)
  {
  }
}
";
            var compilation = CreateCompilationWithMscorlib45(source);
            compilation.MakeMemberMissing(SpecialMember.System_Nullable_T_GetValueOrDefault);
            compilation.VerifyEmitDiagnostics(
                // (18,11): error CS0656: Missing compiler required member 'System.Nullable`1.GetValueOrDefault'
                //     T(2, (n++).Value.x == (s++).x);
                Diagnostic(ErrorCode.ERR_MissingPredefinedMember, "n++").WithArguments("System.Nullable`1", "GetValueOrDefault").WithLocation(18, 11)
                );
        }

        [Fact]
        public void System_Nullable_T__ctor_08()
        {
            string source = @"
using System;
struct S
{
  public int x;
  public S(int x) { this.x = x; }
  public static S operator ++(S s) { return new S(s.x + 1); }
  public static S operator --(S s) { return new S(s.x - 1); }
}

class C
{
  static void Main()
  {
    S? n = new S(1);
    S s = new S(1);

    T(2, (n++).Value.x == (s++).x);
  }

  static void T(int line, bool b)
  {
  }
}
";
            var compilation = CreateCompilationWithMscorlib45(source);
            compilation.MakeMemberMissing(SpecialMember.System_Nullable_T__ctor);
            compilation.VerifyEmitDiagnostics(
                // (15,12): error CS0656: Missing compiler required member 'System.Nullable`1..ctor'
                //     S? n = new S(1);
                Diagnostic(ErrorCode.ERR_MissingPredefinedMember, "new S(1)").WithArguments("System.Nullable`1", ".ctor").WithLocation(15, 12),
                // (18,11): error CS0656: Missing compiler required member 'System.Nullable`1..ctor'
                //     T(2, (n++).Value.x == (s++).x);
                Diagnostic(ErrorCode.ERR_MissingPredefinedMember, "n++").WithArguments("System.Nullable`1", ".ctor").WithLocation(18, 11)
                );
        }

        [Fact]
        public void System_Nullable_T__ctor_09()
        {
            string source = @"
using System;
class C
{
    
    static void T(int x, bool? b) {}

    static void Main()
    {
        bool bt = true;
        bool? bnt = bt;

        T(1, true & bnt);
    }
}";

            var compilation = CreateCompilationWithMscorlib45(source);
            compilation.MakeMemberMissing(SpecialMember.System_Nullable_T__ctor);
            compilation.VerifyEmitDiagnostics(
                // (11,21): error CS0656: Missing compiler required member 'System.Nullable`1..ctor'
                //         bool? bnt = bt;
                Diagnostic(ErrorCode.ERR_MissingPredefinedMember, "bt").WithArguments("System.Nullable`1", ".ctor").WithLocation(11, 21),
                // (13,14): error CS0656: Missing compiler required member 'System.Nullable`1..ctor'
                //         T(1, true & bnt);
                Diagnostic(ErrorCode.ERR_MissingPredefinedMember, "true").WithArguments("System.Nullable`1", ".ctor").WithLocation(13, 14),
                // (13,14): error CS0656: Missing compiler required member 'System.Nullable`1..ctor'
                //         T(1, true & bnt);
                Diagnostic(ErrorCode.ERR_MissingPredefinedMember, "true & bnt").WithArguments("System.Nullable`1", ".ctor").WithLocation(13, 14)
                );
        }

        [Fact]
        public void System_Nullable_T_GetValueOrDefault_09()
        {
            string source = @"
using System;
class C
{
    
    static void T(int x, bool? b) {}

    static void Main()
    {
        bool bt = true;
        bool? bnt = bt;

        T(13, bnt & bnt);
    }
}";

            var compilation = CreateCompilationWithMscorlib45(source);
            compilation.MakeMemberMissing(SpecialMember.System_Nullable_T_GetValueOrDefault);
            compilation.VerifyEmitDiagnostics(
                // (13,15): error CS0656: Missing compiler required member 'System.Nullable`1.GetValueOrDefault'
                //         T(13, bnt & bnt);
                Diagnostic(ErrorCode.ERR_MissingPredefinedMember, "bnt & bnt").WithArguments("System.Nullable`1", "GetValueOrDefault").WithLocation(13, 15),
                // (13,15): error CS0656: Missing compiler required member 'System.Nullable`1.GetValueOrDefault'
                //         T(13, bnt & bnt);
                Diagnostic(ErrorCode.ERR_MissingPredefinedMember, "bnt & bnt").WithArguments("System.Nullable`1", "GetValueOrDefault").WithLocation(13, 15)
                );
        }

        [Fact]
        public void System_String__op_Equality_01()
        {
            string source = @"
using System;
struct SZ
{
    public string str;
    public SZ(string str) { this.str = str; }
    public SZ(char c) { this.str = c.ToString(); }
    public static bool operator ==(SZ sz1, SZ sz2) { return sz1.str == sz2.str; }
    public static bool operator !=(SZ sz1, SZ sz2) { return sz1.str != sz2.str; }
    public override bool Equals(object x) { return true; }
    public override int GetHashCode() { return 0; }
}
class C
{
    static void Main()
    {
    }
}
";

            var compilation = CreateCompilationWithMscorlib45(source);
            compilation.MakeMemberMissing(SpecialMember.System_String__op_Equality);
            compilation.VerifyEmitDiagnostics(
                // (8,61): error CS0656: Missing compiler required member 'System.String.op_Equality'
                //     public static bool operator ==(SZ sz1, SZ sz2) { return sz1.str == sz2.str; }
                Diagnostic(ErrorCode.ERR_MissingPredefinedMember, "sz1.str == sz2.str").WithArguments("System.String", "op_Equality").WithLocation(8, 61)
                );
        }

        [Fact]
        public void System_Nullable_T_get_HasValue_03()
        {
            var source = @"
using System;

static class LiveList
{
    struct WhereInfo<TSource>
    {
        public int Key { get; set; }
    }

    static void Where<TSource>()
    {
        Action subscribe = () =>
        {
            WhereInfo<TSource>? previous = null;

            var previousKey = previous?.Key;
        };
    }
}";

            var compilation = CreateCompilationWithMscorlib45(source);
            compilation.MakeMemberMissing(SpecialMember.System_Nullable_T_get_HasValue);
            compilation.VerifyEmitDiagnostics(
                // (17,31): error CS0656: Missing compiler required member 'System.Nullable`1.get_HasValue'
                //             var previousKey = previous?.Key;
                Diagnostic(ErrorCode.ERR_MissingPredefinedMember, "previous?.Key").WithArguments("System.Nullable`1", "get_HasValue").WithLocation(17, 31)
                );
        }

        [Fact]
        public void System_Nullable_T_GetValueOrDefault_10()
        {
            var source =
@"using System;
public class X
{
    public static void Main()
    {
        var s = nameof(Main);
        if (s is string t) Console.WriteLine(""1. {0}"", t);
        s = null;
        Console.WriteLine(""2. {0}"", s is string w ? w : nameof(X));
        int? x = 12;
        {if (x is var y) Console.WriteLine(""3. {0}"", y);}
        {if (x is int y) Console.WriteLine(""4. {0}"", y);}
        x = null;
        {if (x is var y) Console.WriteLine(""5. {0}"", y);}
        {if (x is int y) Console.WriteLine(""6. {0}"", y);}
        Console.WriteLine(""7. {0}"", (x is bool is bool));
    }
}";
            var compilation = CreateCompilationWithMscorlib45(source);
            compilation.MakeMemberMissing(SpecialMember.System_Nullable_T_GetValueOrDefault);
            compilation.VerifyEmitDiagnostics(
                // (16,38): warning CS0184: The given expression is never of the provided ('bool') type
                //         Console.WriteLine("7. {0}", (x is bool is bool));
                Diagnostic(ErrorCode.WRN_IsAlwaysFalse, "x is bool").WithArguments("bool").WithLocation(16, 38),
                // (16,38): warning CS0183: The given expression is always of the provided ('bool') type
                //         Console.WriteLine("7. {0}", (x is bool is bool));
                Diagnostic(ErrorCode.WRN_IsAlwaysTrue, "x is bool is bool").WithArguments("bool").WithLocation(16, 38),
                // (12,19): error CS0656: Missing compiler required member 'System.Nullable`1.GetValueOrDefault'
                //         {if (x is int y) Console.WriteLine("4. {0}", y);}
                Diagnostic(ErrorCode.ERR_MissingPredefinedMember, "int y").WithArguments("System.Nullable`1", "GetValueOrDefault").WithLocation(12, 19)
                );
        }

        [Fact]
        public void System_String__op_Equality_02()
        {
            var source =
@"
using System;
public class X
{
    public static void Main()
    {
    }

    public static void M(object o)
    {
        switch (o)
        {
            case ""hmm"":
                Console.WriteLine(""hmm""); break;
            case null:
                Console.WriteLine(""null""); break;
            case 1:
                Console.WriteLine(""int 1""); break;
            case ((byte)1):
                Console.WriteLine(""byte 1""); break;
            case ((short)1):
                Console.WriteLine(""short 1""); break;
            case ""bar"":
                Console.WriteLine(""bar""); break;
            case object t when t != o:
                Console.WriteLine(""impossible""); break;
            case 2:
                Console.WriteLine(""int 2""); break;
            case ((byte)2):
                Console.WriteLine(""byte 2""); break;
            case ((short)2):
                Console.WriteLine(""short 2""); break;
            case ""baz"":
                Console.WriteLine(""baz""); break;
            default:
                Console.WriteLine(""other "" + o); break;
        }
    }
}
";
            var compilation = CreateCompilationWithMscorlib45(source);
            compilation.MakeMemberMissing(SpecialMember.System_String__op_Equality);
            compilation.VerifyEmitDiagnostics(
                // (11,9): error CS0656: Missing compiler required member 'System.String.op_Equality'
                //         switch (o)
                Diagnostic(ErrorCode.ERR_MissingPredefinedMember, @"switch (o)
        {
            case ""hmm"":
                Console.WriteLine(""hmm""); break;
            case null:
                Console.WriteLine(""null""); break;
            case 1:
                Console.WriteLine(""int 1""); break;
            case ((byte)1):
                Console.WriteLine(""byte 1""); break;
            case ((short)1):
                Console.WriteLine(""short 1""); break;
            case ""bar"":
                Console.WriteLine(""bar""); break;
            case object t when t != o:
                Console.WriteLine(""impossible""); break;
            case 2:
                Console.WriteLine(""int 2""); break;
            case ((byte)2):
                Console.WriteLine(""byte 2""); break;
            case ((short)2):
                Console.WriteLine(""short 2""); break;
            case ""baz"":
                Console.WriteLine(""baz""); break;
            default:
                Console.WriteLine(""other "" + o); break;
        }").WithArguments("System.String", "op_Equality").WithLocation(11, 9),
                // (11,9): error CS0656: Missing compiler required member 'System.String.op_Equality'
                //         switch (o)
                Diagnostic(ErrorCode.ERR_MissingPredefinedMember, @"switch (o)
        {
            case ""hmm"":
                Console.WriteLine(""hmm""); break;
            case null:
                Console.WriteLine(""null""); break;
            case 1:
                Console.WriteLine(""int 1""); break;
            case ((byte)1):
                Console.WriteLine(""byte 1""); break;
            case ((short)1):
                Console.WriteLine(""short 1""); break;
            case ""bar"":
                Console.WriteLine(""bar""); break;
            case object t when t != o:
                Console.WriteLine(""impossible""); break;
            case 2:
                Console.WriteLine(""int 2""); break;
            case ((byte)2):
                Console.WriteLine(""byte 2""); break;
            case ((short)2):
                Console.WriteLine(""short 2""); break;
            case ""baz"":
                Console.WriteLine(""baz""); break;
            default:
                Console.WriteLine(""other "" + o); break;
        }").WithArguments("System.String", "op_Equality").WithLocation(11, 9)
                );
        }

        [Fact]
        public void System_String__Chars()
        {
            var source =
@"using System;

class Program
{
    public static void Main(string[] args)
    {
        bool hasB = false;
        foreach (var c in ""ab"")
        {
           switch (c)
           {
              case char b when IsB(b):
                 hasB = true;
                 break;

              default:
                 hasB = false;
                 break;
           }
        }
        Console.WriteLine(hasB);
    }

    public static bool IsB(char value)
    {
        return value == 'b';
    }
}
";
            var compilation = CreateCompilationWithMscorlib45(source);
            compilation.MakeMemberMissing(SpecialMember.System_String__Chars);
            compilation.VerifyEmitDiagnostics(
                // (8,9): error CS0656: Missing compiler required member 'System.String.get_Chars'
                //         foreach (var c in "ab")
                Diagnostic(ErrorCode.ERR_MissingPredefinedMember, @"foreach (var c in ""ab"")
        {
           switch (c)
           {
              case char b when IsB(b):
                 hasB = true;
                 break;

              default:
                 hasB = false;
                 break;
           }
        }").WithArguments("System.String", "get_Chars").WithLocation(8, 9)
                );
        }

        [Fact]
        public void System_Nullable_T_GetValueOrDefault_11()
        {
            var source =
@"using System;
class Program
{
  static void Main(string[] args)
  {
  }
  static void M(X? x)
  {
    switch (x)
    {
      case null:
        Console.WriteLine(""null"");
        break;
      case 1:
        Console.WriteLine(1);
        break;
    }
  }
}
struct X
{
    public static implicit operator int? (X x)
    {
        return 1;
    }
}";
            var compilation = CreateCompilationWithMscorlib45(source);
            compilation.MakeMemberMissing(SpecialMember.System_Nullable_T_GetValueOrDefault);
            compilation.VerifyEmitDiagnostics(
                // (9,13): error CS0656: Missing compiler required member 'System.Nullable`1.GetValueOrDefault'
                //     switch (x)
                Diagnostic(ErrorCode.ERR_MissingPredefinedMember, "x").WithArguments("System.Nullable`1", "GetValueOrDefault").WithLocation(9, 13),
                // (9,5): error CS0656: Missing compiler required member 'System.Nullable`1.GetValueOrDefault'
                //     switch (x)
                Diagnostic(ErrorCode.ERR_MissingPredefinedMember, @"switch (x)
    {
      case null:
        Console.WriteLine(""null"");
        break;
      case 1:
        Console.WriteLine(1);
        break;
    }").WithArguments("System.Nullable`1", "GetValueOrDefault").WithLocation(9, 5)
                );
        }

        [Fact]
        public void System_String__ConcatObject()
        {
            var source = @"
using System;

public class Test
{
    private static string S = ""F"";
    private static object O = ""O"";

    static void Main()
    {
        Console.WriteLine(O + null);
        Console.WriteLine(S + null);
    }
}
";
            var compilation = CreateCompilationWithMscorlib45(source);
            compilation.MakeMemberMissing(SpecialMember.System_String__ConcatObject);
            compilation.VerifyEmitDiagnostics(
                // (11,27): error CS0656: Missing compiler required member 'System.String.Concat'
                //         Console.WriteLine(O + null);
                Diagnostic(ErrorCode.ERR_MissingPredefinedMember, "O + null").WithArguments("System.String", "Concat").WithLocation(11, 27)
                );
        }

        [Fact]
        public void System_Object__ToString()
        {
            var source = @"
using System;

public class Test
{
    static void Main()
    {
        char c = 'c';
        Console.WriteLine(c + ""3"");
    }
}
";
            var compilation = CreateCompilationWithMscorlib45(source);
            compilation.MakeMemberMissing(SpecialMember.System_Object__ToString);
            compilation.VerifyEmitDiagnostics(
                // (9,27): error CS0656: Missing compiler required member 'System.Object.ToString'
                //         Console.WriteLine(c + "3");
                Diagnostic(ErrorCode.ERR_MissingPredefinedMember, @"c + ""3""").WithArguments("System.Object", "ToString").WithLocation(9, 27)
                );
        }

        [Fact]
        public void System_String__ConcatStringString()
        {
            var source = @"
using System;
using System.Linq;
using System.Linq.Expressions;

class Test
{
    public static void Main()
    {
        Expression<Func<string, string, string>> testExpr = (x, y) => x + y;
        var result = testExpr.Compile()(""Hello "", ""World!"");
        Console.WriteLine(result);
    }
}
";
            var compilation = CreateCompilationWithMscorlib45(source, new[] { SystemCoreRef });
            compilation.MakeMemberMissing(SpecialMember.System_String__ConcatStringString);
            compilation.VerifyEmitDiagnostics(
                // (10,71): error CS0656: Missing compiler required member 'System.String.Concat'
                //         Expression<Func<string, string, string>> testExpr = (x, y) => x + y;
                Diagnostic(ErrorCode.ERR_MissingPredefinedMember, "x + y").WithArguments("System.String", "Concat").WithLocation(10, 71)
                );
        }

        [Fact]
        public void System_Array__GetLowerBound()
        {
            var source = @"
class C
{
    static void Main()
    {
        double[,] values = {
            { 1.2, 2.3, 3.4, 4.5 },
            { 5.6, 6.7, 7.8, 8.9 },
        };

        foreach (var x in values)
        {
            System.Console.WriteLine(x);
        }
    }
}";
            var compilation = CreateCompilationWithMscorlib45(source);
            compilation.MakeMemberMissing(SpecialMember.System_Array__GetLowerBound);
            compilation.VerifyEmitDiagnostics(
                // (11,9): error CS0656: Missing compiler required member 'System.Array.GetLowerBound'
                //         foreach (var x in values)
                Diagnostic(ErrorCode.ERR_MissingPredefinedMember, @"foreach (var x in values)
        {
            System.Console.WriteLine(x);
        }").WithArguments("System.Array", "GetLowerBound").WithLocation(11, 9)
                );
        }

        [Fact]
        public void System_Array__GetUpperBound()
        {
            var source = @"
class C
{
    static void Main()
    {
        double[,] values = {
            { 1.2, 2.3, 3.4, 4.5 },
            { 5.6, 6.7, 7.8, 8.9 },
        };

        foreach (var x in values)
        {
            System.Console.WriteLine(x);
        }
    }
}";
            var compilation = CreateCompilationWithMscorlib45(source);
            compilation.MakeMemberMissing(SpecialMember.System_Array__GetUpperBound);
            compilation.VerifyEmitDiagnostics(
                // (11,9): error CS0656: Missing compiler required member 'System.Array.GetUpperBound'
                //         foreach (var x in values)
                Diagnostic(ErrorCode.ERR_MissingPredefinedMember, @"foreach (var x in values)
        {
            System.Console.WriteLine(x);
        }").WithArguments("System.Array", "GetUpperBound").WithLocation(11, 9)
                );
        }

        [Fact]
        public void System_Decimal__op_Implicit_FromInt32()
        {
            var source =
@"using System;
using System.Linq.Expressions;

public struct SampStruct
{
    public static implicit operator int(SampStruct ss1)
    {
        return 1;
    }
}

public class Test
{
    static void Main()
    {
        Expression<Func<SampStruct?, decimal, decimal>> testExpr = (x, y) => x ?? y;
    }
}";
            var compilation = CreateCompilationWithMscorlib45(source, new[] { SystemCoreRef });
            compilation.MakeMemberMissing(SpecialMember.System_Decimal__op_Implicit_FromInt32);
            compilation.VerifyEmitDiagnostics(
                // (16,78): error CS0656: Missing compiler required member 'System.Decimal.op_Implicit'
                //         Expression<Func<SampStruct?, decimal, decimal>> testExpr = (x, y) => x ?? y;
                Diagnostic(ErrorCode.ERR_MissingPredefinedMember, "x ?? y").WithArguments("System.Decimal", "op_Implicit").WithLocation(16, 78)
                );
        }

        [Fact]
        public void System_Nullable_T__ctor_10()
        {
            string source = @"
using System.Runtime.CompilerServices;
using System.Runtime.InteropServices;
using System;

class Test {
    static void LogCallerLineNumber5([CallerLineNumber] int? lineNumber   = 5) { Console.WriteLine(""line: "" + lineNumber); }

    public static void Main() {
        LogCallerLineNumber5();
    }
}";

            var compilation = CreateCompilationWithMscorlib45(source, new[] { SystemRef });
            compilation.MakeMemberMissing(SpecialMember.System_Nullable_T__ctor);
            compilation.VerifyEmitDiagnostics(
                // (10,9): error CS0656: Missing compiler required member 'System.Nullable`1..ctor'
                //         LogCallerLineNumber5();
                Diagnostic(ErrorCode.ERR_MissingPredefinedMember, "LogCallerLineNumber5()").WithArguments("System.Nullable`1", ".ctor").WithLocation(10, 9)
                );
        }
    }
}<|MERGE_RESOLUTION|>--- conflicted
+++ resolved
@@ -565,7 +565,8 @@
                     case WellKnownType.System_ReadOnlySpan_T:
                     case WellKnownType.System_Runtime_CompilerServices_IsUnmanagedAttribute:
                     case WellKnownType.System_Runtime_CompilerServices_NonNullTypesAttribute:
-<<<<<<< HEAD
+                    case WellKnownType.System_Index:
+                    case WellKnownType.System_Range:
                     case WellKnownType.System_IAsyncDisposable:
                     case WellKnownType.System_Collections_Generic_IAsyncEnumerable_T:
                     case WellKnownType.System_Collections_Generic_IAsyncEnumerator_T:
@@ -576,10 +577,6 @@
                     case WellKnownType.System_Threading_Tasks_Sources_IValueTaskSource_T:
                     case WellKnownType.System_Threading_Tasks_ValueTask_T:
                     case WellKnownType.System_Threading_Tasks_ValueTask:
-=======
-                    case WellKnownType.System_Index:
-                    case WellKnownType.System_Range:
->>>>>>> 1932a3b6
                     // Not yet in the platform.
                     case WellKnownType.Microsoft_CodeAnalysis_Runtime_Instrumentation:
                         // Not always available.
@@ -886,7 +883,11 @@
                     case WellKnownMember.System_ReadOnlySpan_T__ctor:
                     case WellKnownMember.System_ReadOnlySpan_T__get_Item:
                     case WellKnownMember.System_ReadOnlySpan_T__get_Length:
-<<<<<<< HEAD
+                    case WellKnownMember.System_Index__ctor:
+                    case WellKnownMember.System_Range__All:
+                    case WellKnownMember.System_Range__Create:
+                    case WellKnownMember.System_Range__FromStart:
+                    case WellKnownMember.System_Range__ToEnd:
                     case WellKnownMember.System_IAsyncDisposable__DisposeAsync:
                     case WellKnownMember.System_Collections_Generic_IAsyncEnumerable_T__GetAsyncEnumerator:
                     case WellKnownMember.System_Collections_Generic_IAsyncEnumerator_T__MoveNextAsync:
@@ -905,14 +906,6 @@
                     case WellKnownMember.System_Threading_Tasks_Sources_IValueTaskSource_T__GetStatus:
                     case WellKnownMember.System_Threading_Tasks_Sources_IValueTaskSource_T__OnCompleted:
                     case WellKnownMember.System_Threading_Tasks_ValueTask_T__ctor:
-
-=======
-                    case WellKnownMember.System_Index__ctor:
-                    case WellKnownMember.System_Range__All:
-                    case WellKnownMember.System_Range__Create:
-                    case WellKnownMember.System_Range__FromStart:
-                    case WellKnownMember.System_Range__ToEnd:
->>>>>>> 1932a3b6
                         // Not yet in the platform.
                         continue;
                     case WellKnownMember.Microsoft_CodeAnalysis_Runtime_Instrumentation__CreatePayloadForMethodsSpanningSingleFile:
