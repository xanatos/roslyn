﻿// Copyright (c) Microsoft.  All Rights Reserved.  Licensed under the Apache License, Version 2.0.  See License.txt in the project root for license information.

using System.Collections.Generic;
using System.Linq;
using System.Threading;
using Microsoft.CodeAnalysis.CSharp.Symbols;
using Microsoft.CodeAnalysis.CSharp.Test.Utilities;
using Microsoft.CodeAnalysis.Test.Utilities;
using Roslyn.Test.Utilities;
using Roslyn.Utilities;
using Xunit;

namespace Microsoft.CodeAnalysis.CSharp.UnitTests.CodeGen
{
    public class CodeGenAsyncTests : EmitMetadataTestBase
    {
        private static CSharpCompilation CreateCompilation(string source, IEnumerable<MetadataReference> references = null, CSharpCompilationOptions options = null)
        {
            options = options ?? TestOptions.ReleaseExe;

            IEnumerable<MetadataReference> asyncRefs = new[] { SystemRef_v4_0_30319_17929, SystemCoreRef_v4_0_30319_17929, CSharpRef };
            references = (references != null) ? references.Concat(asyncRefs) : asyncRefs;

            return CreateCompilationWithMscorlib45(source, options: options, references: references);
        }

        private CompilationVerifier CompileAndVerify(string source, string expectedOutput, IEnumerable<MetadataReference> references = null, CSharpCompilationOptions options = null, Verification verify = Verification.Passes)
        {
            var compilation = CreateCompilation(source, references: references, options: options);
            return base.CompileAndVerify(compilation, expectedOutput: expectedOutput, verify: verify);
        }

        [Fact]
        public void StructVsClass()
        {
            var source = @"
using System.Threading;
using System.Threading.Tasks;

class Test
{
    public static async Task F(int a)
    {
        await Task.Factory.StartNew(() => { System.Console.WriteLine(a); });
    }

    public static void Main()
    {   
        F(123).Wait();
    }
}";
            var c = CreateCompilationWithMscorlib45(source);

            CompilationOptions options;

            options = TestOptions.ReleaseExe;
            Assert.False(options.EnableEditAndContinue);

            CompileAndVerify(c.WithOptions(options), symbolValidator: module =>
            {
                var stateMachine = module.GlobalNamespace.GetMember<NamedTypeSymbol>("Test").GetMember<NamedTypeSymbol>("<F>d__0");
                Assert.Equal(TypeKind.Struct, stateMachine.TypeKind);
            }, expectedOutput: "123");

            options = TestOptions.ReleaseDebugExe;
            Assert.False(options.EnableEditAndContinue);

            CompileAndVerify(c.WithOptions(options), symbolValidator: module =>
            {
                var stateMachine = module.GlobalNamespace.GetMember<NamedTypeSymbol>("Test").GetMember<NamedTypeSymbol>("<F>d__0");
                Assert.Equal(TypeKind.Struct, stateMachine.TypeKind);
            }, expectedOutput: "123");

            options = TestOptions.DebugExe;
            Assert.True(options.EnableEditAndContinue);

            CompileAndVerify(c.WithOptions(options), symbolValidator: module =>
            {
                var stateMachine = module.GlobalNamespace.GetMember<NamedTypeSymbol>("Test").GetMember<NamedTypeSymbol>("<F>d__0");
                Assert.Equal(TypeKind.Class, stateMachine.TypeKind);
            }, expectedOutput: "123");
        }

        [Fact]
        public void VoidReturningAsync()
        {
            var source = @"
using System;
using System.Diagnostics;
using System.Threading;
using System.Threading.Tasks;

class Test
{
    static int i = 0;

    public static async void F(AutoResetEvent handle)
    {
        try
        {
            await Task.Factory.StartNew(() =>
            {
                Interlocked.Increment(ref Test.i);
            });
        }
        finally
        {
            handle.Set();
        }
    }

    public static void Main()
    {
        var handle = new AutoResetEvent(false);
        F(handle);
        handle.WaitOne(1000 * 60);
        Console.WriteLine(i);
    }
}";
            var expected = @"
1
";
            CompileAndVerify(source, expectedOutput: expected);
        }

        [Fact]
        public void TaskReturningAsync()
        {
            var source = @"
using System;
using System.Diagnostics;
using System.Threading.Tasks;

class Test
{
    static int i = 0;

    public static async Task F()
    {
        await Task.Factory.StartNew(() =>
        {
            Test.i = 42;
        });
    }

    public static void Main()
    {
        Task t = F();
        t.Wait(1000 * 60);
        Console.WriteLine(Test.i);
    }
}";
            var expected = @"
42
";
            CompileAndVerify(source, expectedOutput: expected);
        }

        [Fact]
        public void GenericTaskReturningAsync()
        {
            var source = @"
using System;
using System.Diagnostics;
using System.Threading.Tasks;

class Test
{
    public static async Task<string> F()
    {
        return await Task.Factory.StartNew(() => { return ""O brave new world...""; });
    }

    public static void Main()
    {
        Task<string> t = F();
        t.Wait(1000 * 60);
        Console.WriteLine(t.Result);
    }
}";
            var expected = @"
O brave new world...
";
            CompileAndVerify(source, expectedOutput: expected);
        }

        [Fact]
        public void Conformance_Awaiting_Methods_Generic01()
        {
            var source = @"
using System;
using System.Runtime.CompilerServices;
using System.Threading;

//Implementation of you own async pattern
public class MyTask<T>
{
    public MyTaskAwaiter<T> GetAwaiter()
    {
        return new MyTaskAwaiter<T>();
    }

    public async void Run<U>(U u) where U : MyTask<int>, new()
    {
        try
        {
            int tests = 0;

            tests++;
            var rez = await u;
            if (rez == 0)
                Driver.Count++;

            Driver.Result = Driver.Count - tests;
        }
        finally
        {
            //When test complete, set the flag.
            Driver.CompletedSignal.Set();
        }
    }
}
public class MyTaskAwaiter<T> : INotifyCompletion
{
    public void OnCompleted(Action continuationAction)
    {
    }

    public T GetResult()
    {
        return default(T);
    }

    public bool IsCompleted { get { return true; } }
}
//-------------------------------------

class Driver
{
    public static int Result = -1;
    public static int Count = 0;
    public static AutoResetEvent CompletedSignal = new AutoResetEvent(false);
    static void Main()
    {
        new MyTask<int>().Run<MyTask<int>>(new MyTask<int>());

        CompletedSignal.WaitOne();

        // 0 - success
        // 1 - failed (test completed)
        // -1 - failed (test incomplete - deadlock, etc)
        Console.WriteLine(Driver.Result);
    }
}";
            CompileAndVerify(source, "0");
        }

        [Fact]
        public void Conformance_Awaiting_Methods_Method01()
        {
            var source = @"
using System.Threading;
using System.Threading.Tasks;
using System;


public interface IExplicit
{
    Task Method(int x = 4);
}

class C1 : IExplicit
{
    Task IExplicit.Method(int x)
    {
        //This will fail until Run and RunEx are merged back together
        return Task.Run(async () =>
        {
            await Task.Delay(1);
            Driver.Count++;
        });
    }
}

class TestCase
{
    public async void Run()
    {
        try
        {
            int tests = 0;
            tests++;

            C1 c = new C1();
            IExplicit e = (IExplicit)c;
            await e.Method();

            Driver.Result = Driver.Count - tests;
        }
        finally
        {
            //When test complete, set the flag.
            Driver.CompletedSignal.Set();
        }
    }
}

class Driver
{
    public static int Result = -1;
    public static int Count = 0;
    public static AutoResetEvent CompletedSignal = new AutoResetEvent(false);
    static void Main()
    {
        var t = new TestCase();
        t.Run();

        CompletedSignal.WaitOne();
        // 0 - success
        // 1 - failed (test completed)
        // -1 - failed (test incomplete - deadlock, etc)
        Console.WriteLine(Driver.Result);
    }
}";
            CompileAndVerify(source, "0");
        }

        [Fact]
        public void Conformance_Awaiting_Methods_Parameter003()
        {
            var source = @"
using System;
using System.Threading.Tasks;
using System.Collections.Generic;
using System.Threading;

class TestCase
{
    public static int Count = 0;
    public static T Goo<T>(T t)
    {
        return t;
    }

    public async static Task<T> Bar<T>(T t)
    {
        await Task.Delay(1);
        return t;
    }

    public static async void Run()
    {
        try
        {
            int x1 = Goo(await Bar(4));
            Task<int> t = Bar(5);
            int x2 = Goo(await t);
            if (x1 != 4)
                Count++;
            if (x2 != 5)
                Count++;
        }
        finally
        {
            Driver.CompletedSignal.Set();
        }
    }
}

class Driver
{
    public static AutoResetEvent CompletedSignal = new AutoResetEvent(false);
    static void Main()
    {
        TestCase.Run();

        CompletedSignal.WaitOne();

        // 0 - success
        Console.WriteLine(TestCase.Count);
    }
}";
            CompileAndVerify(source, expectedOutput: "0");
        }

        [Fact]
        public void Conformance_Awaiting_Methods_Method05()
        {
            var source = @"
using System.Threading;
using System.Threading.Tasks;
using System;

class C
{
    public int Status;
    public C(){}  
}
interface IImplicit
{
    T Method<T>(params decimal[] d) where T : Task<C>;
}
class Impl : IImplicit
{
   public T Method<T>(params decimal[] d) where T : Task<C>
    {
        //this will fail until Run and RunEx<C> are merged
        return (T) Task.Run(async() =>
        {
            await Task.Delay(1);
            Driver.Count++;
            return new C() { Status = 1 };
        });
    }
}

class TestCase
{
    public async void Run()
    {
        try
        {
            int tests = 0;
            Impl i = new Impl();

            tests++;
            await i.Method<Task<C>>(3m, 4m);

            Driver.Result = Driver.Count - tests;
        }
        finally
        {
            //When test complete, set the flag.
            Driver.CompletedSignal.Set();
        }
    }
}

class Driver
{
    public static int Result = -1;
    public static int Count = 0;
    public static AutoResetEvent CompletedSignal = new AutoResetEvent(false);
    static void Main()
    {
        var t = new TestCase();
        t.Run();

        CompletedSignal.WaitOne();
        // 0 - success
        // 1 - failed (test completed)
        // -1 - failed (test incomplete - deadlock, etc)
        Console.WriteLine(Driver.Result);
    }
}";
            CompileAndVerify(source, "0");
        }

        [Fact]
        public void Conformance_Awaiting_Methods_Accessible010()
        {
            var source = @"
using System;
using System.Collections.Generic;
using System.Threading.Tasks;
using System.Threading;

class TestCase:Test
{
    public static int Count = 0;
    public async static void Run()
    {
        try
        {
            int x = await Test.GetValue<int>(1);
            if (x != 1)
                Count++;
        }
        finally
        {
            Driver.CompletedSignal.Set();
        }
    }
}

class Test
{
    protected async static Task<T> GetValue<T>(T t)
    {
        await Task.Delay(1);
        return t;
    }
}

class Driver
{
    public static AutoResetEvent CompletedSignal = new AutoResetEvent(false);
    static void Main()
    {
        TestCase.Run();

        CompletedSignal.WaitOne();

        // 0 - success
        Console.WriteLine(TestCase.Count);
    }
}";
            CompileAndVerify(source, "0");
        }

        [Fact]
        public void AwaitInDelegateConstructor()
        {
            var source = @"
using System;
using System.Collections.Generic;
using System.Text;
using System.Threading;
using System.Threading.Tasks;

class TestCase
{
    static int test = 0;
    static int count = 0;

    public static async Task Run()
    {
        try
        {
            test++;
            var f = new Func<int, object>(checked(await Bar()));
            var x = f(1);
            if ((string)x != ""1"")
                count--;
        }
        finally
        {
            Driver.Result = test - count;
            Driver.CompleteSignal.Set();
        }
    }
    static async Task<Converter<int, string>> Bar()
    {
        count++;
        await Task.Delay(1);

        return delegate(int p1) { return p1.ToString(); };
    }
}

class Driver
{
    static public AutoResetEvent CompleteSignal = new AutoResetEvent(false);
    public static int Result = -1;
    public static void Main()
    {
        TestCase.Run();
        CompleteSignal.WaitOne();

        Console.Write(Result);
    }
}";
            CompileAndVerify(source, expectedOutput: "0");
        }

        [Fact]
        public void Generic01()
        {
            var source = @"
using System;
using System.Collections.Generic;
using System.Text;
using System.Threading;
using System.Threading.Tasks;

class TestCase
{
    static int test = 0;
    static int count = 0;

    public static async Task Run()
    {
        try
        {
            test++;
            Qux(async () => { return 1; });
            await Task.Delay(50);
        }
        finally
        {
            Driver.Result = test - count;
            Driver.CompleteSignal.Set();
        }
    }
    static async void Qux<T>(Func<Task<T>> x)
    {
        var y = await x();
        if ((int)(object)y == 1)
            count++;
    }

}

class Driver
{
    static public AutoResetEvent CompleteSignal = new AutoResetEvent(false);
    public static int Result = -1;
    public static void Main()
    {
        TestCase.Run();
        CompleteSignal.WaitOne();

        Console.WriteLine(Result);
    }
}";
            var expected = @"
0
";
            CompileAndVerify(source, expectedOutput: expected);
        }

        [Fact]
        public void Struct02()
        {
            var source = @"
using System;
using System.Threading;
using System.Threading.Tasks;

struct TestCase
{
    private Task<int> t;
    public async void Run()
    {
        int tests = 0;
        try
        {
            tests++;
            t = Task.Run(async () => { await Task.Delay(1); return 1; });
            var x = await t;
            if (x == 1) Driver.Count++;

            tests++;
            t = Task.Run(async () => { await Task.Delay(1); return 1; });
            var x2 = await this.t;
            if (x2 == 1) Driver.Count++;
        }
        finally
        {
            Driver.Result = Driver.Count - tests;
            //When test complete, set the flag.
            Driver.CompletedSignal.Set();
        }
    }
}

class Driver
{
    public static int Result = -1;
    public static int Count = 0;
    public static AutoResetEvent CompletedSignal = new AutoResetEvent(false);
    static void Main()
    {
        var t = new TestCase();
        t.Run();

        CompletedSignal.WaitOne();
        // 0 - success
        // 1 - failed (test completed)
        // -1 - failed (test incomplete - deadlock, etc)
        Console.Write(Driver.Result);
    }
}";
            CompileAndVerify(source, "0");
        }

        [Fact]
        public void Delegate10()
        {
            var source = @"
using System.Threading;
using System.Threading.Tasks;
using System;

delegate Task MyDel<U>(out U u);
class MyClass<T>
{
    public static Task Meth(out T t)
    {
        t = default(T);
        return Task.Run(async () => { await Task.Delay(1); TestCase.Count++; });
    }
    public MyDel<T> myDel;
    public event MyDel<T> myEvent;
    public async Task TriggerEvent(T p)
    {
        try
        {
            await myEvent(out p);
        }
        catch
        {
            TestCase.Count += 5;
        }

    }
}
struct TestCase
{
    public static int Count = 0;
    private int tests;
    public async void Run()
    {
        tests = 0;
        try
        {
            tests++;
            MyClass<string> ms = new MyClass<string>();
            ms.myDel = MyClass<string>.Meth;
            string str = """";
            await ms.myDel(out str);

            tests++;
            ms.myEvent += MyClass<string>.Meth;
            await ms.TriggerEvent(str);
        }
        finally
        {
            Driver.Result = TestCase.Count - this.tests;
            //When test complete, set the flag.
            Driver.CompletedSignal.Set();
        }
    }
}

class Driver
{
    public static int Result = -1;
    public static AutoResetEvent CompletedSignal = new AutoResetEvent(false);
    static void Main()
    {
        var t = new TestCase();
        t.Run();

        CompletedSignal.WaitOne();
        // 0 - success
        // 1 - failed (test completed)
        // -1 - failed (test incomplete - deadlock, etc)
        Console.WriteLine(Driver.Result);
    }
}";
            CompileAndVerify(source, "0");
        }

        [Fact]
        public void AwaitSwitch()
        {
            var source = @"
using System;
using System.Threading;
using System.Threading.Tasks;

class TestCase
{
    public async void Run()
    {
        int test = 0;
        int result = 0;
        try
        {
            test++;
            switch (await ((Func<Task<int>>)(async () => { await Task.Delay(1); return 5; }))())
            {
                case 1:
                case 2: break;
                case 5: result++; break;
                default: break;
            }
        }
        finally
        {
            Driver.Result = test - result;
            Driver.CompleteSignal.Set();
        }
    }

}

class Driver
{
    static public AutoResetEvent CompleteSignal = new AutoResetEvent(false);
    public static int Result = -1;
    public static void Main()
    {
        TestCase tc = new TestCase();
        tc.Run();
        CompleteSignal.WaitOne();

        Console.WriteLine(Result);
    }
}";
            CompileAndVerify(source, "0");
        }

        [Fact]
        public void Return07()
        {
            var source = @"
using System;
using System.Threading;
using System.Threading.Tasks;

class TestCase
{
    unsafe struct S
    {
        public int value;
        public S* next;
    }

    public async void Run()
    {
        int test = 0;
        int result = 0;
        try
        {
            Func<Task<dynamic>> func, func2 = null;

            test++;
            S s = new S();
            S s1 = new S();
            unsafe
            {
                S* head = &s;
                s.next = &s1;
                func = async () => { (*(head->next)).value = 1; result++; return head->next->value; };
                func2 = async () => (*(head->next));
            }

            var x = await func();
            if (x != 1)
                result--;
            var xx = await func2();
            if (xx.value != 1)
                result--;
        }
        finally
        {
            Driver.Result = test - result;
            Driver.CompleteSignal.Set();
        }
    }
}

class Driver
{
    static public AutoResetEvent CompleteSignal = new AutoResetEvent(false);
    public static int Result = -1;
    public static void Main()
    {
        TestCase tc = new TestCase();
        tc.Run();
        CompleteSignal.WaitOne();

        Console.WriteLine(Result);
    }
}";
            CompileAndVerify(source, expectedOutput: "0", options: TestOptions.UnsafeReleaseExe, verify: Verification.Fails);
        }

        [Fact]
        public void Inference()
        {
            var source = @"
using System;
using System.Collections.Generic;
using System.Threading;
using System.Threading.Tasks;

struct Test
{
    public Task<string> Goo
    {
        get { return Task.Run<string>(async () => { await Task.Delay(1); return ""abc""; }); }
    }
}

class TestCase<U>
{
    public static async Task<object> GetValue(object x)
    {
        await Task.Delay(1);
        return x;
    }

    public static T GetValue1<T>(T t) where T : Task<U>
    {
        return t;
    }

    public async void Run()
    {
        int tests = 0;

        Test t = new Test();

        tests++;
        var x1 = await TestCase<string>.GetValue(await t.Goo);
        if (x1 == ""abc"")
            Driver.Count++;

        tests++;
        var x2 = await TestCase<string>.GetValue1(t.Goo);
        if (x2 == ""abc"")
            Driver.Count++;

        Driver.Result = Driver.Count - tests;
        //When test completes, set the flag.
        Driver.CompletedSignal.Set();
    }
}

class Driver
{
    public static int Result = -1;
    public static int Count = 0;
    public static AutoResetEvent CompletedSignal = new AutoResetEvent(false);
    static void Main()
    {
        var t = new TestCase<int>();
        t.Run();

        CompletedSignal.WaitOne();
        // 0 - success
        // 1 - failed (test completed)
        // -1 - failed (test incomplete - deadlock, etc)
        Console.WriteLine(Driver.Result);
    }
}";
            CompileAndVerify(source, expectedOutput: "0", options: TestOptions.UnsafeDebugExe, verify: Verification.Passes);
        }

        [Fact]
        public void IsAndAsOperators()
        {
            var source = @"
using System.Threading;
using System.Threading.Tasks;
using System;


class TestCase
{
    public static int Count = 0;
    public async void Run()
    {
        int tests = 0;
        var x1 = ((await Goo1()) is object);
        var x2 = ((await Goo2()) as string);
        if (x1 == true)
            tests++;
        if (x2 == ""string"")
            tests++;
        Driver.Result = TestCase.Count - tests;
        //When test complete, set the flag.
        Driver.CompletedSignal.Set();
    }

    public async Task<int> Goo1()
    {
        await Task.Delay(1);
        TestCase.Count++;
        int i = 0;
        return i;
    }

    public async Task<object> Goo2()
    {
        await Task.Delay(1);
        TestCase.Count++;
        return ""string"";
    }
}

class Driver
{
    public static int Result = -1;
    public static AutoResetEvent CompletedSignal = new AutoResetEvent(false);
    static void Main()
    {
        var t = new TestCase();
        t.Run();

        CompletedSignal.WaitOne();
        // 0 - success
        // 1 - failed (test completed)
        // -1 - failed (test incomplete - deadlock, etc)
        Console.Write(Driver.Result);
    }
}";
            CompileAndVerify(source, expectedOutput: "0", options: TestOptions.UnsafeDebugExe, verify: Verification.Passes);
        }

        [Fact]
        public void Property21()
        {
            var source = @"
using System.Threading;
using System.Threading.Tasks;
using System;

class Base
{
    public virtual int MyProp { get; private set; }
}

class TestClass : Base
{
    async Task<int> getBaseMyProp() { await Task.Delay(1); return base.MyProp; }

    async public void Run()
    {
        Driver.Result = await getBaseMyProp();

        Driver.CompleteSignal.Set();
    }
}
class Driver
{
    public static AutoResetEvent CompleteSignal = new AutoResetEvent(false);
    public static void Main()
    {
        TestClass tc = new TestClass();
        tc.Run();

        CompleteSignal.WaitOne();
        Console.WriteLine(Result);
    }

    public static int Result = -1;
}";
            CompileAndVerify(source, expectedOutput: "0", options: TestOptions.UnsafeDebugExe, verify: Verification.Passes);
        }

        [Fact]
        public void AnonType32()
        {
            var source =
@"using System;
using System.Collections.Generic;
using System.Linq;
using System.Threading;
using System.Threading.Tasks;

class TestCase
{
    public async void Run()
    {
        int tests = 0;

        try
        {
            tests++;
            try
            {
                var tmp = await (new { task = Task.Run<string>(async () => { await Task.Delay(1); return """"; }) }).task;
                throw new Exception(tmp);
            }
            catch (Exception ex)
            {
                if (ex.Message == """")
                    Driver.Count++;
            }
        }
        finally
        {
            Driver.Result = Driver.Count - tests;
            //When test complete, set the flag.
            Driver.CompletedSignal.Set();
        }
    }
}

class Driver
{
    public static int Result = -1;
    public static int Count = 0;
    public static AutoResetEvent CompletedSignal = new AutoResetEvent(false);
    static void Main()
    {
        var t = new TestCase();
        t.Run();

        CompletedSignal.WaitOne();
        // 0 - success
        // 1 - failed (test completed)
        // -1 - failed (test incomplete - deadlock, etc)
        Console.WriteLine(Driver.Result);
    }
}";
            CompileAndVerify(source, "0", options: TestOptions.UnsafeDebugExe);
        }

        [Fact]
        public void Init19()
        {
            var source = @"
using System;
using System.Collections.Generic;
using System.Threading;
using System.Threading.Tasks;


class ObjInit
{
    public int async;
    public Task t;
    public long l;
}
class TestCase
{
    private T Throw<T>(T i)
    {
        MethodCount++;
        throw new OverflowException();
    }
    private async Task<T> GetVal<T>(T x)
    {
        await Task.Delay(1);
        Throw(x);
        return x;
    }
    public Task<long> MyProperty { get; set; }
    public async void Run()
    {
        int tests = 0;
        Task<int> t = Task.Run<int>(async () => { await Task.Delay(1); throw new FieldAccessException(); return 1; });
        //object type init
        tests++;
        try
        {
            MyProperty = Task.Run<long>(async () => { await Task.Delay(1); throw new DataMisalignedException(); return 1; });
            var obj = new ObjInit()
            {
                async = await t,
                t = GetVal((Task.Run(async () => { await Task.Delay(1); }))),
                l = await MyProperty
            };
            await obj.t;
        }
        catch (FieldAccessException)
        {
            Driver.Count++;
        }
        catch
        {
            Driver.Count--;
        }

        Driver.Result = Driver.Count - tests;
        //When test complete, set the flag.
        Driver.CompletedSignal.Set();
    }

    public int MethodCount = 0;
}

class Driver
{
    public static int Result = -1;
    public static int Count = 0;
    public static AutoResetEvent CompletedSignal = new AutoResetEvent(false);
    static void Main()
    {
        var t = new TestCase();
        t.Run();

        CompletedSignal.WaitOne();
        // 0 - success
        // 1 - failed (test completed)
        // -1 - failed (test incomplete - deadlock, etc)
        Console.WriteLine(Driver.Result);
    }
}";
            CompileAndVerify(source, "0", options: TestOptions.UnsafeDebugExe);
        }

        [Fact]
        public void Conformance_OverloadResolution_1Class_Generic_regularMethod05()
        {
            var source = @"
using System.Threading;
using System.Threading.Tasks;
using System;

struct Test<U, V, W>
{
    //Regular methods
    public int Goo(Func<Task<U>> f) { return 1; }
    public int Goo(Func<Task<V>> f) { return 2; }
    public int Goo(Func<Task<W>> f) { return 3; }
}

class TestCase
{
    //where there is a conversion between types (int->double)
    public void Run()
    {
        Test<decimal, string, dynamic> test = new Test<decimal, string, dynamic>();

        int rez = 0;
        // Pick double
        Driver.Tests++;
        rez = test.Goo(async () => { return 1.0; });
        if (rez == 3) Driver.Count++;

        //pick int
        Driver.Tests++;
        rez = test.Goo(async delegate() { return 1; });
        if (rez == 1) Driver.Count++;

        // The best overload is Func<Task<object>>
        Driver.Tests++;
        rez = test.Goo(async () => { return """"; });
        if (rez == 2) Driver.Count++;

        Driver.Tests++;
        rez = test.Goo(async delegate() { return """"; });
        if (rez == 2) Driver.Count++;
    }
}

class Driver
{
    public static int Count = 0;
    public static int Tests = 0;

    static int Main()
    {
        var t = new TestCase();
        t.Run();
        var ret = Driver.Tests - Driver.Count;
        Console.WriteLine(ret);
        return ret;
    }
}";
            CompileAndVerify(source, "0", options: TestOptions.UnsafeDebugExe);
        }

        [Fact]
        public void Dynamic()
        {
            var source = @"
using System;
using System.Threading.Tasks;

class Test
{
    public static async Task<dynamic> F1(dynamic d)
    {
        return await d;
    }

    public static async Task<int> F2(Task<int> d)
    {
        return await d;
    }

    public static async Task<int> Run()
    {
        int a = await F1(Task.Factory.StartNew(() => 21));
        int b = await F2(Task.Factory.StartNew(() => 21));
        return a + b;
    }

    static void Main()
    {
        var t = Run();
        t.Wait();
        Console.WriteLine(t.Result);
    }
}";
            CompileAndVerify(source, "42");
        }

        [Fact]
        [WorkItem(638261, "http://vstfdevdiv:8080/DevDiv2/DevDiv/_workitems/edit/638261")]
        public void Await15()
        {
            var source = @"
using System;
using System.Collections.Generic;
using System.Threading;
using System.Threading.Tasks;

struct DynamicClass
{
    public async Task<dynamic> Goo<T>(T t)
    {
        await Task.Delay(1);
        return t;
    }

    public async Task<Task<dynamic>> Bar(int i)
    {
        await Task.Delay(1);
        return Task.Run<dynamic>(async () => { await Task.Delay(1); return i; });
    }
}

class TestCase
{
    public async void Run()
    {
        int tests = 0;
        DynamicClass dc = new DynamicClass();

        dynamic d = 123;

        try
        {
            tests++;  
            var x1 = await dc.Goo("""");
            if (x1 == """") Driver.Count++;

            tests++;
            var x2 = await await dc.Bar(d);
            if (x2 == 123) Driver.Count++;

            tests++;
            var x3 = await await dc.Bar(await dc.Goo(234));
            if (x3 == 234) Driver.Count++;
        }
        finally
        {
            Driver.Result = Driver.Count - tests;
            //When test complete, set the flag.
            Driver.CompletedSignal.Set();
        }
    }
}

class Driver
{
    public static int Result = -1;
    public static int Count = 0;
    public static AutoResetEvent CompletedSignal = new AutoResetEvent(false);
    static void Main()
    {
        var t = new TestCase();
        t.Run();

        CompletedSignal.WaitOne();
        // 0 - success
        // 1 - failed (test completed)
        // -1 - failed (test incomplete - deadlock, etc)
        Console.WriteLine(Driver.Result);
    }
}";
            CompileAndVerify(source, "0");
        }

        [Fact]
        public void Await01()
        {
            // The legacy compiler allows this; we don't. This kills conformance_await_dynamic_await01.

            var source = @"
using System;
using System.Threading;
using System.Threading.Tasks;

class DynamicMembers
{
    public dynamic Prop { get; set; }
}

class Driver
{
    static void Main()
    {
        DynamicMembers dc2 = new DynamicMembers();
        dc2.Prop = (Func<Task<int>>)(async () => { await Task.Delay(1); return 1; });
        var rez2 = dc2.Prop();
    }
}";
            CompileAndVerify(source, "");
        }

        [Fact]
        public void Await40()
        {
            var source = @"
using System;
using System.Threading;
using System.Threading.Tasks;

class C1
{
    public async Task<int> Method(int x)
    {
        await Task.Delay(1);
        return x;
    }
}

class C2
{
    public int Status;
    public C2(int x = 5)
    {
        this.Status = x;
    }

    public C2(int x, int y)
    {
        this.Status = x + y;
    }

    public int Bar(int x)
    {
        return x;
    }
}

class TestCase
{
    public async void Run()
    {
        int tests = 0;

        try
        {
            tests++;
            dynamic c = new C1();
            C2 cc = new C2(x: await c.Method(1));
            if (cc.Status == 1)
                Driver.Count++;

            tests++;
            dynamic f = (Func<Task<dynamic>>)(async () => { await Task.Delay(1); return 4; });
            cc = new C2(await c.Method(2), await f());
            if (cc.Status == 6)
                Driver.Count++;

            tests++;
            var x = new C2(2).Bar(await c.Method(1));
            if (cc.Status == 6 && x == 1)
                Driver.Count++;
        }
        finally
        {
            Driver.Result = Driver.Count - tests;
            //When test complete, set the flag.
            Driver.CompletedSignal.Set();
        }
    }
}

class Driver
{
    public static int Result = -1;
    public static int Count = 0;
    public static AutoResetEvent CompletedSignal = new AutoResetEvent(false);
    static void Main()
    {
        var t = new TestCase();
        t.Run();

        CompletedSignal.WaitOne();
        // 0 - success
        // 1 - failed (test completed)
        // -1 - failed (test incomplete - deadlock, etc)
        Console.WriteLine(Driver.Result);
    }
}";
            CompileAndVerify(source, "0");
        }

        [Fact]
        public void Await43()
        {
            var source = @"
using System.Threading;
using System.Threading.Tasks;
using System;

struct MyClass
{
    public static Task operator *(MyClass c, int x)
    {
        return Task.Run(async delegate
        {
            await Task.Delay(1);
            TestCase.Count++;
        });
    }

    public static Task operator +(MyClass c, long x)
    {
        return Task.Run(async () =>
        {
            await Task.Delay(1);
            TestCase.Count++;
        });
    }
}

class TestCase
{
    public static int Count = 0;
    private int tests;
    public async void Run()
    {
        this.tests = 0;
        dynamic dy = Task.Run<MyClass>(async () => { await Task.Delay(1); return new MyClass(); });

        try
        {
            this.tests++;
            await (await dy * 5);

            this.tests++;
            dynamic d = new MyClass();
            dynamic dd = Task.Run<long>(async () => { await Task.Delay(1); return 1L; });
            await (d + await dd);
        }
        catch (Exception ex)
        {
            Console.WriteLine(ex);
            Console.WriteLine(ex.StackTrace);
        }
        finally
        {
            Driver.Result = TestCase.Count - this.tests;
            //When test complete, set the flag.
            Driver.CompletedSignal.Set();
        }
    }
}

class Driver
{
    public static int Result = -1;
    public static AutoResetEvent CompletedSignal = new AutoResetEvent(false);
    static void Main()
    {
        var t = new TestCase();
        t.Run();

        CompletedSignal.WaitOne();
        // 0 - success
        // 1 - failed (test completed)
        // -1 - failed (test incomplete - deadlock, etc)
        Console.WriteLine(Driver.Result);
    }
}";
            CompileAndVerify(source, "0");
        }

        [Fact]
        public void Await44()
        {
            var source = @"
using System.Threading;
using System.Threading.Tasks;
using System;

class MyClass
{
    public static implicit operator Task(MyClass c)
    {
        return Task.Run(async delegate
        {
            await Task.Delay(1);
            TestCase.Count++;
        });
    }
}
class TestCase
{
    public static int Count = 0;
    private int tests;
    public async void Run()
    {
        this.tests = 0;
        dynamic mc = new MyClass();

        try
        {
            tests++;
            Task t1 = mc;
            await t1;

            tests++;
            dynamic t2 = (Task)mc;
            await t2;
        }
        finally
        {
            Driver.Result = TestCase.Count - this.tests;
            //When test complete, set the flag.
            Driver.CompletedSignal.Set();
        }
    }
}

class Driver
{
    public static int Result = -1;
    public static AutoResetEvent CompletedSignal = new AutoResetEvent(false);
    static void Main()
    {
        var t = new TestCase();
        t.Run();

        CompletedSignal.WaitOne();
        // 0 - success
        // 1 - failed (test completed)
        // -1 - failed (test incomplete - deadlock, etc)
        Console.WriteLine(Driver.Result);
    }
}";
            CompileAndVerify(source, "0");
        }

        [Fact]
        public void ThisShouldProbablyCompileToVerifiableCode()
        {
            var source = @"
using System;

class Driver
{
    public static bool Run()
    {
        dynamic dynamicThing = false;
        return true && dynamicThing;
    }

    static void Main()
    {
        Console.WriteLine(Run());
    }
}";
            CompileAndVerify(source, "False");
        }

        [Fact]
        public void Async_Conformance_Awaiting_indexer23()
        {
            var source = @"
using System.Threading;
using System.Threading.Tasks;
using System;

struct MyStruct<T> where T : Task<Func<int>>
{
    T t { get; set; }

    public T this[T index]
    {
        get
        {
            return t;
        }
        set
        {
            t = value;
        }
    }
}
struct TestCase
{
    public static int Count = 0;
    private int tests;
    public async void Run()
    {
        this.tests = 0;
        MyStruct<Task<Func<int>>> ms = new MyStruct<Task<Func<int>>>();

        try
        {
            ms[index: null] = Task.Run<Func<int>>(async () => { await Task.Delay(1); Interlocked.Increment(ref TestCase.Count); return () => (123); });
            this.tests++;
            var x = await ms[index: await Goo(null)];
            if (x() == 123)
                this.tests++;
        }
        finally
        {
            Driver.Result = TestCase.Count - this.tests;
            //When test complete, set the flag.
            Driver.CompletedSignal.Set();
        }
    }

    public async Task<Task<Func<int>>> Goo(Task<Func<int>> d)
    {
        await Task.Delay(1);
        Interlocked.Increment(ref TestCase.Count);
        return d;
    }
}

class Driver
{
    public static int Result = -1;
    public static AutoResetEvent CompletedSignal = new AutoResetEvent(false);
    static void Main()
    {
        var t = new TestCase();
        t.Run();

        CompletedSignal.WaitOne();
        // 0 - success
        // 1 - failed (test completed)
        // -1 - failed (test incomplete - deadlock, etc)
        Console.WriteLine(Driver.Result);
    }
}";
            CompileAndVerify(source, "0");
        }

        [Fact]
        public void Conformance_Exceptions_Async_Await_Names()
        {
            var source = @"
using System;

class TestCase
{
    public void Run()
    {
        Driver.Tests++;
        try
        {
            throw new ArgumentException();
        }
        catch (Exception await)
        {
            if (await is ArgumentException)
                Driver.Count++;
        }


        Driver.Tests++;
        try
        {
            throw new ArgumentException();
        }
        catch (Exception async)
        {
            if (async is ArgumentException)
                Driver.Count++;
        }
    }
}

class Driver
{
    public static int Tests;
    public static int Count;
    static void Main()
    {
        TestCase t = new TestCase();
        t.Run();
        Console.WriteLine(Tests - Count);
    }
}";
            CompileAndVerify(source, "0");
        }

        [Fact]
        public void MyTask_08()
        {
            var source = @"
using System;
using System.Threading;
using System.Threading.Tasks;

//Implementation of you own async pattern
public class MyTask
{
    public async void Run()
    {
        int tests = 0;

        try
        {
            tests++;
            var myTask = new MyTask();
            var x = await myTask;
            if (x == 123) Driver.Count++;
        }
        finally
        {
            Driver.Result = Driver.Count - tests;
            //When test complete, set the flag.
            Driver.CompletedSignal.Set();
        }
    }
}
public class MyTaskAwaiter : System.Runtime.CompilerServices.INotifyCompletion
{
    public void OnCompleted(Action continuationAction)
    {
    }

    public int GetResult()
    {
        return 123;
    }

    public bool IsCompleted { get { return true; } }
}

public static class Extension
{
    public static MyTaskAwaiter GetAwaiter(this MyTask my)
    {
        return new MyTaskAwaiter();
    }
}
//-------------------------------------

class Driver
{
    public static int Result = -1;
    public static int Count = 0;
    public static AutoResetEvent CompletedSignal = new AutoResetEvent(false);
    static void Main()
    {
        new MyTask().Run();

        CompletedSignal.WaitOne();

        // 0 - success
        // 1 - failed (test completed)
        // -1 - failed (test incomplete - deadlock, etc)
        Console.WriteLine(Driver.Result);
    }
}";
            CompileAndVerify(source, "0");
        }

        [Fact]
        public void MyTask_16()
        {
            var source = @"
using System;
using System.Threading;
using System.Threading.Tasks;

//Implementation of you own async pattern
public class MyTask
{
    public MyTaskAwaiter GetAwaiter()
    {
        return new MyTaskAwaiter();
    }

    public async void Run()
    {
        int tests = 0;

        try
        {
            tests++;
            var myTask = new MyTask();
            var x = await myTask;
            if (x == 123) Driver.Count++;
        }
        finally
        {
            Driver.Result = Driver.Count - tests;
            //When test complete, set the flag.
            Driver.CompletedSignal.Set();
        }
    }
}

public class MyTaskBaseAwaiter : System.Runtime.CompilerServices.INotifyCompletion
{
    public void OnCompleted(Action continuationAction)
    {
    }

    public int GetResult()
    {
        return 123;
    }

    public bool IsCompleted { get { return true; } }
}

public class MyTaskAwaiter : MyTaskBaseAwaiter
{
}

//-------------------------------------

class Driver
{
    public static int Result = -1;
    public static int Count = 0;
    public static AutoResetEvent CompletedSignal = new AutoResetEvent(false);
    static void Main()
    {
        new MyTask().Run();

        CompletedSignal.WaitOne();

        // 0 - success
        // 1 - failed (test completed)
        // -1 - failed (test incomplete - deadlock, etc)
        Console.WriteLine(Driver.Result);
    }
}";
            CompileAndVerify(source, "0");
        }

        [Fact]
        [WorkItem(625282, "http://vstfdevdiv:8080/DevDiv2/DevDiv/_workitems/edit/625282")]
        public void Generic05()
        {
            var source = @"
using System;
using System.Collections.Generic;
using System.Threading;
using System.Threading.Tasks;

class TestCase
{
    public T Goo<T>(T x, T y, int z)
    {
        return x;
    }

    public T GetVal<T>(T t)
    {
        return t;
    }

    public IEnumerable<T> Run<T>(T t)
    {
        dynamic d = GetVal(t);
        yield return Goo(t, d, 3);
    }
}

class Driver
{
    static void Main()
    {
        var t = new TestCase();
        t.Run(6);
    }
}";
            CompileAndVerifyWithMscorlib40(source, new[] { CSharpRef, SystemCoreRef });
        }

        [Fact]
        public void AsyncStateMachineIL_Struct_TaskT()
        {
            var source = @"
using System;
using System.Threading.Tasks;

class Test
{
    public static async Task<int> F()
    {
        return await Task.Factory.StartNew(() => 42);
    }

    public static void Main()
    {
        var t = F();
        t.Wait();
        Console.WriteLine(t.Result);
    }
}";
            var expected = @"
42
";
            var c = CompileAndVerify(source, expectedOutput: expected);

            c.VerifyIL("Test.F", @"
{
  // Code size       49 (0x31)
  .maxstack  2
  .locals init (Test.<F>d__0 V_0,
                System.Runtime.CompilerServices.AsyncTaskMethodBuilder<int> V_1)
  IL_0000:  ldloca.s   V_0
  IL_0002:  call       ""System.Runtime.CompilerServices.AsyncTaskMethodBuilder<int> System.Runtime.CompilerServices.AsyncTaskMethodBuilder<int>.Create()""
  IL_0007:  stfld      ""System.Runtime.CompilerServices.AsyncTaskMethodBuilder<int> Test.<F>d__0.<>t__builder""
  IL_000c:  ldloca.s   V_0
  IL_000e:  ldc.i4.m1
  IL_000f:  stfld      ""int Test.<F>d__0.<>1__state""
  IL_0014:  ldloc.0
  IL_0015:  ldfld      ""System.Runtime.CompilerServices.AsyncTaskMethodBuilder<int> Test.<F>d__0.<>t__builder""
  IL_001a:  stloc.1
  IL_001b:  ldloca.s   V_1
  IL_001d:  ldloca.s   V_0
  IL_001f:  call       ""void System.Runtime.CompilerServices.AsyncTaskMethodBuilder<int>.Start<Test.<F>d__0>(ref Test.<F>d__0)""
  IL_0024:  ldloca.s   V_0
  IL_0026:  ldflda     ""System.Runtime.CompilerServices.AsyncTaskMethodBuilder<int> Test.<F>d__0.<>t__builder""
  IL_002b:  call       ""System.Threading.Tasks.Task<int> System.Runtime.CompilerServices.AsyncTaskMethodBuilder<int>.Task.get""
  IL_0030:  ret
}
");

            c.VerifyIL("Test.<F>d__0.System.Runtime.CompilerServices.IAsyncStateMachine.MoveNext", @"
{
  // Code size      180 (0xb4)
  .maxstack  3
  .locals init (int V_0,
                int V_1,
                System.Runtime.CompilerServices.TaskAwaiter<int> V_2,
                System.Exception V_3)
  IL_0000:  ldarg.0
  IL_0001:  ldfld      ""int Test.<F>d__0.<>1__state""
  IL_0006:  stloc.0
  .try
  {
    IL_0007:  ldloc.0
    IL_0008:  brfalse.s  IL_0062
    IL_000a:  call       ""System.Threading.Tasks.TaskFactory System.Threading.Tasks.Task.Factory.get""
    IL_000f:  ldsfld     ""System.Func<int> Test.<>c.<>9__0_0""
    IL_0014:  dup
    IL_0015:  brtrue.s   IL_002e
    IL_0017:  pop
    IL_0018:  ldsfld     ""Test.<>c Test.<>c.<>9""
    IL_001d:  ldftn      ""int Test.<>c.<F>b__0_0()""
    IL_0023:  newobj     ""System.Func<int>..ctor(object, System.IntPtr)""
    IL_0028:  dup
    IL_0029:  stsfld     ""System.Func<int> Test.<>c.<>9__0_0""
    IL_002e:  callvirt   ""System.Threading.Tasks.Task<int> System.Threading.Tasks.TaskFactory.StartNew<int>(System.Func<int>)""
    IL_0033:  callvirt   ""System.Runtime.CompilerServices.TaskAwaiter<int> System.Threading.Tasks.Task<int>.GetAwaiter()""
    IL_0038:  stloc.2
    IL_0039:  ldloca.s   V_2
    IL_003b:  call       ""bool System.Runtime.CompilerServices.TaskAwaiter<int>.IsCompleted.get""
    IL_0040:  brtrue.s   IL_007e
    IL_0042:  ldarg.0
    IL_0043:  ldc.i4.0
    IL_0044:  dup
    IL_0045:  stloc.0
    IL_0046:  stfld      ""int Test.<F>d__0.<>1__state""
    IL_004b:  ldarg.0
    IL_004c:  ldloc.2
    IL_004d:  stfld      ""System.Runtime.CompilerServices.TaskAwaiter<int> Test.<F>d__0.<>u__1""
    IL_0052:  ldarg.0
    IL_0053:  ldflda     ""System.Runtime.CompilerServices.AsyncTaskMethodBuilder<int> Test.<F>d__0.<>t__builder""
    IL_0058:  ldloca.s   V_2
    IL_005a:  ldarg.0
    IL_005b:  call       ""void System.Runtime.CompilerServices.AsyncTaskMethodBuilder<int>.AwaitUnsafeOnCompleted<System.Runtime.CompilerServices.TaskAwaiter<int>, Test.<F>d__0>(ref System.Runtime.CompilerServices.TaskAwaiter<int>, ref Test.<F>d__0)""
    IL_0060:  leave.s    IL_00b3
    IL_0062:  ldarg.0
    IL_0063:  ldfld      ""System.Runtime.CompilerServices.TaskAwaiter<int> Test.<F>d__0.<>u__1""
    IL_0068:  stloc.2
    IL_0069:  ldarg.0
    IL_006a:  ldflda     ""System.Runtime.CompilerServices.TaskAwaiter<int> Test.<F>d__0.<>u__1""
    IL_006f:  initobj    ""System.Runtime.CompilerServices.TaskAwaiter<int>""
    IL_0075:  ldarg.0
    IL_0076:  ldc.i4.m1
    IL_0077:  dup
    IL_0078:  stloc.0
    IL_0079:  stfld      ""int Test.<F>d__0.<>1__state""
    IL_007e:  ldloca.s   V_2
    IL_0080:  call       ""int System.Runtime.CompilerServices.TaskAwaiter<int>.GetResult()""
    IL_0085:  stloc.1
    IL_0086:  leave.s    IL_009f
  }
  catch System.Exception
  {
    IL_0088:  stloc.3
    IL_0089:  ldarg.0
    IL_008a:  ldc.i4.s   -2
    IL_008c:  stfld      ""int Test.<F>d__0.<>1__state""
    IL_0091:  ldarg.0
    IL_0092:  ldflda     ""System.Runtime.CompilerServices.AsyncTaskMethodBuilder<int> Test.<F>d__0.<>t__builder""
    IL_0097:  ldloc.3
    IL_0098:  call       ""void System.Runtime.CompilerServices.AsyncTaskMethodBuilder<int>.SetException(System.Exception)""
    IL_009d:  leave.s    IL_00b3
  }
  IL_009f:  ldarg.0
  IL_00a0:  ldc.i4.s   -2
  IL_00a2:  stfld      ""int Test.<F>d__0.<>1__state""
  IL_00a7:  ldarg.0
  IL_00a8:  ldflda     ""System.Runtime.CompilerServices.AsyncTaskMethodBuilder<int> Test.<F>d__0.<>t__builder""
  IL_00ad:  ldloc.1
  IL_00ae:  call       ""void System.Runtime.CompilerServices.AsyncTaskMethodBuilder<int>.SetResult(int)""
  IL_00b3:  ret
}
");

            c.VerifyIL("Test.<F>d__0.System.Runtime.CompilerServices.IAsyncStateMachine.SetStateMachine", @"
{
  // Code size       13 (0xd)
  .maxstack  2
  IL_0000:  ldarg.0
  IL_0001:  ldflda     ""System.Runtime.CompilerServices.AsyncTaskMethodBuilder<int> Test.<F>d__0.<>t__builder""
  IL_0006:  ldarg.1
  IL_0007:  call       ""void System.Runtime.CompilerServices.AsyncTaskMethodBuilder<int>.SetStateMachine(System.Runtime.CompilerServices.IAsyncStateMachine)""
  IL_000c:  ret
}
");
        }

        [Fact]
        public void AsyncStateMachineIL_Struct_TaskT_A()
        {
            var source = @"
using System;
using System.Threading.Tasks;

class Test
{
    public static async Task<int> F()
    {
        return await Task.Factory.StartNew(() => 42);
    }

    public static void Main()
    {
        var t = F();
        t.Wait();
        Console.WriteLine(t.Result);
    }
}";
            var expected = @"
42
";
            var c = CompileAndVerify(source, options: TestOptions.ReleaseDebugExe, expectedOutput: expected);

            c.VerifyIL("Test.F", @"
{
  // Code size       49 (0x31)
  .maxstack  2
  .locals init (Test.<F>d__0 V_0,
                System.Runtime.CompilerServices.AsyncTaskMethodBuilder<int> V_1)
  IL_0000:  ldloca.s   V_0
  IL_0002:  call       ""System.Runtime.CompilerServices.AsyncTaskMethodBuilder<int> System.Runtime.CompilerServices.AsyncTaskMethodBuilder<int>.Create()""
  IL_0007:  stfld      ""System.Runtime.CompilerServices.AsyncTaskMethodBuilder<int> Test.<F>d__0.<>t__builder""
  IL_000c:  ldloca.s   V_0
  IL_000e:  ldc.i4.m1
  IL_000f:  stfld      ""int Test.<F>d__0.<>1__state""
  IL_0014:  ldloc.0
  IL_0015:  ldfld      ""System.Runtime.CompilerServices.AsyncTaskMethodBuilder<int> Test.<F>d__0.<>t__builder""
  IL_001a:  stloc.1
  IL_001b:  ldloca.s   V_1
  IL_001d:  ldloca.s   V_0
  IL_001f:  call       ""void System.Runtime.CompilerServices.AsyncTaskMethodBuilder<int>.Start<Test.<F>d__0>(ref Test.<F>d__0)""
  IL_0024:  ldloca.s   V_0
  IL_0026:  ldflda     ""System.Runtime.CompilerServices.AsyncTaskMethodBuilder<int> Test.<F>d__0.<>t__builder""
  IL_002b:  call       ""System.Threading.Tasks.Task<int> System.Runtime.CompilerServices.AsyncTaskMethodBuilder<int>.Task.get""
  IL_0030:  ret
}
");

            c.VerifyIL("Test.<F>d__0.System.Runtime.CompilerServices.IAsyncStateMachine.MoveNext", @"
{
  // Code size      184 (0xb8)
  .maxstack  3
  .locals init (int V_0,
                int V_1,
                int V_2,
                System.Runtime.CompilerServices.TaskAwaiter<int> V_3,
                System.Exception V_4)
  IL_0000:  ldarg.0
  IL_0001:  ldfld      ""int Test.<F>d__0.<>1__state""
  IL_0006:  stloc.0
  .try
  {
    IL_0007:  ldloc.0
    IL_0008:  brfalse.s  IL_0062
    IL_000a:  call       ""System.Threading.Tasks.TaskFactory System.Threading.Tasks.Task.Factory.get""
    IL_000f:  ldsfld     ""System.Func<int> Test.<>c.<>9__0_0""
    IL_0014:  dup
    IL_0015:  brtrue.s   IL_002e
    IL_0017:  pop
    IL_0018:  ldsfld     ""Test.<>c Test.<>c.<>9""
    IL_001d:  ldftn      ""int Test.<>c.<F>b__0_0()""
    IL_0023:  newobj     ""System.Func<int>..ctor(object, System.IntPtr)""
    IL_0028:  dup
    IL_0029:  stsfld     ""System.Func<int> Test.<>c.<>9__0_0""
    IL_002e:  callvirt   ""System.Threading.Tasks.Task<int> System.Threading.Tasks.TaskFactory.StartNew<int>(System.Func<int>)""
    IL_0033:  callvirt   ""System.Runtime.CompilerServices.TaskAwaiter<int> System.Threading.Tasks.Task<int>.GetAwaiter()""
    IL_0038:  stloc.3
    IL_0039:  ldloca.s   V_3
    IL_003b:  call       ""bool System.Runtime.CompilerServices.TaskAwaiter<int>.IsCompleted.get""
    IL_0040:  brtrue.s   IL_007e
    IL_0042:  ldarg.0
    IL_0043:  ldc.i4.0
    IL_0044:  dup
    IL_0045:  stloc.0
    IL_0046:  stfld      ""int Test.<F>d__0.<>1__state""
    IL_004b:  ldarg.0
    IL_004c:  ldloc.3
    IL_004d:  stfld      ""System.Runtime.CompilerServices.TaskAwaiter<int> Test.<F>d__0.<>u__1""
    IL_0052:  ldarg.0
    IL_0053:  ldflda     ""System.Runtime.CompilerServices.AsyncTaskMethodBuilder<int> Test.<F>d__0.<>t__builder""
    IL_0058:  ldloca.s   V_3
    IL_005a:  ldarg.0
    IL_005b:  call       ""void System.Runtime.CompilerServices.AsyncTaskMethodBuilder<int>.AwaitUnsafeOnCompleted<System.Runtime.CompilerServices.TaskAwaiter<int>, Test.<F>d__0>(ref System.Runtime.CompilerServices.TaskAwaiter<int>, ref Test.<F>d__0)""
    IL_0060:  leave.s    IL_00b7
    IL_0062:  ldarg.0
    IL_0063:  ldfld      ""System.Runtime.CompilerServices.TaskAwaiter<int> Test.<F>d__0.<>u__1""
    IL_0068:  stloc.3
    IL_0069:  ldarg.0
    IL_006a:  ldflda     ""System.Runtime.CompilerServices.TaskAwaiter<int> Test.<F>d__0.<>u__1""
    IL_006f:  initobj    ""System.Runtime.CompilerServices.TaskAwaiter<int>""
    IL_0075:  ldarg.0
    IL_0076:  ldc.i4.m1
    IL_0077:  dup
    IL_0078:  stloc.0
    IL_0079:  stfld      ""int Test.<F>d__0.<>1__state""
    IL_007e:  ldloca.s   V_3
    IL_0080:  call       ""int System.Runtime.CompilerServices.TaskAwaiter<int>.GetResult()""
    IL_0085:  stloc.2
    IL_0086:  ldloc.2
    IL_0087:  stloc.1
    IL_0088:  leave.s    IL_00a3
  }
  catch System.Exception
  {
    IL_008a:  stloc.s    V_4
    IL_008c:  ldarg.0
    IL_008d:  ldc.i4.s   -2
    IL_008f:  stfld      ""int Test.<F>d__0.<>1__state""
    IL_0094:  ldarg.0
    IL_0095:  ldflda     ""System.Runtime.CompilerServices.AsyncTaskMethodBuilder<int> Test.<F>d__0.<>t__builder""
    IL_009a:  ldloc.s    V_4
    IL_009c:  call       ""void System.Runtime.CompilerServices.AsyncTaskMethodBuilder<int>.SetException(System.Exception)""
    IL_00a1:  leave.s    IL_00b7
  }
  IL_00a3:  ldarg.0
  IL_00a4:  ldc.i4.s   -2
  IL_00a6:  stfld      ""int Test.<F>d__0.<>1__state""
  IL_00ab:  ldarg.0
  IL_00ac:  ldflda     ""System.Runtime.CompilerServices.AsyncTaskMethodBuilder<int> Test.<F>d__0.<>t__builder""
  IL_00b1:  ldloc.1
  IL_00b2:  call       ""void System.Runtime.CompilerServices.AsyncTaskMethodBuilder<int>.SetResult(int)""
  IL_00b7:  ret
}
");

            c.VerifyIL("Test.<F>d__0.System.Runtime.CompilerServices.IAsyncStateMachine.SetStateMachine", @"
{
  // Code size       13 (0xd)
  .maxstack  2
  IL_0000:  ldarg.0
  IL_0001:  ldflda     ""System.Runtime.CompilerServices.AsyncTaskMethodBuilder<int> Test.<F>d__0.<>t__builder""
  IL_0006:  ldarg.1
  IL_0007:  call       ""void System.Runtime.CompilerServices.AsyncTaskMethodBuilder<int>.SetStateMachine(System.Runtime.CompilerServices.IAsyncStateMachine)""
  IL_000c:  ret
}
");
        }


        [Fact]
        public void AsyncStateMachineIL_Class_TaskT()
        {
            var source = @"
using System;
using System.Threading.Tasks;

class Test
{
    public static async Task<int> F()
    {
        return await Task.Factory.StartNew(() => 42);
    }

    public static void Main()
    {
        var t = F();
        t.Wait();
        Console.WriteLine(t.Result);
    }
}";
            var expected = @"
42
";
            var c = CompileAndVerify(source, expectedOutput: expected, options: TestOptions.DebugExe);

            c.VerifyIL("Test.F", @"
{
  // Code size       52 (0x34)
  .maxstack  2
  .locals init (Test.<F>d__0 V_0,
                System.Runtime.CompilerServices.AsyncTaskMethodBuilder<int> V_1)
  IL_0000:  newobj     ""Test.<F>d__0..ctor()""
  IL_0005:  stloc.0
  IL_0006:  ldloc.0
  IL_0007:  call       ""System.Runtime.CompilerServices.AsyncTaskMethodBuilder<int> System.Runtime.CompilerServices.AsyncTaskMethodBuilder<int>.Create()""
  IL_000c:  stfld      ""System.Runtime.CompilerServices.AsyncTaskMethodBuilder<int> Test.<F>d__0.<>t__builder""
  IL_0011:  ldloc.0
  IL_0012:  ldc.i4.m1
  IL_0013:  stfld      ""int Test.<F>d__0.<>1__state""
  IL_0018:  ldloc.0
  IL_0019:  ldfld      ""System.Runtime.CompilerServices.AsyncTaskMethodBuilder<int> Test.<F>d__0.<>t__builder""
  IL_001e:  stloc.1
  IL_001f:  ldloca.s   V_1
  IL_0021:  ldloca.s   V_0
  IL_0023:  call       ""void System.Runtime.CompilerServices.AsyncTaskMethodBuilder<int>.Start<Test.<F>d__0>(ref Test.<F>d__0)""
  IL_0028:  ldloc.0
  IL_0029:  ldflda     ""System.Runtime.CompilerServices.AsyncTaskMethodBuilder<int> Test.<F>d__0.<>t__builder""
  IL_002e:  call       ""System.Threading.Tasks.Task<int> System.Runtime.CompilerServices.AsyncTaskMethodBuilder<int>.Task.get""
  IL_0033:  ret
}
");

            c.VerifyIL("Test.<F>d__0.System.Runtime.CompilerServices.IAsyncStateMachine.MoveNext", @"
{
  // Code size      205 (0xcd)
  .maxstack  3
  .locals init (int V_0,
                int V_1,
                System.Runtime.CompilerServices.TaskAwaiter<int> V_2,
                Test.<F>d__0 V_3,
                System.Exception V_4)
 ~IL_0000:  ldarg.0
  IL_0001:  ldfld      ""int Test.<F>d__0.<>1__state""
  IL_0006:  stloc.0
  .try
  {
   ~IL_0007:  ldloc.0
    IL_0008:  brfalse.s  IL_000c
    IL_000a:  br.s       IL_000e
    IL_000c:  br.s       IL_006b
   -IL_000e:  nop
   -IL_000f:  call       ""System.Threading.Tasks.TaskFactory System.Threading.Tasks.Task.Factory.get""
    IL_0014:  ldsfld     ""System.Func<int> Test.<>c.<>9__0_0""
    IL_0019:  dup
    IL_001a:  brtrue.s   IL_0033
    IL_001c:  pop
    IL_001d:  ldsfld     ""Test.<>c Test.<>c.<>9""
    IL_0022:  ldftn      ""int Test.<>c.<F>b__0_0()""
    IL_0028:  newobj     ""System.Func<int>..ctor(object, System.IntPtr)""
    IL_002d:  dup
    IL_002e:  stsfld     ""System.Func<int> Test.<>c.<>9__0_0""
    IL_0033:  callvirt   ""System.Threading.Tasks.Task<int> System.Threading.Tasks.TaskFactory.StartNew<int>(System.Func<int>)""
    IL_0038:  callvirt   ""System.Runtime.CompilerServices.TaskAwaiter<int> System.Threading.Tasks.Task<int>.GetAwaiter()""
    IL_003d:  stloc.2
   ~IL_003e:  ldloca.s   V_2
    IL_0040:  call       ""bool System.Runtime.CompilerServices.TaskAwaiter<int>.IsCompleted.get""
    IL_0045:  brtrue.s   IL_0087
    IL_0047:  ldarg.0
    IL_0048:  ldc.i4.0
    IL_0049:  dup
    IL_004a:  stloc.0
    IL_004b:  stfld      ""int Test.<F>d__0.<>1__state""
   <IL_0050:  ldarg.0
    IL_0051:  ldloc.2
    IL_0052:  stfld      ""System.Runtime.CompilerServices.TaskAwaiter<int> Test.<F>d__0.<>u__1""
    IL_0057:  ldarg.0
    IL_0058:  stloc.3
    IL_0059:  ldarg.0
    IL_005a:  ldflda     ""System.Runtime.CompilerServices.AsyncTaskMethodBuilder<int> Test.<F>d__0.<>t__builder""
    IL_005f:  ldloca.s   V_2
    IL_0061:  ldloca.s   V_3
    IL_0063:  call       ""void System.Runtime.CompilerServices.AsyncTaskMethodBuilder<int>.AwaitUnsafeOnCompleted<System.Runtime.CompilerServices.TaskAwaiter<int>, Test.<F>d__0>(ref System.Runtime.CompilerServices.TaskAwaiter<int>, ref Test.<F>d__0)""
    IL_0068:  nop
    IL_0069:  leave.s    IL_00cc
   >IL_006b:  ldarg.0
    IL_006c:  ldfld      ""System.Runtime.CompilerServices.TaskAwaiter<int> Test.<F>d__0.<>u__1""
    IL_0071:  stloc.2
    IL_0072:  ldarg.0
    IL_0073:  ldflda     ""System.Runtime.CompilerServices.TaskAwaiter<int> Test.<F>d__0.<>u__1""
    IL_0078:  initobj    ""System.Runtime.CompilerServices.TaskAwaiter<int>""
    IL_007e:  ldarg.0
    IL_007f:  ldc.i4.m1
    IL_0080:  dup
    IL_0081:  stloc.0
    IL_0082:  stfld      ""int Test.<F>d__0.<>1__state""
    IL_0087:  ldarg.0
    IL_0088:  ldloca.s   V_2
    IL_008a:  call       ""int System.Runtime.CompilerServices.TaskAwaiter<int>.GetResult()""
    IL_008f:  stfld      ""int Test.<F>d__0.<>s__1""
    IL_0094:  ldarg.0
    IL_0095:  ldfld      ""int Test.<F>d__0.<>s__1""
    IL_009a:  stloc.1
    IL_009b:  leave.s    IL_00b7
  }
  catch System.Exception
  {
   ~IL_009d:  stloc.s    V_4
    IL_009f:  ldarg.0
    IL_00a0:  ldc.i4.s   -2
    IL_00a2:  stfld      ""int Test.<F>d__0.<>1__state""
    IL_00a7:  ldarg.0
    IL_00a8:  ldflda     ""System.Runtime.CompilerServices.AsyncTaskMethodBuilder<int> Test.<F>d__0.<>t__builder""
    IL_00ad:  ldloc.s    V_4
    IL_00af:  call       ""void System.Runtime.CompilerServices.AsyncTaskMethodBuilder<int>.SetException(System.Exception)""
    IL_00b4:  nop
    IL_00b5:  leave.s    IL_00cc
  }
 -IL_00b7:  ldarg.0
  IL_00b8:  ldc.i4.s   -2
  IL_00ba:  stfld      ""int Test.<F>d__0.<>1__state""
 ~IL_00bf:  ldarg.0
  IL_00c0:  ldflda     ""System.Runtime.CompilerServices.AsyncTaskMethodBuilder<int> Test.<F>d__0.<>t__builder""
  IL_00c5:  ldloc.1
  IL_00c6:  call       ""void System.Runtime.CompilerServices.AsyncTaskMethodBuilder<int>.SetResult(int)""
  IL_00cb:  nop
  IL_00cc:  ret
}
", sequencePoints: "Test+<F>d__0.MoveNext");

            c.VerifyIL("Test.<F>d__0.System.Runtime.CompilerServices.IAsyncStateMachine.SetStateMachine", @"
{
  // Code size        1 (0x1)
  .maxstack  0
  IL_0000:  ret
        }
");
        }

        [Fact]
        public void IL_Task()
        {
            var source = @"
using System;
using System.Threading.Tasks;

class Test
{
    public static async Task F()
    {
        await Task.Factory.StartNew(() => 42);
        Console.WriteLine(42);
    }

    public static void Main()
    {
        var t = F();
        t.Wait();
    }
}";
            var expected = @"
42
";
            var c = CompileAndVerify(source, expectedOutput: expected);

            c.VerifyIL("Test.F", @"
{
  // Code size       49 (0x31)
  .maxstack  2
  .locals init (Test.<F>d__0 V_0,
                System.Runtime.CompilerServices.AsyncTaskMethodBuilder V_1)
  IL_0000:  ldloca.s   V_0
  IL_0002:  call       ""System.Runtime.CompilerServices.AsyncTaskMethodBuilder System.Runtime.CompilerServices.AsyncTaskMethodBuilder.Create()""
  IL_0007:  stfld      ""System.Runtime.CompilerServices.AsyncTaskMethodBuilder Test.<F>d__0.<>t__builder""
  IL_000c:  ldloca.s   V_0
  IL_000e:  ldc.i4.m1
  IL_000f:  stfld      ""int Test.<F>d__0.<>1__state""
  IL_0014:  ldloc.0
  IL_0015:  ldfld      ""System.Runtime.CompilerServices.AsyncTaskMethodBuilder Test.<F>d__0.<>t__builder""
  IL_001a:  stloc.1
  IL_001b:  ldloca.s   V_1
  IL_001d:  ldloca.s   V_0
  IL_001f:  call       ""void System.Runtime.CompilerServices.AsyncTaskMethodBuilder.Start<Test.<F>d__0>(ref Test.<F>d__0)""
  IL_0024:  ldloca.s   V_0
  IL_0026:  ldflda     ""System.Runtime.CompilerServices.AsyncTaskMethodBuilder Test.<F>d__0.<>t__builder""
  IL_002b:  call       ""System.Threading.Tasks.Task System.Runtime.CompilerServices.AsyncTaskMethodBuilder.Task.get""
  IL_0030:  ret
}
");
            c.VerifyIL("Test.<F>d__0.System.Runtime.CompilerServices.IAsyncStateMachine.MoveNext", @"
{
  // Code size      186 (0xba)
  .maxstack  3
  .locals init (int V_0,
                System.Runtime.CompilerServices.TaskAwaiter<int> V_1,
                System.Exception V_2)
  IL_0000:  ldarg.0
  IL_0001:  ldfld      ""int Test.<F>d__0.<>1__state""
  IL_0006:  stloc.0
  .try
  {
    IL_0007:  ldloc.0
    IL_0008:  brfalse.s  IL_0062
    IL_000a:  call       ""System.Threading.Tasks.TaskFactory System.Threading.Tasks.Task.Factory.get""
    IL_000f:  ldsfld     ""System.Func<int> Test.<>c.<>9__0_0""
    IL_0014:  dup
    IL_0015:  brtrue.s   IL_002e
    IL_0017:  pop
    IL_0018:  ldsfld     ""Test.<>c Test.<>c.<>9""
    IL_001d:  ldftn      ""int Test.<>c.<F>b__0_0()""
    IL_0023:  newobj     ""System.Func<int>..ctor(object, System.IntPtr)""
    IL_0028:  dup
    IL_0029:  stsfld     ""System.Func<int> Test.<>c.<>9__0_0""
    IL_002e:  callvirt   ""System.Threading.Tasks.Task<int> System.Threading.Tasks.TaskFactory.StartNew<int>(System.Func<int>)""
    IL_0033:  callvirt   ""System.Runtime.CompilerServices.TaskAwaiter<int> System.Threading.Tasks.Task<int>.GetAwaiter()""
    IL_0038:  stloc.1
    IL_0039:  ldloca.s   V_1
    IL_003b:  call       ""bool System.Runtime.CompilerServices.TaskAwaiter<int>.IsCompleted.get""
    IL_0040:  brtrue.s   IL_007e
    IL_0042:  ldarg.0
    IL_0043:  ldc.i4.0
    IL_0044:  dup
    IL_0045:  stloc.0
    IL_0046:  stfld      ""int Test.<F>d__0.<>1__state""
    IL_004b:  ldarg.0
    IL_004c:  ldloc.1
    IL_004d:  stfld      ""System.Runtime.CompilerServices.TaskAwaiter<int> Test.<F>d__0.<>u__1""
    IL_0052:  ldarg.0
    IL_0053:  ldflda     ""System.Runtime.CompilerServices.AsyncTaskMethodBuilder Test.<F>d__0.<>t__builder""
    IL_0058:  ldloca.s   V_1
    IL_005a:  ldarg.0
    IL_005b:  call       ""void System.Runtime.CompilerServices.AsyncTaskMethodBuilder.AwaitUnsafeOnCompleted<System.Runtime.CompilerServices.TaskAwaiter<int>, Test.<F>d__0>(ref System.Runtime.CompilerServices.TaskAwaiter<int>, ref Test.<F>d__0)""
    IL_0060:  leave.s    IL_00b9
    IL_0062:  ldarg.0
    IL_0063:  ldfld      ""System.Runtime.CompilerServices.TaskAwaiter<int> Test.<F>d__0.<>u__1""
    IL_0068:  stloc.1
    IL_0069:  ldarg.0
    IL_006a:  ldflda     ""System.Runtime.CompilerServices.TaskAwaiter<int> Test.<F>d__0.<>u__1""
    IL_006f:  initobj    ""System.Runtime.CompilerServices.TaskAwaiter<int>""
    IL_0075:  ldarg.0
    IL_0076:  ldc.i4.m1
    IL_0077:  dup
    IL_0078:  stloc.0
    IL_0079:  stfld      ""int Test.<F>d__0.<>1__state""
    IL_007e:  ldloca.s   V_1
    IL_0080:  call       ""int System.Runtime.CompilerServices.TaskAwaiter<int>.GetResult()""
    IL_0085:  pop
    IL_0086:  ldc.i4.s   42
    IL_0088:  call       ""void System.Console.WriteLine(int)""
    IL_008d:  leave.s    IL_00a6
  }
  catch System.Exception
  {
    IL_008f:  stloc.2
    IL_0090:  ldarg.0
    IL_0091:  ldc.i4.s   -2
    IL_0093:  stfld      ""int Test.<F>d__0.<>1__state""
    IL_0098:  ldarg.0
    IL_0099:  ldflda     ""System.Runtime.CompilerServices.AsyncTaskMethodBuilder Test.<F>d__0.<>t__builder""
    IL_009e:  ldloc.2
    IL_009f:  call       ""void System.Runtime.CompilerServices.AsyncTaskMethodBuilder.SetException(System.Exception)""
    IL_00a4:  leave.s    IL_00b9
  }
  IL_00a6:  ldarg.0
  IL_00a7:  ldc.i4.s   -2
  IL_00a9:  stfld      ""int Test.<F>d__0.<>1__state""
  IL_00ae:  ldarg.0
  IL_00af:  ldflda     ""System.Runtime.CompilerServices.AsyncTaskMethodBuilder Test.<F>d__0.<>t__builder""
  IL_00b4:  call       ""void System.Runtime.CompilerServices.AsyncTaskMethodBuilder.SetResult()""
  IL_00b9:  ret
}
");
        }

        [Fact]
        public void IL_Void()
        {
            var source = @"
using System;
using System.Threading;
using System.Threading.Tasks;

class Test
{
    static int i = 0;

    public static async void F(AutoResetEvent handle)
    {
        await Task.Factory.StartNew(() => { Test.i = 42; });
        handle.Set();
    }

    public static void Main()
    {
        var handle = new AutoResetEvent(false);
        F(handle);
        handle.WaitOne(1000 * 60);
        Console.WriteLine(i);
    }
}";
            var expected = @"
42
";
            CompileAndVerify(source, expectedOutput: expected).VerifyIL("Test.F", @"
{
  // Code size       45 (0x2d)
  .maxstack  2
  .locals init (Test.<F>d__1 V_0,
  System.Runtime.CompilerServices.AsyncVoidMethodBuilder V_1)
  IL_0000:  ldloca.s   V_0
  IL_0002:  ldarg.0
  IL_0003:  stfld      ""System.Threading.AutoResetEvent Test.<F>d__1.handle""
  IL_0008:  ldloca.s   V_0
  IL_000a:  call       ""System.Runtime.CompilerServices.AsyncVoidMethodBuilder System.Runtime.CompilerServices.AsyncVoidMethodBuilder.Create()""
  IL_000f:  stfld      ""System.Runtime.CompilerServices.AsyncVoidMethodBuilder Test.<F>d__1.<>t__builder""
  IL_0014:  ldloca.s   V_0
  IL_0016:  ldc.i4.m1
  IL_0017:  stfld      ""int Test.<F>d__1.<>1__state""
  IL_001c:  ldloc.0
  IL_001d:  ldfld      ""System.Runtime.CompilerServices.AsyncVoidMethodBuilder Test.<F>d__1.<>t__builder""
  IL_0022:  stloc.1
  IL_0023:  ldloca.s   V_1
  IL_0025:  ldloca.s   V_0
  IL_0027:  call       ""void System.Runtime.CompilerServices.AsyncVoidMethodBuilder.Start<Test.<F>d__1>(ref Test.<F>d__1)""
  IL_002c:  ret
}
").VerifyIL("Test.<F>d__1.System.Runtime.CompilerServices.IAsyncStateMachine.MoveNext", @"
{
  // Code size      190 (0xbe)
  .maxstack  3
  .locals init (int V_0,
                System.Runtime.CompilerServices.TaskAwaiter V_1,
                System.Exception V_2)
  IL_0000:  ldarg.0
  IL_0001:  ldfld      ""int Test.<F>d__1.<>1__state""
  IL_0006:  stloc.0
  .try
  {
    IL_0007:  ldloc.0
    IL_0008:  brfalse.s  IL_0062
    IL_000a:  call       ""System.Threading.Tasks.TaskFactory System.Threading.Tasks.Task.Factory.get""
    IL_000f:  ldsfld     ""System.Action Test.<>c.<>9__1_0""
    IL_0014:  dup
    IL_0015:  brtrue.s   IL_002e
    IL_0017:  pop
    IL_0018:  ldsfld     ""Test.<>c Test.<>c.<>9""
    IL_001d:  ldftn      ""void Test.<>c.<F>b__1_0()""
    IL_0023:  newobj     ""System.Action..ctor(object, System.IntPtr)""
    IL_0028:  dup
    IL_0029:  stsfld     ""System.Action Test.<>c.<>9__1_0""
    IL_002e:  callvirt   ""System.Threading.Tasks.Task System.Threading.Tasks.TaskFactory.StartNew(System.Action)""
    IL_0033:  callvirt   ""System.Runtime.CompilerServices.TaskAwaiter System.Threading.Tasks.Task.GetAwaiter()""
    IL_0038:  stloc.1
    IL_0039:  ldloca.s   V_1
    IL_003b:  call       ""bool System.Runtime.CompilerServices.TaskAwaiter.IsCompleted.get""
    IL_0040:  brtrue.s   IL_007e
    IL_0042:  ldarg.0
    IL_0043:  ldc.i4.0
    IL_0044:  dup
    IL_0045:  stloc.0
    IL_0046:  stfld      ""int Test.<F>d__1.<>1__state""
    IL_004b:  ldarg.0
    IL_004c:  ldloc.1
    IL_004d:  stfld      ""System.Runtime.CompilerServices.TaskAwaiter Test.<F>d__1.<>u__1""
    IL_0052:  ldarg.0
    IL_0053:  ldflda     ""System.Runtime.CompilerServices.AsyncVoidMethodBuilder Test.<F>d__1.<>t__builder""
    IL_0058:  ldloca.s   V_1
    IL_005a:  ldarg.0
    IL_005b:  call       ""void System.Runtime.CompilerServices.AsyncVoidMethodBuilder.AwaitUnsafeOnCompleted<System.Runtime.CompilerServices.TaskAwaiter, Test.<F>d__1>(ref System.Runtime.CompilerServices.TaskAwaiter, ref Test.<F>d__1)""
    IL_0060:  leave.s    IL_00bd
    IL_0062:  ldarg.0
    IL_0063:  ldfld      ""System.Runtime.CompilerServices.TaskAwaiter Test.<F>d__1.<>u__1""
    IL_0068:  stloc.1
    IL_0069:  ldarg.0
    IL_006a:  ldflda     ""System.Runtime.CompilerServices.TaskAwaiter Test.<F>d__1.<>u__1""
    IL_006f:  initobj    ""System.Runtime.CompilerServices.TaskAwaiter""
    IL_0075:  ldarg.0
    IL_0076:  ldc.i4.m1
    IL_0077:  dup
    IL_0078:  stloc.0
    IL_0079:  stfld      ""int Test.<F>d__1.<>1__state""
    IL_007e:  ldloca.s   V_1
    IL_0080:  call       ""void System.Runtime.CompilerServices.TaskAwaiter.GetResult()""
    IL_0085:  ldarg.0
    IL_0086:  ldfld      ""System.Threading.AutoResetEvent Test.<F>d__1.handle""
    IL_008b:  callvirt   ""bool System.Threading.EventWaitHandle.Set()""
    IL_0090:  pop
    IL_0091:  leave.s    IL_00aa
  }
  catch System.Exception
  {
    IL_0093:  stloc.2
    IL_0094:  ldarg.0
    IL_0095:  ldc.i4.s   -2
    IL_0097:  stfld      ""int Test.<F>d__1.<>1__state""
    IL_009c:  ldarg.0
    IL_009d:  ldflda     ""System.Runtime.CompilerServices.AsyncVoidMethodBuilder Test.<F>d__1.<>t__builder""
    IL_00a2:  ldloc.2
    IL_00a3:  call       ""void System.Runtime.CompilerServices.AsyncVoidMethodBuilder.SetException(System.Exception)""
    IL_00a8:  leave.s    IL_00bd
  }
  IL_00aa:  ldarg.0
  IL_00ab:  ldc.i4.s   -2
  IL_00ad:  stfld      ""int Test.<F>d__1.<>1__state""
  IL_00b2:  ldarg.0
  IL_00b3:  ldflda     ""System.Runtime.CompilerServices.AsyncVoidMethodBuilder Test.<F>d__1.<>t__builder""
  IL_00b8:  call       ""void System.Runtime.CompilerServices.AsyncVoidMethodBuilder.SetResult()""
  IL_00bd:  ret
}
");
        }

        [Fact]
        [WorkItem(564036, "http://vstfdevdiv:8080/DevDiv2/DevDiv/_workitems/edit/564036")]
        public void InferFromAsyncLambda()
        {
            var source =
@"using System;
using System.Threading.Tasks;

class Program
{
    public static T CallWithCatch<T>(Func<T> func)
    {
        Console.WriteLine(typeof(T).ToString());
        return func();
    }

    private static async Task LoadTestDataAsync()
    {
        await CallWithCatch(async () => await LoadTestData());
    }

    private static async Task LoadTestData()
    {
        await Task.Run(() => { });
    }

    public static void Main(string[] args)
    {
        Task t = LoadTestDataAsync();
        t.Wait(1000);
    }
}";
            var expected = @"System.Threading.Tasks.Task";
            CompileAndVerify(source, expectedOutput: expected);
        }

        [Fact]
        [WorkItem(620987, "http://vstfdevdiv:8080/DevDiv2/DevDiv/_workitems/edit/620987")]
        public void PrematureNull()
        {
            var source =
@"using System;
using System.Collections.Generic;
using System.Diagnostics;
using System.Linq;
using System.Text;
using System.Threading;
using System.Threading.Tasks;
class Program
{
    public static void Main(string[] args)
    {
        try
        {
            var ar = FindReferencesInDocumentAsync(""Document"");
            ar.Wait(1000 * 60);
            Console.WriteLine(ar.Result);
        }
        catch (Exception ex)
        {
            Console.WriteLine(ex);
        }
    }
    internal static async Task<string> GetTokensWithIdentifierAsync()
    {
        Console.WriteLine(""in GetTokensWithIdentifierAsync"");
        return ""GetTokensWithIdentifierAsync"";
    }
    protected static async Task<string> FindReferencesInTokensAsync(
        string document,
        string tokens)
    {
        Console.WriteLine(""in FindReferencesInTokensAsync"");
        if (tokens == null) throw new NullReferenceException(""tokens"");
        Console.WriteLine(""tokens were fine"");
        if (document == null) throw new NullReferenceException(""document"");
        Console.WriteLine(""document was fine"");
        return ""FindReferencesInTokensAsync"";
    }
    public static async Task<string> FindReferencesInDocumentAsync(
        string document)
    {
        Console.WriteLine(""in FindReferencesInDocumentAsync"");
        if (document == null) throw new NullReferenceException(""document"");
        var nonAliasReferences = await FindReferencesInTokensAsync(
            document,
            await GetTokensWithIdentifierAsync()
            ).ConfigureAwait(true);
        return ""done!"";
    }
}";
            var expected =
@"in FindReferencesInDocumentAsync
in GetTokensWithIdentifierAsync
in FindReferencesInTokensAsync
tokens were fine
document was fine
done!";
            CompileAndVerify(source, expectedOutput: expected);
        }

        [Fact]
        [WorkItem(621705, "http://vstfdevdiv:8080/DevDiv2/DevDiv/_workitems/edit/621705")]
        public void GenericAsyncLambda()
        {
            var source =
@"using System;
using System.Diagnostics;
using System.Threading;
using System.Threading.Tasks;

class G<T>
{
    T t;
    public G(T t, Func<T, Task<T>> action)
    {
        var tt = action(t);
        var completed = tt.Wait(1000 * 60);
        Debug.Assert(completed);
        this.t = tt.Result;
    }
    public override string ToString()
    {
        return t.ToString();
    }
}

class Test
{
    static G<U> M<U>(U t)
    {
        return new G<U>(t, async x =>
        {
            return await IdentityAsync(x);
        }
        );
    }
    static async Task<V> IdentityAsync<V>(V x)
    {
        await Task.Delay(1);
        return x;
    }

    public static void Main()
    {
        var g = M(12);
        Console.WriteLine(g);
    }
}";
            var expected =
@"12";
            CompileAndVerify(source, expectedOutput: expected);
        }

        [Fact]
        [WorkItem(602028, "http://vstfdevdiv:8080/DevDiv2/DevDiv/_workitems/edit/602028")]
        public void BetterConversionFromAsyncLambda()
        {
            var source =
@"using System.Threading;
using System.Threading.Tasks;
using System;
class TestCase
{
    public static int Goo(Func<Task<double>> f) { return 12; }
    public static int Goo(Func<Task<object>> f) { return 13; }
    public static void Main()
    {
        Console.WriteLine(Goo(async delegate() { return 14; }));
    }
}
";
            var expected =
@"12";
            CompileAndVerify(source, expectedOutput: expected);
        }

        [Fact]
        [WorkItem(602206, "http://vstfdevdiv:8080/DevDiv2/DevDiv/_workitems/edit/602206")]
        public void ExtensionAddMethod()
        {
            var source =
@"using System;
using System.Collections.Generic;
using System.Threading;
using System.Threading.Tasks;
static public class Extension
{
    static public void Add<T>(this Stack<T> stack, T item)
    {
        Console.WriteLine(""Add "" + item.ToString());
        stack.Push(item);
    }
}
class TestCase
{
    AutoResetEvent handle = new AutoResetEvent(false);
    private async Task<T> GetVal<T>(T x)
    {
        await Task.Delay(1);
        Console.WriteLine(""GetVal "" + x.ToString());
        return x;
    }
    public async void Run()
    {
        try
        {
            Stack<int> stack = new Stack<int>() { await GetVal(1), 2, 3 }; // CS0117
        }
        finally
        {
            handle.Set();
        }
    }
    public static void Main(string[] args)
    {
        var tc = new TestCase();
        tc.Run();
        tc.handle.WaitOne(1000 * 60);
    }
}";
            var expected =
@"GetVal 1
Add 1
Add 2
Add 3";
            CompileAndVerify(source, expectedOutput: expected);
        }

        [Fact]
        [WorkItem(748527, "http://vstfdevdiv:8080/DevDiv2/DevDiv/_workitems/edit/748527")]
        public void Bug748527()
        {
            var source = @"using System.Threading.Tasks;
using System;
namespace A
{
    public struct TestClass
    {
        async public System.Threading.Tasks.Task<int> IntRet(int IntI)
        {
            return  await ((Func<Task<int>>)(async ()=> { await Task.Yield(); return IntI ; } ))() ;
        }
    }
    public class B
    {
        async public static System.Threading.Tasks.Task<int> MainMethod()
        {
            int MyRet = 0;
            TestClass TC = new TestClass();
            if ((  await ((Func<Task<int>>)(async ()=> { await Task.Yield(); return (await(new TestClass().IntRet( await ((Func<Task<int>>)(async ()=> { await Task.Yield(); return 3 ; } ))() ))) ; } ))()  ) !=  await ((Func<Task<int>>)(async ()=> { await Task.Yield(); return 3 ; } ))() )
            {
                MyRet = 1;
            }
            return  await ((Func<Task<int>>)(async ()=> {await Task.Yield(); return MyRet;}))();
        }
        static void Main ()
        {
            MainMethod();
            return;
        }
    }
}";
            var expectedOutput = "";
            CompileAndVerify(source, expectedOutput: expectedOutput);
        }

        [Fact]
        [WorkItem(602216, "http://vstfdevdiv:8080/DevDiv2/DevDiv/_workitems/edit/602216")]
        public void AsyncMethodOnlyWritesToEnclosingStruct()
        {
            var source =
@"public struct GenC<T> where T : struct
{
    public T? valueN;
    public async void Test(T t)
    {
        valueN = t;
    }
}
public class Test
{
    public static void Main()
    {
        int test = 12;
        GenC<int> _int = new GenC<int>();
        _int.Test(test);
        System.Console.WriteLine(_int.valueN ?? 1);
    }
}";
            var expected =
@"1";
            CompileAndVerify(source, expectedOutput: expected);
        }

        [Fact]
        [WorkItem(602246, "http://vstfdevdiv:8080/DevDiv2/DevDiv/_workitems/edit/602246")]
        public void Bug602246()
        {
            var source =
@"using System;
using System.Threading.Tasks;

public class TestCase
{
    public static async Task<T> Run<T>(T t)
    {
        await Task.Delay(1);
        Func<Func<Task<T>>, Task<T>> f = async (x) => { return await x(); };
        var rez = await f(async () => { await Task.Delay(1); return t; });
        return rez;
    }
    public static void Main()
    {
        var t = TestCase.Run<int>(12);
        if (!t.Wait(1000 * 60)) throw new Exception();
        Console.Write(t.Result);
    }
}";
            var expected =
@"12";
            CompileAndVerify(source, expectedOutput: expected);
        }

        [WorkItem(628654, "http://vstfdevdiv:8080/DevDiv2/DevDiv/_workitems/edit/628654")]
        [Fact]
        public void AsyncWithDynamic01()
        {
            var source = @"
using System;
using System.Threading.Tasks;
 
class Program
{
    static void Main()
    {
        Goo<int>().Wait();
    }
 
    static async Task Goo<T>()
    {
        Console.WriteLine(""{0}"" as dynamic, await Task.FromResult(new T[] { }));
    }
}";
            var expected = @"
System.Int32[]
";
            CompileAndVerify(source, expectedOutput: expected);
        }

        [WorkItem(640282, "http://vstfdevdiv:8080/DevDiv2/DevDiv/_workitems/edit/640282")]
        [Fact]
        public void CustomAsyncWithDynamic01()
        {
            var source = @"
using System;
using System.Threading;
using System.Threading.Tasks;

class MyTask
{
    public dynamic GetAwaiter()
    {
        return new MyTaskAwaiter<Action>();
    }

    public async void Run<T>()
    {
        int tests = 0;

        tests++;
        dynamic myTask = new MyTask();
        var x = await myTask;
        if (x == 123) Driver.Count++;

        Driver.Result = Driver.Count - tests;
        //When test complete, set the flag.
        Driver.CompletedSignal.Set();
    }
}
class MyTaskAwaiter<U>
{
    public void OnCompleted(U continuationAction)
    {
    }

    public int GetResult()
    {
        return 123;
    }

    public dynamic IsCompleted { get { return true; } }
}
class Driver
{
    public static int Result = -1;
    public static int Count = 0;
    public static AutoResetEvent CompletedSignal = new AutoResetEvent(false);
    public static void Main()
    {
        new MyTask().Run<int>();

        CompletedSignal.WaitOne();

        // 0 - success
        // 1 - failed (test completed)
        // -1 - failed (test incomplete - deadlock, etc)
        Console.WriteLine(Driver.Result);
    }
}";
            var expected = @"0";
            CompileAndVerify(source, expectedOutput: expected);
        }

        [WorkItem(840843, "http://vstfdevdiv:8080/DevDiv2/DevDiv/_workitems/edit/840843")]
        [Fact]
        public void MissingAsyncVoidMethodBuilder()
        {
            var source = @"
class C
{
    async void M() {}
}
";

            var comp = CSharpTestBase.CreateEmptyCompilation(source, new[] { MscorlibRef }, TestOptions.ReleaseDll); // NOTE: 4.0, not 4.5, so it's missing the async helpers.

            // CONSIDER: It would be nice if we didn't squiggle the whole method body, but this is a corner case.
            comp.VerifyEmitDiagnostics(
                // (4,16): warning CS1998: This async method lacks 'await' operators and will run synchronously. Consider using the 'await' operator to await non-blocking API calls, or 'await Task.Run(...)' to do CPU-bound work on a background thread.
                //     async void M() {}
                Diagnostic(ErrorCode.WRN_AsyncLacksAwaits, "M").WithLocation(4, 16),
                // (4,20): error CS0518: Predefined type 'System.Runtime.CompilerServices.AsyncVoidMethodBuilder' is not defined or imported
                //     async void M() {}
                Diagnostic(ErrorCode.ERR_PredefinedTypeNotFound, "{}").WithArguments("System.Runtime.CompilerServices.AsyncVoidMethodBuilder").WithLocation(4, 20),
                // (4,20): error CS0656: Missing compiler required member 'System.Runtime.CompilerServices.AsyncVoidMethodBuilder.Create'
                //     async void M() {}
                Diagnostic(ErrorCode.ERR_MissingPredefinedMember, "{}").WithArguments("System.Runtime.CompilerServices.AsyncVoidMethodBuilder", "Create").WithLocation(4, 20),
                // (4,20): error CS0656: Missing compiler required member 'System.Runtime.CompilerServices.IAsyncStateMachine.MoveNext'
                //     async void M() {}
                Diagnostic(ErrorCode.ERR_MissingPredefinedMember, "{}").WithArguments("System.Runtime.CompilerServices.IAsyncStateMachine", "MoveNext").WithLocation(4, 20),
                // (4,20): error CS0656: Missing compiler required member 'System.Runtime.CompilerServices.IAsyncStateMachine.SetStateMachine'
                //     async void M() {}
                Diagnostic(ErrorCode.ERR_MissingPredefinedMember, "{}").WithArguments("System.Runtime.CompilerServices.IAsyncStateMachine", "SetStateMachine").WithLocation(4, 20));
        }

        [Fact]
        public void MissingAsyncTaskMethodBuilder()
        {
            var source =
@"using System.Threading.Tasks;
class C
{
    async Task M() {}
}";
            var comp = CSharpTestBase.CreateEmptyCompilation(source, new[] { MscorlibRef }, TestOptions.ReleaseDll); // NOTE: 4.0, not 4.5, so it's missing the async helpers.
            comp.VerifyEmitDiagnostics(
                // (4,16): warning CS1998: This async method lacks 'await' operators and will run synchronously. Consider using the 'await' operator to await non-blocking API calls, or 'await Task.Run(...)' to do CPU-bound work on a background thread.
                //     async Task M() {}
                Diagnostic(ErrorCode.WRN_AsyncLacksAwaits, "M").WithLocation(4, 16),
                // (4,20): error CS0518: Predefined type 'System.Runtime.CompilerServices.AsyncTaskMethodBuilder' is not defined or imported
                //     async Task M() {}
                Diagnostic(ErrorCode.ERR_PredefinedTypeNotFound, "{}").WithArguments("System.Runtime.CompilerServices.AsyncTaskMethodBuilder").WithLocation(4, 20),
                // (4,20): error CS0656: Missing compiler required member 'System.Runtime.CompilerServices.AsyncTaskMethodBuilder.Create'
                //     async Task M() {}
                Diagnostic(ErrorCode.ERR_MissingPredefinedMember, "{}").WithArguments("System.Runtime.CompilerServices.AsyncTaskMethodBuilder", "Create").WithLocation(4, 20),
                // (4,20): error CS0656: Missing compiler required member 'System.Runtime.CompilerServices.AsyncTaskMethodBuilder.Task'
                //     async Task M() {}
                Diagnostic(ErrorCode.ERR_MissingPredefinedMember, "{}").WithArguments("System.Runtime.CompilerServices.AsyncTaskMethodBuilder", "Task").WithLocation(4, 20),
                // (4,20): error CS0656: Missing compiler required member 'System.Runtime.CompilerServices.IAsyncStateMachine.MoveNext'
                //     async Task M() {}
                Diagnostic(ErrorCode.ERR_MissingPredefinedMember, "{}").WithArguments("System.Runtime.CompilerServices.IAsyncStateMachine", "MoveNext").WithLocation(4, 20),
                // (4,20): error CS0656: Missing compiler required member 'System.Runtime.CompilerServices.IAsyncStateMachine.SetStateMachine'
                //     async Task M() {}
                Diagnostic(ErrorCode.ERR_MissingPredefinedMember, "{}").WithArguments("System.Runtime.CompilerServices.IAsyncStateMachine", "SetStateMachine").WithLocation(4, 20));
        }

        [Fact]
        public void MissingAsyncTaskMethodBuilder_T()
        {
            var source =
@"using System.Threading.Tasks;
class C
{
    async Task<int> F() => 3;
}";
            var comp = CSharpTestBase.CreateEmptyCompilation(source, new[] { MscorlibRef }, TestOptions.ReleaseDll); // NOTE: 4.0, not 4.5, so it's missing the async helpers.
            comp.VerifyEmitDiagnostics(
                // (4,21): warning CS1998: This async method lacks 'await' operators and will run synchronously. Consider using the 'await' operator to await non-blocking API calls, or 'await Task.Run(...)' to do CPU-bound work on a background thread.
                //     async Task<int> F() => 3;
                Diagnostic(ErrorCode.WRN_AsyncLacksAwaits, "F").WithLocation(4, 21),
                // (4,25): error CS0518: Predefined type 'System.Runtime.CompilerServices.AsyncTaskMethodBuilder`1' is not defined or imported
                //     async Task<int> F() => 3;
                Diagnostic(ErrorCode.ERR_PredefinedTypeNotFound, "=> 3").WithArguments("System.Runtime.CompilerServices.AsyncTaskMethodBuilder`1").WithLocation(4, 25),
                // (4,25): error CS0656: Missing compiler required member 'System.Runtime.CompilerServices.AsyncTaskMethodBuilder`1.Create'
                //     async Task<int> F() => 3;
                Diagnostic(ErrorCode.ERR_MissingPredefinedMember, "=> 3").WithArguments("System.Runtime.CompilerServices.AsyncTaskMethodBuilder`1", "Create").WithLocation(4, 25),
                // (4,25): error CS0656: Missing compiler required member 'System.Runtime.CompilerServices.AsyncTaskMethodBuilder`1.Task'
                //     async Task<int> F() => 3;
                Diagnostic(ErrorCode.ERR_MissingPredefinedMember, "=> 3").WithArguments("System.Runtime.CompilerServices.AsyncTaskMethodBuilder`1", "Task").WithLocation(4, 25),
                // (4,25): error CS0656: Missing compiler required member 'System.Runtime.CompilerServices.IAsyncStateMachine.MoveNext'
                //     async Task<int> F() => 3;
                Diagnostic(ErrorCode.ERR_MissingPredefinedMember, "=> 3").WithArguments("System.Runtime.CompilerServices.IAsyncStateMachine", "MoveNext").WithLocation(4, 25),
                // (4,25): error CS0656: Missing compiler required member 'System.Runtime.CompilerServices.IAsyncStateMachine.SetStateMachine'
                //     async Task<int> F() => 3;
                Diagnostic(ErrorCode.ERR_MissingPredefinedMember, "=> 3").WithArguments("System.Runtime.CompilerServices.IAsyncStateMachine", "SetStateMachine").WithLocation(4, 25));
        }

        private static string AsyncBuilderCode(string builderTypeName, string tasklikeTypeName, string genericTypeParameter = null, bool isStruct = false)
        {
            string ofT = genericTypeParameter == null ? "" : "<" + genericTypeParameter + ">";
            return $@"
public {(isStruct ? "struct" : "class")} {builderTypeName}{ofT}
{{
    public static {builderTypeName}{ofT} Create() => default({builderTypeName}{ofT});
    public {tasklikeTypeName}{ofT} Task {{ get; }}
    public void AwaitOnCompleted<TAwaiter, TStateMachine>(ref TAwaiter awaiter, ref TStateMachine stateMachine) where TAwaiter : INotifyCompletion where TStateMachine : IAsyncStateMachine {{ }}
    public void AwaitUnsafeOnCompleted<TAwaiter, TStateMachine>(ref TAwaiter awaiter, ref TStateMachine stateMachine) where TAwaiter : ICriticalNotifyCompletion where TStateMachine : IAsyncStateMachine {{ }}
    public void SetException(System.Exception exception) {{ }}
    public void SetResult({(genericTypeParameter == null ? "" : genericTypeParameter + " result")}) {{ }}
    public void SetStateMachine(IAsyncStateMachine stateMachine) {{ }}
    public void Start<TStateMachine>(ref TStateMachine stateMachine) where TStateMachine : IAsyncStateMachine {{ }}
}}
";
    }

    [Fact]
        public void PresentAsyncTasklikeBuilderMethod()
        {
            var source = @"
using System.Runtime.CompilerServices;
using System.Threading.Tasks;
class C
{
    async ValueTask f() { await (Task)null; }
    async ValueTask<int> g() { await (Task)null; return 1; }
}
[AsyncMethodBuilder(typeof(ValueTaskMethodBuilder))]
struct ValueTask { }
[AsyncMethodBuilder(typeof(ValueTaskMethodBuilder<>))]
struct ValueTask<T> { }
class ValueTaskMethodBuilder
{
    public static ValueTaskMethodBuilder Create() => null;
    public ValueTask Task { get; }
    public void AwaitOnCompleted<TAwaiter, TStateMachine>(ref TAwaiter awaiter, ref TStateMachine stateMachine) where TAwaiter : INotifyCompletion where TStateMachine : IAsyncStateMachine { }
    public void AwaitUnsafeOnCompleted<TAwaiter, TStateMachine>(ref TAwaiter awaiter, ref TStateMachine stateMachine) where TAwaiter : ICriticalNotifyCompletion where TStateMachine : IAsyncStateMachine { }
    public void SetException(System.Exception exception) { }
    public void SetResult() { }
    public void SetStateMachine(IAsyncStateMachine stateMachine) { }
    public void Start<TStateMachine>(ref TStateMachine stateMachine) where TStateMachine : IAsyncStateMachine { }
}
class ValueTaskMethodBuilder<T>
{
    public static ValueTaskMethodBuilder<T> Create() => null;
    public ValueTask<T> Task { get; }
    public void AwaitOnCompleted<TAwaiter, TStateMachine>(ref TAwaiter awaiter, ref TStateMachine stateMachine) where TAwaiter : INotifyCompletion where TStateMachine : IAsyncStateMachine { }
    public void AwaitUnsafeOnCompleted<TAwaiter, TStateMachine>(ref TAwaiter awaiter, ref TStateMachine stateMachine) where TAwaiter : ICriticalNotifyCompletion where TStateMachine : IAsyncStateMachine { }
    public void SetException(System.Exception exception) { }
    public void SetResult(T result) { }
    public void SetStateMachine(IAsyncStateMachine stateMachine) { }
    public void Start<TStateMachine>(ref TStateMachine stateMachine) where TStateMachine : IAsyncStateMachine { }
}
namespace System.Runtime.CompilerServices { class AsyncMethodBuilderAttribute : System.Attribute { public AsyncMethodBuilderAttribute(System.Type t) { } } }
";
            var v = CompileAndVerify(source, null, options: TestOptions.ReleaseDll);
            v.VerifyIL("C.g",
@"{
  // Code size       45 (0x2d)
  .maxstack  2
  .locals init (C.<g>d__1 V_0)
  IL_0000:  ldloca.s   V_0
  IL_0002:  call       ""ValueTaskMethodBuilder<int> ValueTaskMethodBuilder<int>.Create()""
  IL_0007:  stfld      ""ValueTaskMethodBuilder<int> C.<g>d__1.<>t__builder""
  IL_000c:  ldloca.s   V_0
  IL_000e:  ldc.i4.m1
  IL_000f:  stfld      ""int C.<g>d__1.<>1__state""
  IL_0014:  ldloc.0
  IL_0015:  ldfld      ""ValueTaskMethodBuilder<int> C.<g>d__1.<>t__builder""
  IL_001a:  ldloca.s   V_0
  IL_001c:  callvirt   ""void ValueTaskMethodBuilder<int>.Start<C.<g>d__1>(ref C.<g>d__1)""
  IL_0021:  ldloc.0
  IL_0022:  ldfld      ""ValueTaskMethodBuilder<int> C.<g>d__1.<>t__builder""
  IL_0027:  callvirt   ""ValueTask<int> ValueTaskMethodBuilder<int>.Task.get""
  IL_002c:  ret
}");
            v.VerifyIL("C.f",
@"{
  // Code size       45 (0x2d)
  .maxstack  2
  .locals init (C.<f>d__0 V_0)
  IL_0000:  ldloca.s   V_0
  IL_0002:  call       ""ValueTaskMethodBuilder ValueTaskMethodBuilder.Create()""
  IL_0007:  stfld      ""ValueTaskMethodBuilder C.<f>d__0.<>t__builder""
  IL_000c:  ldloca.s   V_0
  IL_000e:  ldc.i4.m1
  IL_000f:  stfld      ""int C.<f>d__0.<>1__state""
  IL_0014:  ldloc.0
  IL_0015:  ldfld      ""ValueTaskMethodBuilder C.<f>d__0.<>t__builder""
  IL_001a:  ldloca.s   V_0
  IL_001c:  callvirt   ""void ValueTaskMethodBuilder.Start<C.<f>d__0>(ref C.<f>d__0)""
  IL_0021:  ldloc.0
  IL_0022:  ldfld      ""ValueTaskMethodBuilder C.<f>d__0.<>t__builder""
  IL_0027:  callvirt   ""ValueTask ValueTaskMethodBuilder.Task.get""
  IL_002c:  ret
}");
        }

        [Fact]
        public void AsyncTasklikeGenericBuilder()
        {
            var source = @"
using System.Runtime.CompilerServices;
using System.Threading.Tasks;

class N
{
    class BN { }
    class BG<U> { }

    [AsyncMethodBuilder(typeof(N.BG<int>))] class T_NIT<V> { }
    [AsyncMethodBuilder(typeof(N.BG<int>))] class T_NIN { }
    [AsyncMethodBuilder(typeof(N.BG<>))] class T_NOT<V> { }
    [AsyncMethodBuilder(typeof(N.BG<>))] class T_NON { }
    [AsyncMethodBuilder(typeof(N.BN))] class T_NNT<V> { }
    [AsyncMethodBuilder(typeof(N.BN))] class T_NNN { }

    async T_NIT<int> f1() => await Task.FromResult(1); 
    async T_NIN f2() => await Task.FromResult(1);      
    async T_NOT<int> f3() => await Task.FromResult(1); // ok builderType genericity (but missing members)
    async T_NON f4() => await Task.FromResult(1);      
    async T_NNT<int> f5() => await Task.FromResult(1); 
    async T_NNN f6() => await Task.FromResult(1);      // ok builderType genericity (but missing members)
}

class G<T>
{
    class BN { }
    class BG<U> { }

    [AsyncMethodBuilder(typeof(G<int>.BG<int>))] class T_IIT<V> { }
    [AsyncMethodBuilder(typeof(G<int>.BG<int>))] class T_IIN { }
    [AsyncMethodBuilder(typeof(G<int>.BN))] class T_INT<V> { }
    [AsyncMethodBuilder(typeof(G<int>.BN))] class T_INN { }
    [AsyncMethodBuilder(typeof(G<>.BG<>))] class T_OOT<V> { }
    [AsyncMethodBuilder(typeof(G<>.BG<>))] class T_OON { }
    [AsyncMethodBuilder(typeof(G<>.BN))] class T_ONT<V> { }
    [AsyncMethodBuilder(typeof(G<>.BN))] class T_ONN { }

    async T_IIT<int> g1() => await Task.FromResult(1);
    async T_IIN g2() => await Task.FromResult(1);
    async T_INT<int> g3() => await Task.FromResult(1);
    async T_INN g4() => await Task.FromResult(1);      // might have been ok builder genericity but we decided not
    async T_OOT<int> g5() => await Task.FromResult(1);
    async T_OON g6() => await Task.FromResult(1);
    async T_ONT<int> g7() => await Task.FromResult(1);
    async T_ONN g8() => await Task.FromResult(1);
}

class Program { static void Main() { } }

namespace System.Runtime.CompilerServices { class AsyncMethodBuilderAttribute : System.Attribute { public AsyncMethodBuilderAttribute(System.Type t) { } } }
";
            var comp = CreateCompilation(source, options: TestOptions.DebugExe);
            comp.VerifyEmitDiagnostics(
                // (17,27): error CS1983: The return type of an async method must be void, Task or Task<T>
                //     async T_NIT<int> f1() => await Task.FromResult(1);
                Diagnostic(ErrorCode.ERR_BadAsyncReturn, "=> await Task.FromResult(1)").WithLocation(17, 27),
                // (18,22): error CS1983: The return type of an async method must be void, Task or Task<T>
                //     async T_NIN f2() => await Task.FromResult(1);
                Diagnostic(ErrorCode.ERR_BadAsyncReturn, "=> await Task.FromResult(1)").WithLocation(18, 22),
                // (19,27): error CS0656: Missing compiler required member 'N.BG<int>.Task'
                //     async T_NOT<int> f3() => await Task.FromResult(1); // ok builderType genericity (but missing members)
                Diagnostic(ErrorCode.ERR_MissingPredefinedMember, "=> await Task.FromResult(1)").WithArguments("N.BG<int>", "Task").WithLocation(19, 27),
                // (19,27): error CS0656: Missing compiler required member 'N.BG<int>.Create'
                //     async T_NOT<int> f3() => await Task.FromResult(1); // ok builderType genericity (but missing members)
                Diagnostic(ErrorCode.ERR_MissingPredefinedMember, "=> await Task.FromResult(1)").WithArguments("N.BG<int>", "Create").WithLocation(19, 27),
                // (20,22): error CS1983: The return type of an async method must be void, Task or Task<T>
                //     async T_NON f4() => await Task.FromResult(1);
                Diagnostic(ErrorCode.ERR_BadAsyncReturn, "=> await Task.FromResult(1)").WithLocation(20, 22),
                // (21,27): error CS1983: The return type of an async method must be void, Task or Task<T>
                //     async T_NNT<int> f5() => await Task.FromResult(1);
                Diagnostic(ErrorCode.ERR_BadAsyncReturn, "=> await Task.FromResult(1)").WithLocation(21, 27),
                // (22,22): error CS0656: Missing compiler required member 'N.BN.Task'
                //     async T_NNN f6() => await Task.FromResult(1);      // ok builderType genericity (but missing members)
                Diagnostic(ErrorCode.ERR_MissingPredefinedMember, "=> await Task.FromResult(1)").WithArguments("N.BN", "Task").WithLocation(22, 22),
                // (22,22): error CS0656: Missing compiler required member 'N.BN.Create'
                //     async T_NNN f6() => await Task.FromResult(1);      // ok builderType genericity (but missing members)
                Diagnostic(ErrorCode.ERR_MissingPredefinedMember, "=> await Task.FromResult(1)").WithArguments("N.BN", "Create").WithLocation(22, 22),
                // (39,27): error CS1983: The return type of an async method must be void, Task or Task<T>
                //     async T_IIT<int> g1() => await Task.FromResult(1);
                Diagnostic(ErrorCode.ERR_BadAsyncReturn, "=> await Task.FromResult(1)").WithLocation(39, 27),
                // (40,22): error CS1983: The return type of an async method must be void, Task or Task<T>
                //     async T_IIN g2() => await Task.FromResult(1);
                Diagnostic(ErrorCode.ERR_BadAsyncReturn, "=> await Task.FromResult(1)").WithLocation(40, 22),
                // (41,27): error CS1983: The return type of an async method must be void, Task or Task<T>
                //     async T_INT<int> g3() => await Task.FromResult(1);
                Diagnostic(ErrorCode.ERR_BadAsyncReturn, "=> await Task.FromResult(1)").WithLocation(41, 27),
                // (42,22): error CS1983: The return type of an async method must be void, Task or Task<T>
                //     async T_INN g4() => await Task.FromResult(1);      // might have been ok builder genericity but we decided not
                Diagnostic(ErrorCode.ERR_BadAsyncReturn, "=> await Task.FromResult(1)").WithLocation(42, 22),
                // (43,27): error CS1983: The return type of an async method must be void, Task or Task<T>
                //     async T_OOT<int> g5() => await Task.FromResult(1);
                Diagnostic(ErrorCode.ERR_BadAsyncReturn, "=> await Task.FromResult(1)").WithLocation(43, 27),
                // (44,22): error CS1983: The return type of an async method must be void, Task or Task<T>
                //     async T_OON g6() => await Task.FromResult(1);
                Diagnostic(ErrorCode.ERR_BadAsyncReturn, "=> await Task.FromResult(1)").WithLocation(44, 22),
                // (45,27): error CS1983: The return type of an async method must be void, Task or Task<T>
                //     async T_ONT<int> g7() => await Task.FromResult(1);
                Diagnostic(ErrorCode.ERR_BadAsyncReturn, "=> await Task.FromResult(1)").WithLocation(45, 27),
                // (46,22): error CS1983: The return type of an async method must be void, Task or Task<T>
                //     async T_ONN g8() => await Task.FromResult(1);
                Diagnostic(ErrorCode.ERR_BadAsyncReturn, "=> await Task.FromResult(1)").WithLocation(46, 22)
                );
        }

        [Fact]
        public void AsyncTasklikeBadAttributeArgument1()
        {
            var source = @"
using System.Runtime.CompilerServices;
using System.Threading.Tasks;

[AsyncMethodBuilder(typeof(void))] class T { }

class Program {
    static void Main() { }
    async T f() => await Task.Delay(1);
}

namespace System.Runtime.CompilerServices { class AsyncMethodBuilderAttribute : System.Attribute { public AsyncMethodBuilderAttribute(System.Type t) { } } }
";

            var comp = CreateCompilation(source, options: TestOptions.DebugExe);
            comp.VerifyEmitDiagnostics(
                // (9,17): error CS1983: The return type of an async method must be void, Task or Task<T>
                //     async T f() => await Task.Delay(1);
                Diagnostic(ErrorCode.ERR_BadAsyncReturn, "=> await Task.Delay(1)").WithLocation(9, 17)
                );
        }


        [Fact]
        public void AsyncTasklikeBadAttributeArgument2()
        {
            var source = @"
using System.Runtime.CompilerServices;
using System.Threading.Tasks;

[AsyncMethodBuilder(""hello"")] class T { }

class Program {
    static void Main() { }
    async T f() => await Task.Delay(1);
}

namespace System.Runtime.CompilerServices { class AsyncMethodBuilderAttribute : System.Attribute { public AsyncMethodBuilderAttribute(System.Type t) { } } }
";

            var comp = CreateCompilation(source, options: TestOptions.DebugExe);
            comp.VerifyEmitDiagnostics(
                // (5,15): error CS1503: Argument 1: cannot convert from 'string' to 'System.Type'
                // [AsyncMethodBuilder("hello")] class T { }
                Diagnostic(ErrorCode.ERR_BadArgType, @"""hello""").WithArguments("1", "string", "System.Type").WithLocation(5, 21),
                // (9,13): error CS1983: The return type of an async method must be void, Task or Task<T>
                //     async T f() => await Task.Delay(1);
                Diagnostic(ErrorCode.ERR_BadAsyncReturn, "f").WithLocation(9, 13)
                );
        }

        [Fact]
        public void AsyncTasklikeBadAttributeArgument3()
        {
            var source = @"
using System.Runtime.CompilerServices;
using System.Threading.Tasks;

[AsyncMethodBuilder(typeof(Nonexistent))] class T { }

class Program {
    static void Main() { }
    async T f() => await Task.Delay(1);
}

namespace System.Runtime.CompilerServices { class AsyncMethodBuilderAttribute : System.Attribute { public AsyncMethodBuilderAttribute(System.Type t) { } } }
";

            var comp = CreateCompilation(source, options: TestOptions.DebugExe);
            comp.VerifyEmitDiagnostics(
                // (5,22): error CS0246: The type or namespace name 'Nonexistent' could not be found (are you missing a using directive or an assembly reference?)
                // [AsyncMethodBuilder(typeof(Nonexistent))] class T { }
                Diagnostic(ErrorCode.ERR_SingleTypeNameNotFound, "Nonexistent").WithArguments("Nonexistent").WithLocation(5, 28)
                );
        }

        [Fact]
        public void AsyncTasklikeBadAttributeArgument4()
        {
            var source = @"
using System.Runtime.CompilerServices;
using System.Threading.Tasks;

[AsyncMethodBuilder(null)] class T { }

class Program {
    static void Main() { }
    async T f() => await Task.Delay(1);
}

namespace System.Runtime.CompilerServices { class AsyncMethodBuilderAttribute : System.Attribute { public AsyncMethodBuilderAttribute(System.Type t) { } } }
";

            var comp = CreateCompilation(source, options: TestOptions.DebugExe);
            comp.VerifyEmitDiagnostics(
                // (9,17): error CS1983: The return type of an async method must be void, Task or Task<T>
                //     async T f() => await Task.Delay(1);
                Diagnostic(ErrorCode.ERR_BadAsyncReturn, "=> await Task.Delay(1)").WithLocation(9, 17)
                );
        }

        [Fact]
        public void AsyncTasklikeMissingBuilderType()
        {
            // Builder
            var libB = @"public class B { }";
            var cB = CreateCompilationWithMscorlib45(libB);
            var rB = cB.EmitToImageReference();
                
            // Tasklike
            var libT = @"
using System.Runtime.CompilerServices;

[AsyncMethodBuilder(typeof(B))] public class T { }

namespace System.Runtime.CompilerServices { class AsyncMethodBuilderAttribute : System.Attribute { public AsyncMethodBuilderAttribute(System.Type t) { } } }
";
            var cT = CreateCompilationWithMscorlib45(libT, references: new[] { rB });
            var rT = cT.EmitToImageReference();

            // Consumer, fails to reference builder
            var source = @"
using System.Threading.Tasks;

class Program {
    static void Main() { }
    async T f() => await Task.Delay(1);
}
";
            var c = CreateCompilationWithMscorlib45(source, references: new[] { rT });
            c.VerifyEmitDiagnostics(
                // (6,17): error CS1983: The return type of an async method must be void, Task or Task<T>
                //     async T f() => await Task.Delay(1);
                Diagnostic(ErrorCode.ERR_BadAsyncReturn, "=> await Task.Delay(1)").WithLocation(6, 17)
                );
        }


        [Fact]
        public void AsyncTasklikeCreateMethod()
        {
            var source = $@"
using System.Runtime.CompilerServices;
using System.Threading.Tasks;

class Program {{
    static void Main() {{ }}
    async T0 f0() => await Task.Delay(0);
    async T1 f1() => await Task.Delay(1);
    async T2 f2() => await Task.Delay(2);
    async T3 f3() => await Task.Delay(3);
    async T4 f4() => await Task.Delay(4);
    async T5 f5() => await Task.Delay(5);
    async T6 f6() => await Task.Delay(6);
    async T7 f7() => await Task.Delay(7);
    async T8 f8() => await Task.Delay(8);
}}

[AsyncMethodBuilder(typeof(B0))] public class T0 {{ }}
[AsyncMethodBuilder(typeof(B1))] public class T1 {{ }}
[AsyncMethodBuilder(typeof(B2))] public class T2 {{ }}
[AsyncMethodBuilder(typeof(B3))] public class T3 {{ }}
[AsyncMethodBuilder(typeof(B4))] public class T4 {{ }}
[AsyncMethodBuilder(typeof(B5))] public class T5 {{ }}
[AsyncMethodBuilder(typeof(B6))] public class T6 {{ }}
[AsyncMethodBuilder(typeof(B7))] public class T7 {{ }}
[AsyncMethodBuilder(typeof(B8))] public class T8 {{ }}

{AsyncBuilderCode("B0", "T0").Replace("public static B0 Create()", "public static B0 Create()")}
{AsyncBuilderCode("B1", "T1").Replace("public static B1 Create()", "private static B1 Create()")}
{AsyncBuilderCode("B2", "T2").Replace("public static B2 Create() => default(B2);", "public static void Create() { }")}
{AsyncBuilderCode("B3", "T3").Replace("public static B3 Create() => default(B3);", "public static B1 Create() => default(B1);")}
{AsyncBuilderCode("B4", "T4").Replace("public static B4 Create()", "public static B4 Create(int i)")}
{AsyncBuilderCode("B5", "T5").Replace("public static B5 Create()", "public static B5 Create<T>()")}
{AsyncBuilderCode("B6", "T6").Replace("public static B6 Create()", "public static B6 Create(object arg = null)")}
{AsyncBuilderCode("B7", "T7").Replace("public static B7 Create()", "public static B7 Create(params object[] arg)")}
{AsyncBuilderCode("B8", "T8").Replace("public static B8 Create()", "public B8 Create()")}

namespace System.Runtime.CompilerServices {{ class AsyncMethodBuilderAttribute : System.Attribute {{ public AsyncMethodBuilderAttribute(System.Type t) {{ }} }} }}
";

            var comp = CreateCompilation(source, options: TestOptions.DebugExe);
            comp.VerifyEmitDiagnostics(
                // (8,19): error CS0656: Missing compiler required member 'B1.Create'
                //     async T1 f1() => await Task.Delay(1);
                Diagnostic(ErrorCode.ERR_MissingPredefinedMember, "=> await Task.Delay(1)").WithArguments("B1", "Create").WithLocation(8, 19),
                // (9,19): error CS0656: Missing compiler required member 'B2.Create'
                //     async T2 f2() => await Task.Delay(2);
                Diagnostic(ErrorCode.ERR_MissingPredefinedMember, "=> await Task.Delay(2)").WithArguments("B2", "Create").WithLocation(9, 19),
                // (10,19): error CS0656: Missing compiler required member 'B3.Create'
                //     async T3 f3() => await Task.Delay(3);
                Diagnostic(ErrorCode.ERR_MissingPredefinedMember, "=> await Task.Delay(3)").WithArguments("B3", "Create").WithLocation(10, 19),
                // (11,19): error CS0656: Missing compiler required member 'B4.Create'
                //     async T4 f4() => await Task.Delay(4);
                Diagnostic(ErrorCode.ERR_MissingPredefinedMember, "=> await Task.Delay(4)").WithArguments("B4", "Create").WithLocation(11, 19),
                // (12,19): error CS0656: Missing compiler required member 'B5.Create'
                //     async T5 f5() => await Task.Delay(5);
                Diagnostic(ErrorCode.ERR_MissingPredefinedMember, "=> await Task.Delay(5)").WithArguments("B5", "Create").WithLocation(12, 19),
                // (13,19): error CS0656: Missing compiler required member 'B6.Create'
                //     async T6 f6() => await Task.Delay(6);
                Diagnostic(ErrorCode.ERR_MissingPredefinedMember, "=> await Task.Delay(6)").WithArguments("B6", "Create").WithLocation(13, 19),
                // (14,19): error CS0656: Missing compiler required member 'B7.Create'
                //     async T7 f7() => await Task.Delay(7);
                Diagnostic(ErrorCode.ERR_MissingPredefinedMember, "=> await Task.Delay(7)").WithArguments("B7", "Create").WithLocation(14, 19),
                // (15,19): error CS0656: Missing compiler required member 'B8.Create'
                //     async T8 f8() => await Task.Delay(8);
                Diagnostic(ErrorCode.ERR_MissingPredefinedMember, "=> await Task.Delay(8)").WithArguments("B8", "Create").WithLocation(15, 19)
                );
        }

        [Fact]
        public void AsyncInterfaceTasklike()
        {
            var source = $@"
using System.Runtime.CompilerServices;
using System.Threading.Tasks;

class Program {{
    static void Main() {{ }}
    async I0 f0() => await Task.Delay(0);
    async I1<int> f1() {{  await Task.Delay(1); return 1; }}
}}

[AsyncMethodBuilder(typeof(B0))] public interface I0 {{ }}
[AsyncMethodBuilder(typeof(B1<>))] public interface I1<T> {{ }}

{AsyncBuilderCode("B0", "I0", genericTypeParameter: null)}
{AsyncBuilderCode("B1", "I1", genericTypeParameter: "T")}

namespace System.Runtime.CompilerServices {{ class AsyncMethodBuilderAttribute : System.Attribute {{ public AsyncMethodBuilderAttribute(System.Type t) {{ }} }} }}
";

            var comp = CreateCompilation(source, options: TestOptions.DebugExe);
            comp.VerifyEmitDiagnostics(
                );
        }


        [Fact]
        public void AsyncTasklikeBuilderAccessibility()
        {
            var source = $@"
using System.Runtime.CompilerServices;
using System.Threading.Tasks;

[AsyncMethodBuilder(typeof(B1))] public class T1 {{ }}
[AsyncMethodBuilder(typeof(B2))] public class T2 {{ }}
[AsyncMethodBuilder(typeof(B3))] internal class T3 {{ }}
[AsyncMethodBuilder(typeof(B4))] internal class T4 {{ }}

{AsyncBuilderCode("B1", "T1").Replace("public class B1", "public class B1")}
{AsyncBuilderCode("B2", "T2").Replace("public class B2", "internal class B2")}
{AsyncBuilderCode("B3", "T3").Replace("public class B3", "public class B3").Replace("public T3 Task { get; }", "internal T3 Task {get; }")}
{AsyncBuilderCode("B4", "T4").Replace("public class B4", "internal class B4")}

class Program {{
    static void Main() {{ }}
    async T1 f1() => await Task.Delay(1);
    async T2 f2() => await Task.Delay(2);
    async T3 f3() => await Task.Delay(3);
    async T4 f4() => await Task.Delay(4);
}}

namespace System.Runtime.CompilerServices {{ class AsyncMethodBuilderAttribute : System.Attribute {{ public AsyncMethodBuilderAttribute(System.Type t) {{ }} }} }}
";

            var comp = CreateCompilation(source, options: TestOptions.DebugExe);
            comp.VerifyEmitDiagnostics(
                // (66,19): error CS1983: The return type of an async method must be void, Task or Task<T>
                //     async T2 f2() => await Task.Delay(2);
                Diagnostic(ErrorCode.ERR_BadAsyncReturn, "=> await Task.Delay(2)").WithLocation(66, 19),
                // (67,19): error CS1983: The return type of an async method must be void, Task or Task<T>
                //     async T3 f3() => await Task.Delay(3);
                Diagnostic(ErrorCode.ERR_BadAsyncReturn, "=> await Task.Delay(3)").WithLocation(67, 19)
                );
        }


        [Fact]
        public void AsyncTasklikeLambdaOverloads()
        {
            var source = @"
using System;
using System.Runtime.CompilerServices;
using System.Threading.Tasks;
class C
{
    static void Main()
    {
        f(async () => { await (Task)null; });
        g(async () => { await (Task)null; });
        k(async () => { await (Task)null; });
    }

    static void f(Func<MyTask> lambda) { }
    static void g(Func<Task> lambda) { }
    static void k<T>(Func<T> lambda) { }
}
[AsyncMethodBuilder(typeof(MyTaskBuilder))]
class MyTask { }
class MyTaskBuilder
{
    public static MyTaskBuilder Create() => null;
    public void Start<TStateMachine>(ref TStateMachine stateMachine) where TStateMachine : IAsyncStateMachine { }
    public void SetStateMachine(IAsyncStateMachine stateMachine) { }
    public void SetResult() { }
    public void SetException(Exception exception) { }
    public MyTask Task => default(MyTask);
    public void AwaitOnCompleted<TAwaiter, TStateMachine>(ref TAwaiter awaiter, ref TStateMachine stateMachine) where TAwaiter : INotifyCompletion where TStateMachine : IAsyncStateMachine { }
    public void AwaitUnsafeOnCompleted<TAwaiter, TStateMachine>(ref TAwaiter awaiter, ref TStateMachine stateMachine) where TAwaiter : ICriticalNotifyCompletion where TStateMachine : IAsyncStateMachine { }
}
namespace System.Runtime.CompilerServices { class AsyncMethodBuilderAttribute : System.Attribute { public AsyncMethodBuilderAttribute(System.Type t) { } } }
";
            var v = CompileAndVerify(source, null, options: TestOptions.ReleaseDll);
            v.VerifyIL("C.Main", @"
{
  // Code size      109 (0x6d)
  .maxstack  2
  IL_0000:  ldsfld     ""System.Func<MyTask> C.<>c.<>9__0_0""
  IL_0005:  dup
  IL_0006:  brtrue.s   IL_001f
  IL_0008:  pop
  IL_0009:  ldsfld     ""C.<>c C.<>c.<>9""
  IL_000e:  ldftn      ""MyTask C.<>c.<Main>b__0_0()""
  IL_0014:  newobj     ""System.Func<MyTask>..ctor(object, System.IntPtr)""
  IL_0019:  dup
  IL_001a:  stsfld     ""System.Func<MyTask> C.<>c.<>9__0_0""
  IL_001f:  call       ""void C.f(System.Func<MyTask>)""
  IL_0024:  ldsfld     ""System.Func<System.Threading.Tasks.Task> C.<>c.<>9__0_1""
  IL_0029:  dup
  IL_002a:  brtrue.s   IL_0043
  IL_002c:  pop
  IL_002d:  ldsfld     ""C.<>c C.<>c.<>9""
  IL_0032:  ldftn      ""System.Threading.Tasks.Task C.<>c.<Main>b__0_1()""
  IL_0038:  newobj     ""System.Func<System.Threading.Tasks.Task>..ctor(object, System.IntPtr)""
  IL_003d:  dup
  IL_003e:  stsfld     ""System.Func<System.Threading.Tasks.Task> C.<>c.<>9__0_1""
  IL_0043:  call       ""void C.g(System.Func<System.Threading.Tasks.Task>)""
  IL_0048:  ldsfld     ""System.Func<System.Threading.Tasks.Task> C.<>c.<>9__0_2""
  IL_004d:  dup
  IL_004e:  brtrue.s   IL_0067
  IL_0050:  pop
  IL_0051:  ldsfld     ""C.<>c C.<>c.<>9""
  IL_0056:  ldftn      ""System.Threading.Tasks.Task C.<>c.<Main>b__0_2()""
  IL_005c:  newobj     ""System.Func<System.Threading.Tasks.Task>..ctor(object, System.IntPtr)""
  IL_0061:  dup
  IL_0062:  stsfld     ""System.Func<System.Threading.Tasks.Task> C.<>c.<>9__0_2""
  IL_0067:  call       ""void C.k<System.Threading.Tasks.Task>(System.Func<System.Threading.Tasks.Task>)""
  IL_006c:  ret
}");
        }

        [Fact]
        public void AsyncTasklikeIncompleteBuilder()
        {
            var source = @"
using System.Runtime.CompilerServices;
using System.Threading.Tasks;
class C
{
    static void Main() { }
    async ValueTask0 f() { await Task.Delay(0); }
    async ValueTask1 g() { await Task.Delay(0); }
    async ValueTask2 h() { await Task.Delay(0); }
}
[AsyncMethodBuilder(typeof(ValueTaskMethodBuilder0))]
struct ValueTask0 { }
[AsyncMethodBuilder(typeof(ValueTaskMethodBuilder1))]
struct ValueTask1 { }
[AsyncMethodBuilder(typeof(ValueTaskMethodBuilder2))]
struct ValueTask2 { }
class ValueTaskMethodBuilder0
{
    public static ValueTaskMethodBuilder0 Create() => null;
    public ValueTask0 Task => default(ValueTask0);
}
class ValueTaskMethodBuilder1
{
    public static ValueTaskMethodBuilder1 Create() => null;
    public ValueTask1 Task => default(ValueTask1);
    public void SetException(System.Exception ex) { }
}
class ValueTaskMethodBuilder2
{
    public static ValueTaskMethodBuilder2 Create() => null;
    public ValueTask2 Task => default(ValueTask2);
    public void SetException(System.Exception ex) { } public void SetResult() { }
}
namespace System.Runtime.CompilerServices { class AsyncMethodBuilderAttribute : System.Attribute { public AsyncMethodBuilderAttribute(System.Type t) { } } }
";

            var comp = CreateCompilation(source, options: TestOptions.DebugExe);
            comp.VerifyEmitDiagnostics(
                // (7,26): error CS0656: Missing compiler required member 'ValueTaskMethodBuilder0.SetException'
                //     async ValueTask0 f() { await Task.Delay(0); }
                Diagnostic(ErrorCode.ERR_MissingPredefinedMember, "{ await Task.Delay(0); }").WithArguments("ValueTaskMethodBuilder0", "SetException").WithLocation(7, 26),
                // (8,26): error CS0656: Missing compiler required member 'ValueTaskMethodBuilder1.SetResult'
                //     async ValueTask1 g() { await Task.Delay(0); }
                Diagnostic(ErrorCode.ERR_MissingPredefinedMember, "{ await Task.Delay(0); }").WithArguments("ValueTaskMethodBuilder1", "SetResult").WithLocation(8, 26),
                // (9,26): error CS0656: Missing compiler required member 'ValueTaskMethodBuilder2.AwaitOnCompleted'
                //     async ValueTask2 h() { await Task.Delay(0); }
                Diagnostic(ErrorCode.ERR_MissingPredefinedMember, "{ await Task.Delay(0); }").WithArguments("ValueTaskMethodBuilder2", "AwaitOnCompleted").WithLocation(9, 26)
                );
        }

        [Fact]
        public void AsyncTasklikeBuilderArityMismatch()
        {
            var source = @"
using System.Runtime.CompilerServices;
using System.Threading.Tasks;
class C {
    async Mismatch1<int> f() { await (Task)null; return 1; }
    async Mismatch2 g() { await (Task)null; return 1; }
}
[AsyncMethodBuilder(typeof(Mismatch1MethodBuilder))]
struct Mismatch1<T> { }
[AsyncMethodBuilder(typeof(Mismatch2MethodBuilder<>))]
struct Mismatch2 { }
class Mismatch1MethodBuilder
{
    public static Mismatch1MethodBuilder Create() => null;
}
class Mismatch2MethodBuilder<T>
{
    public static Mismatch2MethodBuilder<T> Create() => null;
}
namespace System.Runtime.CompilerServices { class AsyncMethodBuilderAttribute : System.Attribute { public AsyncMethodBuilderAttribute(System.Type t) { } } }
";
            var comp = CreateCompilationWithMscorlib45(source);
            comp.VerifyEmitDiagnostics(
                // (5,30): error CS1983: The return type of an async method must be void, Task or Task<T>
                //     async Mismatch1<int> f() { await (Task)null; return 1; }
                Diagnostic(ErrorCode.ERR_BadAsyncReturn, "{ await (Task)null; return 1; }").WithLocation(5, 30),
                // (6,45): error CS1997: Since 'C.g()' is an async method that returns 'Task', a return keyword must not be followed by an object expression. Did you intend to return 'Task<T>'?
                //     async Mismatch2 g() { await (Task)null; return 1; }
                Diagnostic(ErrorCode.ERR_TaskRetNoObjectRequired, "return").WithArguments("C.g()").WithLocation(6, 45)
                );
        }

        [WorkItem(12616, "https://github.com/dotnet/roslyn/issues/12616")]
        [Fact]
        public void AsyncTasklikeBuilderConstraints()
        {
            var source1 = @"
using System;
using System.Runtime.CompilerServices;
using System.Threading.Tasks;
class C
{
    static void Main() { }
    async MyTask f() { await (Task)null; }
}

[AsyncMethodBuilder(typeof(MyTaskBuilder))]
class MyTask { }

interface I { }

class MyTaskBuilder
{
    public static MyTaskBuilder Create() => null;
    public void SetStateMachine(IAsyncStateMachine stateMachine) { }
    public void Start<TSM>(ref TSM stateMachine) where TSM : I { }
    public void AwaitOnCompleted<TA, TSM>(ref TA awaiter, ref TSM stateMachine) { }
    public void AwaitUnsafeOnCompleted<TA, TSM>(ref TA awaiter, ref TSM stateMachine) { }
    public void SetResult() { }
    public void SetException(Exception ex) { }
    public MyTask Task => null;
}

namespace System.Runtime.CompilerServices { class AsyncMethodBuilderAttribute : System.Attribute { public AsyncMethodBuilderAttribute(System.Type t) { } } }
";

            var comp1 = CreateCompilation(source1, options: TestOptions.DebugExe);
            comp1.VerifyEmitDiagnostics(
                // (8,22): error CS0311: The type 'C.<f>d__1' cannot be used as type parameter 'TSM' in the generic type or method 'MyTaskBuilder.Start<TSM>(ref TSM)'. There is no implicit reference conversion from 'C.<f>d__1' to 'I'.
                //     async MyTask f() { await (Task)null; }
                Diagnostic(ErrorCode.ERR_GenericConstraintNotSatisfiedRefType, "{ await (Task)null; }").WithArguments("MyTaskBuilder.Start<TSM>(ref TSM)", "I", "TSM", "C.<f>d__1").WithLocation(8, 22));

            var source2 = @"
using System;
using System.Runtime.CompilerServices;
using System.Threading.Tasks;
class C
{
    static void Main() { }
    async MyTask f() { await (Task)null; }
}

[AsyncMethodBuilder(typeof(MyTaskBuilder))]
class MyTask { }

class MyTaskBuilder
{
    public static MyTaskBuilder Create() => null;
    public void SetStateMachine(IAsyncStateMachine stateMachine) { }
    public void Start<TSM>(ref TSM stateMachine) where TSM : IAsyncStateMachine { }
    public void AwaitOnCompleted<TA, TSM>(ref TA awaiter, ref TSM stateMachine) where TA : INotifyCompletion where TSM : IAsyncStateMachine { }
    public void AwaitUnsafeOnCompleted<TA, TSM>(ref TA awaiter, ref TSM stateMachine) { }
    public void SetResult() { }
    public void SetException(Exception ex) { }
    public MyTask Task => null;
}

namespace System.Runtime.CompilerServices { class AsyncMethodBuilderAttribute : System.Attribute { public AsyncMethodBuilderAttribute(System.Type t) { } } }
";

            var comp2 = CreateCompilation(source2, options: TestOptions.DebugExe);
            comp2.VerifyEmitDiagnostics();
        }

        [Fact]
        [WorkItem(868822, "http://vstfdevdiv:8080/DevDiv2/DevDiv/_workitems/edit/868822")]
        public void AsyncDelegates()
        {
            var source =
@"using System;
using System.Threading.Tasks;

    class Program
    {
        static void Main(string[] args)
        {
            test1();
            test2();
        }

        static void test1()
        {
            Invoke(async delegate
            {
                if (0.ToString().Length == 0)
                {
                    await Task.Yield();                        
                }
                else
                {
                    System.Console.WriteLine(0.ToString());
                }
            });
        }

        static string test2()
        {
            return Invoke(async delegate
            {
                if (0.ToString().Length == 0)
                {
                    await Task.Yield();
                    return 1.ToString();
                }
                else
                {
                    System.Console.WriteLine(2.ToString());
                    return null;
                }
            });
        }

        static void Invoke(Action method)
        {
            method();
        }

        static void Invoke(Func<Task> method)
        {
            method().Wait();
        }

        static TResult Invoke<TResult>(Func<TResult> method)
        {
            return method();
        }

        internal static TResult Invoke<TResult>(Func<Task<TResult>> method)
        {
            if (method != null)
            {
                return Invoke1(async delegate
                {
                    await Task.Yield();
                    return await method();
                });
            }

            return default(TResult);
        }

        internal static TResult Invoke1<TResult>(Func<Task<TResult>> method)
        {
            return method().Result;
        }
    }

";
            var expected =
@"0
2";
            CompileAndVerify(source, expectedOutput: expected);
        }

        [Fact]
        public void MutatingArrayOfStructs()
        {
            var source = @"
using System;
using System.Diagnostics;
using System.Threading;
using System.Threading.Tasks;

struct S
{
    public int A;

    public int Mutate(int b)
    {
        A += b;
        return 1;
    }
}

class Test
{
    static int i = 0;

    public static Task<int> G() { return null; }

    public static async Task<int> F()
    {
        S[] array = new S[10];    
        
        return array[1].Mutate(await G());
    }
}";
            var v = CompileAndVerify(source, null, options: TestOptions.DebugDll);

            v.VerifyIL("Test.<F>d__2.System.Runtime.CompilerServices.IAsyncStateMachine.MoveNext()", @"
{
  // Code size      224 (0xe0)
  .maxstack  3
  .locals init (int V_0,
                int V_1,
                System.Runtime.CompilerServices.TaskAwaiter<int> V_2,
                Test.<F>d__2 V_3,
                System.Exception V_4)
 ~IL_0000:  ldarg.0
  IL_0001:  ldfld      ""int Test.<F>d__2.<>1__state""
  IL_0006:  stloc.0
  .try
  {
   ~IL_0007:  ldloc.0
    IL_0008:  brfalse.s  IL_000c
    IL_000a:  br.s       IL_000e
    IL_000c:  br.s       IL_006d
   -IL_000e:  nop
   -IL_000f:  ldarg.0
    IL_0010:  ldc.i4.s   10
    IL_0012:  newarr     ""S""
    IL_0017:  stfld      ""S[] Test.<F>d__2.<array>5__1""
   -IL_001c:  ldarg.0
    IL_001d:  ldarg.0
    IL_001e:  ldfld      ""S[] Test.<F>d__2.<array>5__1""
    IL_0023:  stfld      ""S[] Test.<F>d__2.<>s__3""
    IL_0028:  ldarg.0
    IL_0029:  ldfld      ""S[] Test.<F>d__2.<>s__3""
    IL_002e:  ldc.i4.1
    IL_002f:  ldelema    ""S""
    IL_0034:  pop
    IL_0035:  call       ""System.Threading.Tasks.Task<int> Test.G()""
    IL_003a:  callvirt   ""System.Runtime.CompilerServices.TaskAwaiter<int> System.Threading.Tasks.Task<int>.GetAwaiter()""
    IL_003f:  stloc.2
   ~IL_0040:  ldloca.s   V_2
    IL_0042:  call       ""bool System.Runtime.CompilerServices.TaskAwaiter<int>.IsCompleted.get""
    IL_0047:  brtrue.s   IL_0089
    IL_0049:  ldarg.0
    IL_004a:  ldc.i4.0
    IL_004b:  dup
    IL_004c:  stloc.0
    IL_004d:  stfld      ""int Test.<F>d__2.<>1__state""
   <IL_0052:  ldarg.0
    IL_0053:  ldloc.2
    IL_0054:  stfld      ""System.Runtime.CompilerServices.TaskAwaiter<int> Test.<F>d__2.<>u__1""
    IL_0059:  ldarg.0
    IL_005a:  stloc.3
    IL_005b:  ldarg.0
    IL_005c:  ldflda     ""System.Runtime.CompilerServices.AsyncTaskMethodBuilder<int> Test.<F>d__2.<>t__builder""
    IL_0061:  ldloca.s   V_2
    IL_0063:  ldloca.s   V_3
    IL_0065:  call       ""void System.Runtime.CompilerServices.AsyncTaskMethodBuilder<int>.AwaitUnsafeOnCompleted<System.Runtime.CompilerServices.TaskAwaiter<int>, Test.<F>d__2>(ref System.Runtime.CompilerServices.TaskAwaiter<int>, ref Test.<F>d__2)""
    IL_006a:  nop
    IL_006b:  leave.s    IL_00df
   >IL_006d:  ldarg.0
    IL_006e:  ldfld      ""System.Runtime.CompilerServices.TaskAwaiter<int> Test.<F>d__2.<>u__1""
    IL_0073:  stloc.2
    IL_0074:  ldarg.0
    IL_0075:  ldflda     ""System.Runtime.CompilerServices.TaskAwaiter<int> Test.<F>d__2.<>u__1""
    IL_007a:  initobj    ""System.Runtime.CompilerServices.TaskAwaiter<int>""
    IL_0080:  ldarg.0
    IL_0081:  ldc.i4.m1
    IL_0082:  dup
    IL_0083:  stloc.0
    IL_0084:  stfld      ""int Test.<F>d__2.<>1__state""
    IL_0089:  ldarg.0
    IL_008a:  ldloca.s   V_2
    IL_008c:  call       ""int System.Runtime.CompilerServices.TaskAwaiter<int>.GetResult()""
    IL_0091:  stfld      ""int Test.<F>d__2.<>s__2""
    IL_0096:  ldarg.0
    IL_0097:  ldfld      ""S[] Test.<F>d__2.<>s__3""
    IL_009c:  ldc.i4.1
    IL_009d:  ldelema    ""S""
    IL_00a2:  ldarg.0
    IL_00a3:  ldfld      ""int Test.<F>d__2.<>s__2""
    IL_00a8:  call       ""int S.Mutate(int)""
    IL_00ad:  stloc.1
    IL_00ae:  leave.s    IL_00ca
  }
  catch System.Exception
  {
   ~IL_00b0:  stloc.s    V_4
    IL_00b2:  ldarg.0
    IL_00b3:  ldc.i4.s   -2
    IL_00b5:  stfld      ""int Test.<F>d__2.<>1__state""
    IL_00ba:  ldarg.0
    IL_00bb:  ldflda     ""System.Runtime.CompilerServices.AsyncTaskMethodBuilder<int> Test.<F>d__2.<>t__builder""
    IL_00c0:  ldloc.s    V_4
    IL_00c2:  call       ""void System.Runtime.CompilerServices.AsyncTaskMethodBuilder<int>.SetException(System.Exception)""
    IL_00c7:  nop
    IL_00c8:  leave.s    IL_00df
  }
 -IL_00ca:  ldarg.0
  IL_00cb:  ldc.i4.s   -2
  IL_00cd:  stfld      ""int Test.<F>d__2.<>1__state""
 ~IL_00d2:  ldarg.0
  IL_00d3:  ldflda     ""System.Runtime.CompilerServices.AsyncTaskMethodBuilder<int> Test.<F>d__2.<>t__builder""
  IL_00d8:  ldloc.1
  IL_00d9:  call       ""void System.Runtime.CompilerServices.AsyncTaskMethodBuilder<int>.SetResult(int)""
  IL_00de:  nop
  IL_00df:  ret
}",
            sequencePoints: "Test+<F>d__2.MoveNext");
        }

        [Fact]
        public void MutatingStructWithUsing()
        {
            var source =
@"using System;
using System.Collections.Generic;
using System.Threading;
using System.Threading.Tasks;

class Program
{
    public static void Main()
    {
        (new Program()).Test().Wait();
    }

    public async Task Test()
    {
        var list = new List<int> {1, 2, 3};

        using (var enumerator = list.GetEnumerator()) 
        {
            Console.WriteLine(enumerator.MoveNext());
            Console.WriteLine(enumerator.Current);

            await Task.Delay(1);
        }
    }
}";

            var expectedOutput = @"True
1";

            var comp = CreateCompilation(source, options: TestOptions.DebugExe);
            CompileAndVerify(comp, expectedOutput: expectedOutput);
        }

        [Fact, WorkItem(1942, "https://github.com/dotnet/roslyn/issues/1942")]
        public void HoistStructure()
        {
            var source = @"
using System;
using System.Threading.Tasks;
namespace ConsoleApp
{
    struct TestStruct
    {
        public long i;
        public long j;
    }
    class Program
    {
        static async Task TestAsync()
        {
            TestStruct t;
            t.i = 12;
            Console.WriteLine(""Before {0}"", t.i); // emits ""Before 12"" 
            await Task.Delay(100);
            Console.WriteLine(""After {0}"", t.i); // emits ""After 0"" expecting ""After 12"" 
        }
        static void Main(string[] args)
        {
            TestAsync().Wait();
        }
    }
}";

            var expectedOutput = @"Before 12
After 12";

            var comp = CreateCompilation(source, options: TestOptions.DebugExe);

            CompileAndVerify(comp, expectedOutput: expectedOutput);

            CompileAndVerify(comp.WithOptions(TestOptions.ReleaseExe), expectedOutput: expectedOutput);
        }

        [Fact, WorkItem(2567, "https://github.com/dotnet/roslyn/issues/2567")]
        public void AwaitInUsingAndForeach()
        {
            var source = @"
using System.Threading.Tasks;
using System;

class Program
{
    System.Collections.Generic.IEnumerable<int> ien = null;
    async Task<int> Test(IDisposable id, Task<int> task)
    {
        try
        {
            foreach (var i in ien)
            {
                return await task;
            }
            using (id)
            {
                return await task;
            }
        }
        catch (Exception)
        {
            return await task;
        }
    }
    public static void Main() {}
}";
            var comp = CreateCompilation(source, options: TestOptions.DebugExe);
            CompileAndVerify(comp);
            CompileAndVerify(comp.WithOptions(TestOptions.ReleaseExe));
        }

        [Fact, WorkItem(4697, "https://github.com/dotnet/roslyn/issues/4697")]
        public void AwaitInObjInitializer()
        {
            var source = @"
using System;
using System.Threading.Tasks;

namespace CompilerCrashRepro2
{
    public class Item<T>
    {
        public T Value { get; set; }
    }

    public class Crasher
    {
        public static void Main()
        {
            var r = Build<int>()().Result.Value;
            System.Console.WriteLine(r);
        }

        public static Func<Task<Item<T>>> Build<T>()
        {
            return async () => new Item<T>()
            {
                Value = await GetValue<T>()
            };
        }

        public static Task<T> GetValue<T>()
        {
            return Task.FromResult(default(T));
        }
    }
}";
            var comp = CreateCompilation(source, options: TestOptions.DebugExe);
            CompileAndVerify(comp, expectedOutput: "0");
            CompileAndVerify(comp.WithOptions(TestOptions.ReleaseExe), expectedOutput: "0");
        }

        [Fact]
        public void AwaitInScriptExpression()
        {
            var source =
@"System.Console.WriteLine(await System.Threading.Tasks.Task.FromResult(1));";
            var compilation = CreateCompilationWithMscorlib45(source, parseOptions: TestOptions.Script, options: TestOptions.DebugExe);
            compilation.VerifyDiagnostics();
        }

        [Fact]
        public void AwaitInScriptGlobalStatement()
        {
            var source =
@"await System.Threading.Tasks.Task.FromResult(4);";
            var compilation = CreateCompilationWithMscorlib45(source, parseOptions: TestOptions.Script, options: TestOptions.DebugExe);
            compilation.VerifyDiagnostics();
        }

        [Fact]
        public void AwaitInScriptDeclaration()
        {
            var source =
@"int x = await System.Threading.Tasks.Task.Run(() => 2);
System.Console.WriteLine(x);";
            var compilation = CreateCompilationWithMscorlib45(source, parseOptions: TestOptions.Script, options: TestOptions.DebugExe);
            compilation.VerifyDiagnostics();
        }

        [Fact]
        public void AwaitInInteractiveExpression()
        {
            var references = new[] { MscorlibRef_v4_0_30316_17626, SystemCoreRef };
            var source0 =
@"static async System.Threading.Tasks.Task<int> F()
{
    return await System.Threading.Tasks.Task.FromResult(3);
}";
            var source1 =
@"await F()";
            var s0 = CSharpCompilation.CreateScriptCompilation("s0.dll", SyntaxFactory.ParseSyntaxTree(source0, options: TestOptions.Script), references);
            var s1 = CSharpCompilation.CreateScriptCompilation("s1.dll", SyntaxFactory.ParseSyntaxTree(source1, options: TestOptions.Script), references, previousScriptCompilation: s0);
            s1.VerifyDiagnostics();
        }

        [Fact]
        public void AwaitInInteractiveGlobalStatement()
        {
            var references = new[] { MscorlibRef_v4_0_30316_17626, SystemCoreRef };
            var source0 =
@"await System.Threading.Tasks.Task.FromResult(5);";
            var s0 = CSharpCompilation.CreateScriptCompilation("s0.dll", SyntaxFactory.ParseSyntaxTree(source0, options: TestOptions.Script), references);
            s0.VerifyDiagnostics();
        }

        /// <summary>
        /// await should be disallowed in static field initializer
        /// since the static initialization of the class must be
        /// handled synchronously in the .cctor.
        /// </summary>
        [WorkItem(5787, "https://github.com/dotnet/roslyn/issues/5787")]
        [Fact]
        public void AwaitInScriptStaticInitializer()
        {
            var source =
@"static int x = 1 +
    await System.Threading.Tasks.Task.FromResult(1);
int y = x +
    await System.Threading.Tasks.Task.FromResult(2);";
            var compilation = CreateCompilationWithMscorlib45(source, parseOptions: TestOptions.Script, options: TestOptions.DebugExe);
            compilation.VerifyDiagnostics(
                // (2,5): error CS8100: The 'await' operator cannot be used in a static script variable initializer.
                //     await System.Threading.Tasks.Task.FromResult(1);
                Diagnostic(ErrorCode.ERR_BadAwaitInStaticVariableInitializer, "await System.Threading.Tasks.Task.FromResult(1)").WithLocation(2, 5));
        }

        [Fact, WorkItem(4839, "https://github.com/dotnet/roslyn/issues/4839")]
        public void SwitchOnAwaitedValueAsync()
        {
            var source = @"
using System.Threading.Tasks;
using System;

class Program
{
    static void Main()
    {
        M(0).Wait();
    }

    static async Task M(int input)
    {
        var value = 1; 
        switch (value)
        {
            case 0:
                return;
            case 1:
                return;
        }
    }
}
";
            var comp = CreateCompilation(source, options: TestOptions.DebugExe);
            CompileAndVerify(comp);
            CompileAndVerify(comp.WithOptions(TestOptions.ReleaseExe));
        }

        [Fact, WorkItem(4839, "https://github.com/dotnet/roslyn/issues/4839")]
        public void SwitchOnAwaitedValue()
        {
            var source = @"
using System.Threading.Tasks;
using System;

class Program
{
    static void Main()
    {
        M(0);
    }

    static void M(int input)
    {
        try
        {
            var value = 1;
            switch (value)
            {
                case 1:
                    return;
                case 2:
                    return;
            }
        }
        catch (Exception)
        {
        }
    }
}
";
            var comp = CreateCompilation(source, options: TestOptions.ReleaseExe);
            CompileAndVerify(comp).
                VerifyIL("Program.M(int)",
                @"
{
  // Code size       16 (0x10)
  .maxstack  2
  .locals init (int V_0) //value
  .try
  {
    IL_0000:  ldc.i4.1
    IL_0001:  stloc.0
    IL_0002:  ldloc.0
    IL_0003:  ldc.i4.1
    IL_0004:  beq.s      IL_000a
    IL_0006:  ldloc.0
    IL_0007:  ldc.i4.2
    IL_0008:  pop
    IL_0009:  pop
    IL_000a:  leave.s    IL_000f
  }
  catch System.Exception
  {
    IL_000c:  pop
    IL_000d:  leave.s    IL_000f
  }
  IL_000f:  ret
}
");
        }

        [Fact, WorkItem(4839, "https://github.com/dotnet/roslyn/issues/4839")]
        public void SwitchOnAwaitedValueString()
        {
            var source = @"
using System.Threading.Tasks;
using System;

class Program
{
    static void Main()
    {
        M(0).Wait();
    }

    static async Task M(int input)
    {
        var value = ""q""; 
        switch (value)
        {
            case ""a"":
                return;
            case ""b"":
                return;
        }
    }
}
";
            var comp = CreateCompilation(source, options: TestOptions.DebugExe);
            CompileAndVerify(comp);
            CompileAndVerify(comp.WithOptions(TestOptions.ReleaseExe));
        }

        [Fact, WorkItem(4838, "https://github.com/dotnet/roslyn/issues/4838")]
        public void SwitchOnAwaitedValueInLoop()
        {
            var source = @"
using System.Threading.Tasks;
using System;

class Program
{
    static void Main()
    {
        M(0).Wait();
    }

    static async Task M(int input)
    {
        for (;;)
        {
            var value = await Task.FromResult(input);
            switch (value)
            {
                case 0:
                    return;
                case 3:
                    return;
                case 4:
                    continue;
                case 100:
                    return;
                default:
                    throw new ArgumentOutOfRangeException(""Unknown value: "" + value);
            }
        }
    }
}
";
            var comp = CreateCompilation(source, options: TestOptions.DebugExe);
            CompileAndVerify(comp);
            CompileAndVerify(comp.WithOptions(TestOptions.ReleaseExe));
        }

        [Fact, WorkItem(7669, "https://github.com/dotnet/roslyn/issues/7669")]
        public void HoistUsing001()
        {
            var source = @"
using System.Threading.Tasks;
using System;

class Program
{
    static void Main()
    {
        System.Console.WriteLine(M(0).Result);
    }

    class D : IDisposable
    {
        public void Dispose()
        {
            Console.WriteLine(""disposed"");
        }
    }

    static async Task<string> M(int input)
    {
        Console.WriteLine(""Pre"");
        var window = new D();
        try
        {
            Console.WriteLine(""show"");

            for (int i = 0; i < 2; i++)
            {
                await Task.Delay(100);
            }
        }
        finally
        {
            window.Dispose();
        }

        Console.WriteLine(""Post"");
        return ""result"";
    }
}
";
            var comp = CreateCompilation(source, options: TestOptions.DebugExe);

            var expectedOutput = @"Pre
show
disposed
Post
result";

            CompileAndVerify(comp, expectedOutput: expectedOutput);
            CompileAndVerify(comp.WithOptions(TestOptions.ReleaseExe), expectedOutput: expectedOutput);
        }

        [Fact, WorkItem(7669, "https://github.com/dotnet/roslyn/issues/7669")]
        public void HoistUsing002()
        {
            var source = @"
using System.Threading.Tasks;
using System;

class Program
{
    static void Main()
    {
        System.Console.WriteLine(M(0).Result);
    }

    class D : IDisposable
    {
        public void Dispose()
        {
            Console.WriteLine(""disposed"");
        }
    }

    static async Task<string> M(int input)
    {
        Console.WriteLine(""Pre"");

        using (var window = new D())
        {
            Console.WriteLine(""show"");

            for (int i = 0; i < 2; i++)
            {
                await Task.Delay(100);
            }
        }

        Console.WriteLine(""Post"");
        return ""result"";
    }
}
";
            var comp = CreateCompilation(source, options: TestOptions.DebugExe);

            var expectedOutput = @"Pre
show
disposed
Post
result";

            CompileAndVerify(comp, expectedOutput: expectedOutput);
            CompileAndVerify(comp.WithOptions(TestOptions.ReleaseExe), expectedOutput: expectedOutput);
        }

        [Fact, WorkItem(7669, "https://github.com/dotnet/roslyn/issues/7669")]
        public void HoistUsing003()
        {
            var source = @"
using System.Threading.Tasks;
using System;

class Program
{
    static void Main()
    {
        System.Console.WriteLine(M(0).Result);
    }

    class D : IDisposable
    {
        public void Dispose()
        {
            Console.WriteLine(""disposed"");
        }
    }

    static async Task<string> M(int input)
    {
        Console.WriteLine(""Pre"");

        using (var window1 = new D())
        {
            Console.WriteLine(""show"");

            using (var window = new D())
            {
                Console.WriteLine(""show"");

                for (int i = 0; i < 2; i++)
                {
                    await Task.Delay(100);
                }
            }
        }

        Console.WriteLine(""Post"");
        return ""result"";
    }
}
";
            var comp = CreateCompilation(source, options: TestOptions.DebugExe);

            var expectedOutput = @"Pre
show
show
disposed
disposed
Post
result";

            CompileAndVerify(comp, expectedOutput: expectedOutput);
            CompileAndVerify(comp.WithOptions(TestOptions.ReleaseExe), expectedOutput: expectedOutput);
        }

        [Fact, WorkItem(9463, "https://github.com/dotnet/roslyn/issues/9463")]
        public void AsyncIteratorReportsDiagnosticsWhenCoreTypesAreMissing()
        {
            // Note that IAsyncStateMachine.MoveNext and IAsyncStateMachine.SetStateMachine are missing
            var source = @"
using System.Threading.Tasks;

namespace System
{
    public class Object { }
    public struct Int32 { }
    public struct Boolean { }
    public class String { }
    public class Exception { }
    public class ValueType { }
    public class Enum { }
    public struct Void { }
}

namespace System.Threading.Tasks
{
    public class Task
    {
        public TaskAwaiter GetAwaiter() { return null; }
    }

    public class TaskAwaiter : System.Runtime.CompilerServices.INotifyCompletion
    {
        public bool IsCompleted { get { return true; } }
        public void GetResult() {  }
    }
}

namespace System.Runtime.CompilerServices
{
    public interface INotifyCompletion { }
    public interface ICriticalNotifyCompletion { }
    public interface IAsyncStateMachine { }

    public class AsyncTaskMethodBuilder
    {
        public System.Threading.Tasks.Task Task { get { return null; } }
        public void SetException(System.Exception e) { }
        public void SetResult() { }

        public void AwaitOnCompleted<TAwaiter, TStateMachine>(ref TAwaiter awaiter, ref TStateMachine stateMachine)
            where TAwaiter : INotifyCompletion
            where TStateMachine : IAsyncStateMachine
        { }

        public void AwaitUnsafeOnCompleted<TAwaiter, TStateMachine>(ref TAwaiter awaiter, ref TStateMachine stateMachine)
            where TAwaiter : ICriticalNotifyCompletion
            where TStateMachine : IAsyncStateMachine
        { }

        public void Start<TStateMachine>(ref TStateMachine stateMachine)
            where TStateMachine : IAsyncStateMachine
        { }

        public void SetStateMachine(IAsyncStateMachine stateMachine) { }
    }
}

class C
{
    async Task GetNumber(Task task) { await task; }
}";
            var compilation = CreateEmptyCompilation(new[] { Parse(source) });

            compilation.VerifyEmitDiagnostics(
                // warning CS8021: No value for RuntimeMetadataVersion found. No assembly containing System.Object was found nor was a value for RuntimeMetadataVersion specified through options.
                Diagnostic(ErrorCode.WRN_NoRuntimeMetadataVersion).WithLocation(1, 1),
                // (62,37): error CS0656: Missing compiler required member 'System.Runtime.CompilerServices.AsyncTaskMethodBuilder.Create'
                //     async Task GetNumber(Task task) { await task; }
                Diagnostic(ErrorCode.ERR_MissingPredefinedMember, "{ await task; }").WithArguments("System.Runtime.CompilerServices.AsyncTaskMethodBuilder", "Create").WithLocation(62, 37),
                // (62,37): error CS0656: Missing compiler required member 'System.Runtime.CompilerServices.IAsyncStateMachine.MoveNext'
                //     async Task GetNumber(Task task) { await task; }
                Diagnostic(ErrorCode.ERR_MissingPredefinedMember, "{ await task; }").WithArguments("System.Runtime.CompilerServices.IAsyncStateMachine", "MoveNext").WithLocation(62, 37),
                // (62,37): error CS0656: Missing compiler required member 'System.Runtime.CompilerServices.IAsyncStateMachine.SetStateMachine'
                //     async Task GetNumber(Task task) { await task; }
                Diagnostic(ErrorCode.ERR_MissingPredefinedMember, "{ await task; }").WithArguments("System.Runtime.CompilerServices.IAsyncStateMachine", "SetStateMachine").WithLocation(62, 37));
        }


        [Fact, WorkItem(16531, "https://github.com/dotnet/roslyn/issues/16531")]
        public void ArityMismatch()
        {
            var source = @"
using System;
using System.Threading.Tasks;
using System.Runtime.CompilerServices;

public class Program
{
    public async MyAwesomeType<string> CustomTask() { await Task.Delay(1000); return string.Empty; }
}

[AsyncMethodBuilder(typeof(CustomAsyncTaskMethodBuilder<,>))]
public struct MyAwesomeType<T>
{
    public T Result { get; set; }
}

public class CustomAsyncTaskMethodBuilder<T, V>
{
    public MyAwesomeType<T> Task => default(MyAwesomeType<T>);
    public void AwaitOnCompleted<TAwaiter, TStateMachine>(ref TAwaiter awaiter, ref TStateMachine stateMachine) where TAwaiter : INotifyCompletion where TStateMachine : IAsyncStateMachine { }
    public void AwaitUnsafeOnCompleted<TAwaiter, TStateMachine>(ref TAwaiter awaiter, ref TStateMachine stateMachine) where TAwaiter : ICriticalNotifyCompletion where TStateMachine : IAsyncStateMachine { }
    public static CustomAsyncTaskMethodBuilder<T, V> Create() { return default(CustomAsyncTaskMethodBuilder<T, V>); }
    public void SetException(Exception exception) { }
    public void SetResult(T t) { }
    public void SetStateMachine(IAsyncStateMachine stateMachine) { }
    public void Start<TStateMachine>(ref TStateMachine stateMachine) where TStateMachine : IAsyncStateMachine { }
}

namespace System.Runtime.CompilerServices
{
    public class AsyncMethodBuilderAttribute : System.Attribute { public AsyncMethodBuilderAttribute(Type type) { } }
}";
            var compilation = CreateCompilation(source, options: TestOptions.DebugDll);
            compilation.VerifyEmitDiagnostics(
                // (8,53): error CS1983: The return type of an async method must be void, Task or Task<T>
                //     public async MyAwesomeType<string> CustomTask() { await Task.Delay(1000); return string.Empty; }
                Diagnostic(ErrorCode.ERR_BadAsyncReturn, "{ await Task.Delay(1000); return string.Empty; }").WithLocation(8, 53)
                );
        }
        
        [Fact, WorkItem(16493, "https://github.com/dotnet/roslyn/issues/16493")]
        public void AsyncMethodBuilderReturnsDifferentTypeThanTasklikeType()
        {
            var source = @"
using System;
using System.Threading.Tasks;
using System.Runtime.CompilerServices;

public class G<T>
{
    public async ValueTask Method() { await Task.Delay(5); return; }

    [AsyncMethodBuilder(typeof(AsyncValueTaskMethodBuilder))]
    public struct ValueTask
    {
    }
}

public class AsyncValueTaskMethodBuilder
{
    public G<int>.ValueTask Task { get => default(G<int>.ValueTask); }
    public void AwaitOnCompleted<TAwaiter, TStateMachine>(ref TAwaiter awaiter, ref TStateMachine stateMachine) where TAwaiter : INotifyCompletion where TStateMachine : IAsyncStateMachine { }
    public void AwaitUnsafeOnCompleted<TAwaiter, TStateMachine>(ref TAwaiter awaiter, ref TStateMachine stateMachine) where TAwaiter : ICriticalNotifyCompletion where TStateMachine : IAsyncStateMachine { }
    public static AsyncValueTaskMethodBuilder Create() { return default(AsyncValueTaskMethodBuilder); }
    public void SetException(Exception exception) { }
    public void SetResult() { }
    public void SetStateMachine(IAsyncStateMachine stateMachine) { }
    public void Start<TStateMachine>(ref TStateMachine stateMachine) where TStateMachine : IAsyncStateMachine { }
}

namespace System.Runtime.CompilerServices
{
    public class AsyncMethodBuilderAttribute : System.Attribute
    {
        public AsyncMethodBuilderAttribute(Type type) { }
    }
}
";
            var compilation = CreateCompilation(source, options: TestOptions.DebugDll);
            compilation.VerifyEmitDiagnostics(
                // (8,37): error CS8204: For type 'AsyncValueTaskMethodBuilder' to be used as an AsyncMethodBuilder for type 'G<T>.ValueTask', its Task property should return type 'G<T>.ValueTask' instead of type 'G<int>.ValueTask'.
                //     public async ValueTask Method() { await Task.Delay(5); return; }
                Diagnostic(ErrorCode.ERR_BadAsyncMethodBuilderTaskProperty, "{ await Task.Delay(5); return; }").WithArguments("AsyncValueTaskMethodBuilder", "G<T>.ValueTask", "G<int>.ValueTask").WithLocation(8, 37)
                );
        }

        [Fact, WorkItem(16493, "https://github.com/dotnet/roslyn/issues/16493")]
        public void AsyncMethodBuilderReturnsDifferentTypeThanTasklikeType2()
        {
            var source = @"
using System;
using System.Runtime.CompilerServices;
using System.Threading.Tasks;
class C
{
    static async MyTask M() { await Task.Delay(5); throw null; }
}
[AsyncMethodBuilder(typeof(MyTaskBuilder))]
class MyTask { }
class MyTaskBuilder
{
    public static MyTaskBuilder Create() => null;
    public int Task => 0;
    public void Start<TStateMachine>(ref TStateMachine stateMachine) where TStateMachine : IAsyncStateMachine { }
    public void SetStateMachine(IAsyncStateMachine stateMachine) { }
    public void SetResult() { }
    public void SetException(Exception exception) { }
    public void AwaitOnCompleted<TAwaiter, TStateMachine>(ref TAwaiter awaiter, ref TStateMachine stateMachine) where TAwaiter : INotifyCompletion where TStateMachine : IAsyncStateMachine { }
    public void AwaitUnsafeOnCompleted<TAwaiter, TStateMachine>(ref TAwaiter awaiter, ref TStateMachine stateMachine) where TAwaiter : ICriticalNotifyCompletion where TStateMachine : IAsyncStateMachine { }
}
namespace System.Runtime.CompilerServices { class AsyncMethodBuilderAttribute : System.Attribute { public AsyncMethodBuilderAttribute(System.Type t) { } } }
";
            var compilation = CreateCompilation(source, options: TestOptions.DebugDll);
            compilation.VerifyEmitDiagnostics(
                // (7,29): error CS8204: For type 'MyTaskBuilder' to be used as an AsyncMethodBuilder for type 'MyTask', its Task property should return type 'MyTask' instead of type 'int'.
                //     static async MyTask M() { await Task.Delay(5); throw null; }
                Diagnostic(ErrorCode.ERR_BadAsyncMethodBuilderTaskProperty, "{ await Task.Delay(5); throw null; }").WithArguments("MyTaskBuilder", "MyTask", "int").WithLocation(7, 29)
                );
        }

        [Fact, WorkItem(18257, "https://github.com/dotnet/roslyn/issues/18257")]
        public void PatternTempsAreLongLived()
        {
            var source = @"using System;
 
public class Goo {}
 
public class C {
    public static void Main(string[] args)
    {
        var c = new C();
        c.M(new Goo());
        c.M(new object());
    }
    public async void M(object o) {
        switch (o)
        {
            case Goo _:
                Console.Write(0);
                break;
            default:
                Console.Write(1);
                break;
        }
    }
}";
            var expectedOutput = @"01";
            var compilation = CreateCompilation(source, options: TestOptions.ReleaseExe);
            base.CompileAndVerify(compilation, expectedOutput: expectedOutput);
        }

        [Fact, WorkItem(18257, "https://github.com/dotnet/roslyn/issues/18257")]
        public void PatternTempsSpill()
        {
            // This test exercises the spilling machinery of async for pattern-matching temps
            var source = @"using System;
using System.Threading.Tasks;

public class C {
    public class Goo
    {
        public int Value;
    }
    public static void Main(string[] args)
    {
        var c = new C();
        c.M(new Goo() { Value = 1 });
        c.M(new Goo() { Value = 2 });
        c.M(new Goo() { Value = 3 });
        c.M(new object());
    }
    public void M(object o)
    {
        MAsync(o).Wait();
    }
    public async Task MAsync(object o) {
        switch (o)
        {
            case Goo goo when await Copy(goo.Value) == 1:
                Console.Write($""{goo.Value}=1 "");
                break;
            case Goo goo when await Copy(goo.Value) == 2:
                Console.Write($""{goo.Value}=2 "");
                break;
            case Goo goo:
                Console.Write($""{goo.Value} "");
                break;
            default:
                Console.Write(""X "");
                break;
        }
    }
    public async Task<int> Copy(int i)
    {
        await Task.Delay(1);
        return i;
    }
}";
            var expectedOutput = @"1=1 2=2 3 X";
            var compilation = CreateCompilation(source, options: TestOptions.ReleaseExe);
            base.CompileAndVerify(compilation, expectedOutput: expectedOutput);
        }

        [Fact, WorkItem(19831, "https://github.com/dotnet/roslyn/issues/19831")]
        public void CaptureAssignedInOuterFinally()
        {
            var source = @"

    using System;
    using System.Threading.Tasks;

    public class Program
    {
        static void Main(string[] args)
        {
            Test().Wait();
            System.Console.WriteLine(""success"");
        }

        public static async Task Test()
        {
            // declaring variable before try/finally and nulling it in finally cause NRE in try's body
            var obj = new Object();

            try
            {
                for(int i = 0; i < 3; i++)
                {
                    // NRE on second iteration
                    obj.ToString();
                    await Task.Yield();
                }
            }
            finally
            {
                obj = null;
            }
        }
    }
";
            var expectedOutput = @"success";

            var compilation = CreateCompilation(source, options: TestOptions.DebugExe);
            base.CompileAndVerify(compilation, expectedOutput: expectedOutput);

            compilation = CreateCompilation(source, options: TestOptions.ReleaseExe);
            base.CompileAndVerify(compilation, expectedOutput: expectedOutput);
        }

<<<<<<< HEAD
        [Fact, WorkItem(24806, "https://github.com/dotnet/roslyn/issues/24806")]
        public void CaptureStructReceiver()
        {
            var source = @"

    using System;
    using System.Threading.Tasks;

    public class Program
    {
        static void Main(string[] args)
        {
            System.Console.WriteLine(Test1().Result);
        }

        static int x = 123;
        async static Task<string> Test1()
        {
            // cannot capture 'x' by value, since write in M1 is observable
            return x.ToString(await M1());
        }

        async static Task<string> M1()
        {
            x = 42;
            await Task.Yield();
            return """";
        }
    }
";
            var expectedOutput = @"42";

            var compilation = CreateCompilation(source, options: TestOptions.DebugExe);
            base.CompileAndVerify(compilation, expectedOutput: expectedOutput);

            compilation = CreateCompilation(source, options: TestOptions.ReleaseExe);
            base.CompileAndVerify(compilation, expectedOutput: expectedOutput);
=======
        [Fact, WorkItem(13759, "https://github.com/dotnet/roslyn/issues/13759")]
        public void Unnecessary_Lifted_01()
        {
            var source = @"
using System.IO;
using System.Threading.Tasks;

namespace Test
{
    class Program
    {
        public static void Main() { }

        public static async Task M(Stream source, Stream destination)
        {
            byte[] buffer = new byte[0x1000];
            int bytesRead; // this variable should not be lifted
            while ((bytesRead = await source.ReadAsync(buffer, 0, buffer.Length)) != 0)
            {
                await destination.WriteAsync(buffer, 0, bytesRead);
            }
        }
    }
}
";
            var comp = CreateCompilation(source, options: TestOptions.ReleaseExe);
            CompileAndVerify(comp).
                VerifyIL("Test.Program.<M>d__1.System.Runtime.CompilerServices.IAsyncStateMachine.MoveNext()",
                @"
{
  // Code size      301 (0x12d)
  .maxstack  4
  .locals init (int V_0,
                int V_1, //bytesRead
                System.Runtime.CompilerServices.TaskAwaiter V_2,
                System.Runtime.CompilerServices.TaskAwaiter<int> V_3,
                System.Exception V_4)
  IL_0000:  ldarg.0
  IL_0001:  ldfld      ""int Test.Program.<M>d__1.<>1__state""
  IL_0006:  stloc.0
  .try
  {
    IL_0007:  ldloc.0
    IL_0008:  brfalse.s  IL_0068
    IL_000a:  ldloc.0
    IL_000b:  ldc.i4.1
    IL_000c:  beq        IL_00d4
    IL_0011:  ldarg.0
    IL_0012:  ldc.i4     0x1000
    IL_0017:  newarr     ""byte""
    IL_001c:  stfld      ""byte[] Test.Program.<M>d__1.<buffer>5__2""
    IL_0021:  br.s       IL_008b
    IL_0023:  ldarg.0
    IL_0024:  ldfld      ""System.IO.Stream Test.Program.<M>d__1.destination""
    IL_0029:  ldarg.0
    IL_002a:  ldfld      ""byte[] Test.Program.<M>d__1.<buffer>5__2""
    IL_002f:  ldc.i4.0
    IL_0030:  ldloc.1
    IL_0031:  callvirt   ""System.Threading.Tasks.Task System.IO.Stream.WriteAsync(byte[], int, int)""
    IL_0036:  callvirt   ""System.Runtime.CompilerServices.TaskAwaiter System.Threading.Tasks.Task.GetAwaiter()""
    IL_003b:  stloc.2
    IL_003c:  ldloca.s   V_2
    IL_003e:  call       ""bool System.Runtime.CompilerServices.TaskAwaiter.IsCompleted.get""
    IL_0043:  brtrue.s   IL_0084
    IL_0045:  ldarg.0
    IL_0046:  ldc.i4.0
    IL_0047:  dup
    IL_0048:  stloc.0
    IL_0049:  stfld      ""int Test.Program.<M>d__1.<>1__state""
    IL_004e:  ldarg.0
    IL_004f:  ldloc.2
    IL_0050:  stfld      ""System.Runtime.CompilerServices.TaskAwaiter Test.Program.<M>d__1.<>u__1""
    IL_0055:  ldarg.0
    IL_0056:  ldflda     ""System.Runtime.CompilerServices.AsyncTaskMethodBuilder Test.Program.<M>d__1.<>t__builder""
    IL_005b:  ldloca.s   V_2
    IL_005d:  ldarg.0
    IL_005e:  call       ""void System.Runtime.CompilerServices.AsyncTaskMethodBuilder.AwaitUnsafeOnCompleted<System.Runtime.CompilerServices.TaskAwaiter, Test.Program.<M>d__1>(ref System.Runtime.CompilerServices.TaskAwaiter, ref Test.Program.<M>d__1)""
    IL_0063:  leave      IL_012c
    IL_0068:  ldarg.0
    IL_0069:  ldfld      ""System.Runtime.CompilerServices.TaskAwaiter Test.Program.<M>d__1.<>u__1""
    IL_006e:  stloc.2
    IL_006f:  ldarg.0
    IL_0070:  ldflda     ""System.Runtime.CompilerServices.TaskAwaiter Test.Program.<M>d__1.<>u__1""
    IL_0075:  initobj    ""System.Runtime.CompilerServices.TaskAwaiter""
    IL_007b:  ldarg.0
    IL_007c:  ldc.i4.m1
    IL_007d:  dup
    IL_007e:  stloc.0
    IL_007f:  stfld      ""int Test.Program.<M>d__1.<>1__state""
    IL_0084:  ldloca.s   V_2
    IL_0086:  call       ""void System.Runtime.CompilerServices.TaskAwaiter.GetResult()""
    IL_008b:  ldarg.0
    IL_008c:  ldfld      ""System.IO.Stream Test.Program.<M>d__1.source""
    IL_0091:  ldarg.0
    IL_0092:  ldfld      ""byte[] Test.Program.<M>d__1.<buffer>5__2""
    IL_0097:  ldc.i4.0
    IL_0098:  ldarg.0
    IL_0099:  ldfld      ""byte[] Test.Program.<M>d__1.<buffer>5__2""
    IL_009e:  ldlen
    IL_009f:  conv.i4
    IL_00a0:  callvirt   ""System.Threading.Tasks.Task<int> System.IO.Stream.ReadAsync(byte[], int, int)""
    IL_00a5:  callvirt   ""System.Runtime.CompilerServices.TaskAwaiter<int> System.Threading.Tasks.Task<int>.GetAwaiter()""
    IL_00aa:  stloc.3
    IL_00ab:  ldloca.s   V_3
    IL_00ad:  call       ""bool System.Runtime.CompilerServices.TaskAwaiter<int>.IsCompleted.get""
    IL_00b2:  brtrue.s   IL_00f0
    IL_00b4:  ldarg.0
    IL_00b5:  ldc.i4.1
    IL_00b6:  dup
    IL_00b7:  stloc.0
    IL_00b8:  stfld      ""int Test.Program.<M>d__1.<>1__state""
    IL_00bd:  ldarg.0
    IL_00be:  ldloc.3
    IL_00bf:  stfld      ""System.Runtime.CompilerServices.TaskAwaiter<int> Test.Program.<M>d__1.<>u__2""
    IL_00c4:  ldarg.0
    IL_00c5:  ldflda     ""System.Runtime.CompilerServices.AsyncTaskMethodBuilder Test.Program.<M>d__1.<>t__builder""
    IL_00ca:  ldloca.s   V_3
    IL_00cc:  ldarg.0
    IL_00cd:  call       ""void System.Runtime.CompilerServices.AsyncTaskMethodBuilder.AwaitUnsafeOnCompleted<System.Runtime.CompilerServices.TaskAwaiter<int>, Test.Program.<M>d__1>(ref System.Runtime.CompilerServices.TaskAwaiter<int>, ref Test.Program.<M>d__1)""
    IL_00d2:  leave.s    IL_012c
    IL_00d4:  ldarg.0
    IL_00d5:  ldfld      ""System.Runtime.CompilerServices.TaskAwaiter<int> Test.Program.<M>d__1.<>u__2""
    IL_00da:  stloc.3
    IL_00db:  ldarg.0
    IL_00dc:  ldflda     ""System.Runtime.CompilerServices.TaskAwaiter<int> Test.Program.<M>d__1.<>u__2""
    IL_00e1:  initobj    ""System.Runtime.CompilerServices.TaskAwaiter<int>""
    IL_00e7:  ldarg.0
    IL_00e8:  ldc.i4.m1
    IL_00e9:  dup
    IL_00ea:  stloc.0
    IL_00eb:  stfld      ""int Test.Program.<M>d__1.<>1__state""
    IL_00f0:  ldloca.s   V_3
    IL_00f2:  call       ""int System.Runtime.CompilerServices.TaskAwaiter<int>.GetResult()""
    IL_00f7:  dup
    IL_00f8:  stloc.1
    IL_00f9:  brtrue     IL_0023
    IL_00fe:  leave.s    IL_0119
  }
  catch System.Exception
  {
    IL_0100:  stloc.s    V_4
    IL_0102:  ldarg.0
    IL_0103:  ldc.i4.s   -2
    IL_0105:  stfld      ""int Test.Program.<M>d__1.<>1__state""
    IL_010a:  ldarg.0
    IL_010b:  ldflda     ""System.Runtime.CompilerServices.AsyncTaskMethodBuilder Test.Program.<M>d__1.<>t__builder""
    IL_0110:  ldloc.s    V_4
    IL_0112:  call       ""void System.Runtime.CompilerServices.AsyncTaskMethodBuilder.SetException(System.Exception)""
    IL_0117:  leave.s    IL_012c
  }
  IL_0119:  ldarg.0
  IL_011a:  ldc.i4.s   -2
  IL_011c:  stfld      ""int Test.Program.<M>d__1.<>1__state""
  IL_0121:  ldarg.0
  IL_0122:  ldflda     ""System.Runtime.CompilerServices.AsyncTaskMethodBuilder Test.Program.<M>d__1.<>t__builder""
  IL_0127:  call       ""void System.Runtime.CompilerServices.AsyncTaskMethodBuilder.SetResult()""
  IL_012c:  ret
}");
        }

        [Fact, WorkItem(13759, "https://github.com/dotnet/roslyn/issues/13759")]
        public void Unnecessary_Lifted_02()
        {
            var source = @"
using System.IO;
using System.Threading.Tasks;

namespace Test
{
    class Program
    {
        public static void Main() { }

        public static async Task M(Stream source, Stream destination)
        {
            bool someCondition = true;
            bool notLiftedVariable;
            while (someCondition && (notLiftedVariable = await M1()))
            {
                M2(notLiftedVariable);
            }
        }

        private static async Task<bool> M1()
        {
            await System.Threading.Tasks.Task.Delay(1);
            return true;
        }

        private static void M2(bool b) { }
    }
}
";
            var comp = CreateCompilation(source, options: TestOptions.ReleaseExe);
            CompileAndVerify(comp).
                VerifyIL("Test.Program.<M>d__1.System.Runtime.CompilerServices.IAsyncStateMachine.MoveNext()",
                @"
{
  // Code size      175 (0xaf)
  .maxstack  3
  .locals init (int V_0,
                bool V_1, //notLiftedVariable
                bool V_2,
                System.Runtime.CompilerServices.TaskAwaiter<bool> V_3,
                System.Exception V_4)
  IL_0000:  ldarg.0
  IL_0001:  ldfld      ""int Test.Program.<M>d__1.<>1__state""
  IL_0006:  stloc.0
  .try
  {
    IL_0007:  ldloc.0
    IL_0008:  brfalse.s  IL_0057
    IL_000a:  ldarg.0
    IL_000b:  ldc.i4.1
    IL_000c:  stfld      ""bool Test.Program.<M>d__1.<someCondition>5__2""
    IL_0011:  br.s       IL_0019
    IL_0013:  ldloc.1
    IL_0014:  call       ""void Test.Program.M2(bool)""
    IL_0019:  ldarg.0
    IL_001a:  ldfld      ""bool Test.Program.<M>d__1.<someCondition>5__2""
    IL_001f:  stloc.2
    IL_0020:  ldloc.2
    IL_0021:  brfalse.s  IL_007d
    IL_0023:  call       ""System.Threading.Tasks.Task<bool> Test.Program.M1()""
    IL_0028:  callvirt   ""System.Runtime.CompilerServices.TaskAwaiter<bool> System.Threading.Tasks.Task<bool>.GetAwaiter()""
    IL_002d:  stloc.3
    IL_002e:  ldloca.s   V_3
    IL_0030:  call       ""bool System.Runtime.CompilerServices.TaskAwaiter<bool>.IsCompleted.get""
    IL_0035:  brtrue.s   IL_0073
    IL_0037:  ldarg.0
    IL_0038:  ldc.i4.0
    IL_0039:  dup
    IL_003a:  stloc.0
    IL_003b:  stfld      ""int Test.Program.<M>d__1.<>1__state""
    IL_0040:  ldarg.0
    IL_0041:  ldloc.3
    IL_0042:  stfld      ""System.Runtime.CompilerServices.TaskAwaiter<bool> Test.Program.<M>d__1.<>u__1""
    IL_0047:  ldarg.0
    IL_0048:  ldflda     ""System.Runtime.CompilerServices.AsyncTaskMethodBuilder Test.Program.<M>d__1.<>t__builder""
    IL_004d:  ldloca.s   V_3
    IL_004f:  ldarg.0
    IL_0050:  call       ""void System.Runtime.CompilerServices.AsyncTaskMethodBuilder.AwaitUnsafeOnCompleted<System.Runtime.CompilerServices.TaskAwaiter<bool>, Test.Program.<M>d__1>(ref System.Runtime.CompilerServices.TaskAwaiter<bool>, ref Test.Program.<M>d__1)""
    IL_0055:  leave.s    IL_00ae
    IL_0057:  ldarg.0
    IL_0058:  ldfld      ""System.Runtime.CompilerServices.TaskAwaiter<bool> Test.Program.<M>d__1.<>u__1""
    IL_005d:  stloc.3
    IL_005e:  ldarg.0
    IL_005f:  ldflda     ""System.Runtime.CompilerServices.TaskAwaiter<bool> Test.Program.<M>d__1.<>u__1""
    IL_0064:  initobj    ""System.Runtime.CompilerServices.TaskAwaiter<bool>""
    IL_006a:  ldarg.0
    IL_006b:  ldc.i4.m1
    IL_006c:  dup
    IL_006d:  stloc.0
    IL_006e:  stfld      ""int Test.Program.<M>d__1.<>1__state""
    IL_0073:  ldloca.s   V_3
    IL_0075:  call       ""bool System.Runtime.CompilerServices.TaskAwaiter<bool>.GetResult()""
    IL_007a:  dup
    IL_007b:  stloc.1
    IL_007c:  stloc.2
    IL_007d:  ldloc.2
    IL_007e:  brtrue.s   IL_0013
    IL_0080:  leave.s    IL_009b
  }
  catch System.Exception
  {
    IL_0082:  stloc.s    V_4
    IL_0084:  ldarg.0
    IL_0085:  ldc.i4.s   -2
    IL_0087:  stfld      ""int Test.Program.<M>d__1.<>1__state""
    IL_008c:  ldarg.0
    IL_008d:  ldflda     ""System.Runtime.CompilerServices.AsyncTaskMethodBuilder Test.Program.<M>d__1.<>t__builder""
    IL_0092:  ldloc.s    V_4
    IL_0094:  call       ""void System.Runtime.CompilerServices.AsyncTaskMethodBuilder.SetException(System.Exception)""
    IL_0099:  leave.s    IL_00ae
  }
  IL_009b:  ldarg.0
  IL_009c:  ldc.i4.s   -2
  IL_009e:  stfld      ""int Test.Program.<M>d__1.<>1__state""
  IL_00a3:  ldarg.0
  IL_00a4:  ldflda     ""System.Runtime.CompilerServices.AsyncTaskMethodBuilder Test.Program.<M>d__1.<>t__builder""
  IL_00a9:  call       ""void System.Runtime.CompilerServices.AsyncTaskMethodBuilder.SetResult()""
  IL_00ae:  ret
}");
>>>>>>> b20e7959
        }
    }
}<|MERGE_RESOLUTION|>--- conflicted
+++ resolved
@@ -5057,7 +5057,6 @@
             base.CompileAndVerify(compilation, expectedOutput: expectedOutput);
         }
 
-<<<<<<< HEAD
         [Fact, WorkItem(24806, "https://github.com/dotnet/roslyn/issues/24806")]
         public void CaptureStructReceiver()
         {
@@ -5095,7 +5094,8 @@
 
             compilation = CreateCompilation(source, options: TestOptions.ReleaseExe);
             base.CompileAndVerify(compilation, expectedOutput: expectedOutput);
-=======
+        }            
+
         [Fact, WorkItem(13759, "https://github.com/dotnet/roslyn/issues/13759")]
         public void Unnecessary_Lifted_01()
         {
@@ -5379,7 +5379,6 @@
   IL_00a9:  call       ""void System.Runtime.CompilerServices.AsyncTaskMethodBuilder.SetResult()""
   IL_00ae:  ret
 }");
->>>>>>> b20e7959
         }
     }
 }