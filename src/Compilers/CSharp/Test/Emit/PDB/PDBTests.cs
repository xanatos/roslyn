--- conflicted
+++ resolved
@@ -2305,15 +2305,6 @@
       <sequencePoints>
         <entry offset=""0x0"" startLine=""19"" startColumn=""5"" endLine=""19"" endColumn=""6"" />
         <entry offset=""0x1"" startLine=""20"" startColumn=""9"" endLine=""20"" endColumn=""19"" />
-<<<<<<< HEAD
-        <entry offset=""0x8"" hidden=""true"" />
-        <entry offset=""0x39"" startLine=""22"" startColumn=""28"" endLine=""22"" endColumn=""44"" />
-        <entry offset=""0x4d"" startLine=""23"" startColumn=""17"" endLine=""23"" endColumn=""57"" />
-        <entry offset=""0x73"" startLine=""25"" startColumn=""17"" endLine=""25"" endColumn=""57"" />
-        <entry offset=""0x99"" startLine=""27"" startColumn=""17"" endLine=""27"" endColumn=""59"" />
-        <entry offset=""0xb5"" startLine=""29"" startColumn=""17"" endLine=""29"" endColumn=""43"" />
-        <entry offset=""0xc9"" startLine=""31"" startColumn=""5"" endLine=""31"" endColumn=""6"" />
-=======
         <entry offset=""0x4"" hidden=""true"" />
         <entry offset=""0x32"" hidden=""true"" />
         <entry offset=""0x35"" startLine=""22"" startColumn=""28"" endLine=""22"" endColumn=""44"" />
@@ -2324,7 +2315,6 @@
         <entry offset=""0x95"" startLine=""27"" startColumn=""17"" endLine=""27"" endColumn=""59"" />
         <entry offset=""0xb1"" startLine=""29"" startColumn=""17"" endLine=""29"" endColumn=""43"" />
         <entry offset=""0xc5"" startLine=""31"" startColumn=""5"" endLine=""31"" endColumn=""6"" />
->>>>>>> 69df5db3
       </sequencePoints>
       <scope startOffset=""0x0"" endOffset=""0xcc"">
         <scope startOffset=""0x36"" endOffset=""0x6e"">
