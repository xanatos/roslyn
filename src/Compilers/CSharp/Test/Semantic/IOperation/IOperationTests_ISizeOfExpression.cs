// Copyright (c) Microsoft.  All Rights Reserved.  Licensed under the Apache License, Version 2.0.  See License.txt in the project root for license information.

using Microsoft.CodeAnalysis.CSharp.Syntax;
using Microsoft.CodeAnalysis.CSharp.Test.Utilities;
using Microsoft.CodeAnalysis.Test.Utilities;
using Xunit;

namespace Microsoft.CodeAnalysis.CSharp.UnitTests
{
    public partial class IOperationTests : SemanticModelTestBase
    {
        [CompilerTrait(CompilerFeature.IOperation)]
        [Fact]
        public void TestSizeOfExpression()
        {
            string source = @"
using System;

class C
{
    void M(int i)
    {
        i = /*<bind>*/sizeof(int)/*</bind>*/;
    }
}
";
            string expectedOperationTree = @"
ISizeOfOperation (OperationKind.SizeOf, Type: System.Int32, Constant: 4) (Syntax: 'sizeof(int)')
  TypeOperand: System.Int32
";
            var expectedDiagnostics = DiagnosticDescription.None;

            VerifyOperationTreeAndDiagnosticsForTest<SizeOfExpressionSyntax>(source, expectedOperationTree, expectedDiagnostics);
        }

        [CompilerTrait(CompilerFeature.IOperation)]
        [Fact]
        public void TestSizeOfExpression_NonPrimitiveTypeArgument()
        {
            string source = @"
using System;

class C
{
    void M(int i)
    {
        i = /*<bind>*/sizeof(C)/*</bind>*/;
    }
}
";
            string expectedOperationTree = @"
ISizeOfOperation (OperationKind.SizeOf, Type: System.Int32, IsInvalid) (Syntax: 'sizeof(C)')
  TypeOperand: C
";
            var expectedDiagnostics = new DiagnosticDescription[] {
                // CS0208: Cannot take the address of, get the size of, or declare a pointer to a managed type ('C')
                //         i = /*<bind>*/sizeof(C)/*</bind>*/;
                Diagnostic(ErrorCode.ERR_ManagedAddr, "sizeof(C)").WithArguments("C").WithLocation(8, 23),
                // CS0233: 'C' does not have a predefined size, therefore sizeof can only be used in an unsafe context (consider using System.Runtime.InteropServices.Marshal.SizeOf)
                //         i = /*<bind>*/sizeof(C)/*</bind>*/;
                Diagnostic(ErrorCode.ERR_SizeofUnsafe, "sizeof(C)").WithArguments("C").WithLocation(8, 23)
            };

            VerifyOperationTreeAndDiagnosticsForTest<SizeOfExpressionSyntax>(source, expectedOperationTree, expectedDiagnostics);
        }

        [CompilerTrait(CompilerFeature.IOperation)]
        [Fact]
        public void TestSizeOfExpression_PointerTypeArgument()
        {
            string source = @"
using System;

class C
{
    unsafe void M(int i)
    {
        i = /*<bind>*/sizeof(void**)/*</bind>*/;
    }
}
";
            string expectedOperationTree = @"
ISizeOfOperation (OperationKind.SizeOf, Type: System.Int32) (Syntax: 'sizeof(void**)')
  TypeOperand: System.Void**
";
            var expectedDiagnostics = DiagnosticDescription.None;
           
            VerifyOperationTreeAndDiagnosticsForTest<SizeOfExpressionSyntax>(source, expectedOperationTree, expectedDiagnostics, compilationOptions: TestOptions.UnsafeReleaseDll);
        }

        [CompilerTrait(CompilerFeature.IOperation)]
        [Fact]
        public void TestSizeOfExpression_ErrorTypeArgument()
        {
            string source = @"
using System;

class C
{
    void M(int i)
    {
        i = /*<bind>*/sizeof(UndefinedType)/*</bind>*/;
    }
}
";
            string expectedOperationTree = @"
ISizeOfOperation (OperationKind.SizeOf, Type: System.Int32, IsInvalid) (Syntax: 'sizeof(UndefinedType)')
  TypeOperand: UndefinedType
";
            var expectedDiagnostics = new DiagnosticDescription[] {
                // CS0246: The type or namespace name 'UndefinedType' could not be found (are you missing a using directive or an assembly reference?)
                //         i = /*<bind>*/sizeof(UndefinedType)/*</bind>*/;
                Diagnostic(ErrorCode.ERR_SingleTypeNameNotFound, "UndefinedType").WithArguments("UndefinedType").WithLocation(8, 30),
                // CS0233: 'UndefinedType' does not have a predefined size, therefore sizeof can only be used in an unsafe context (consider using System.Runtime.InteropServices.Marshal.SizeOf)
                //         i = /*<bind>*/sizeof(UndefinedType)/*</bind>*/;
                Diagnostic(ErrorCode.ERR_SizeofUnsafe, "sizeof(UndefinedType)").WithArguments("UndefinedType").WithLocation(8, 23)
            };

            VerifyOperationTreeAndDiagnosticsForTest<SizeOfExpressionSyntax>(source, expectedOperationTree, expectedDiagnostics);
        }

        [CompilerTrait(CompilerFeature.IOperation)]
        [Fact]
        public void TestSizeOfExpression_IdentifierArgument()
        {
            string source = @"
using System;

class C
{
    void M(int i)
    {
        i = /*<bind>*/sizeof(i)/*</bind>*/;
    }
}
";
            string expectedOperationTree = @"
ISizeOfOperation (OperationKind.SizeOf, Type: System.Int32, IsInvalid) (Syntax: 'sizeof(i)')
  TypeOperand: i
";
            var expectedDiagnostics = new DiagnosticDescription[] {
                // CS0118: 'i' is a variable but is used like a type
                //         i = /*<bind>*/sizeof(i)/*</bind>*/;
                Diagnostic(ErrorCode.ERR_BadSKknown, "i").WithArguments("i", "variable", "type").WithLocation(8, 30),
                // CS0233: 'i' does not have a predefined size, therefore sizeof can only be used in an unsafe context (consider using System.Runtime.InteropServices.Marshal.SizeOf)
                //         i = /*<bind>*/sizeof(i)/*</bind>*/;
                Diagnostic(ErrorCode.ERR_SizeofUnsafe, "sizeof(i)").WithArguments("i").WithLocation(8, 23)
            };

            VerifyOperationTreeAndDiagnosticsForTest<SizeOfExpressionSyntax>(source, expectedOperationTree, expectedDiagnostics);
        }

        [CompilerTrait(CompilerFeature.IOperation)]
        [Fact]
        public void TestSizeOfExpression_ExpressionArgument()
        {
            string source = @"
using System;

class C
{
    void M(int i)
    {
        i = /*<bind>*/sizeof(M2()/*</bind>*/);
    }

    int M2() => 0;
}
";
            string expectedOperationTree = @"
<<<<<<< HEAD
IInvocationOperation ( ? System.Int32.()) (OperationKind.Invocation, Type: ?, IsInvalid) (Syntax: 'sizeof(M2()')
  Instance Receiver: 
    ISizeOfOperation (OperationKind.SizeOf, Type: System.Int32, IsInvalid) (Syntax: 'sizeof(M2')
      TypeOperand: M2
  Arguments(0)
=======
IInvalidExpression (OperationKind.InvalidExpression, Type: ?, IsInvalid) (Syntax: 'sizeof(M2()')
  Children(1):
      ISizeOfExpression (OperationKind.SizeOfExpression, Type: System.Int32, IsInvalid) (Syntax: 'sizeof(M2')
        TypeOperand: M2
>>>>>>> 7cdd69e7
";
            var expectedDiagnostics = new DiagnosticDescription[] {
                // CS1026: ) expected
                //         i = /*<bind>*/sizeof(M2()/*</bind>*/);
                Diagnostic(ErrorCode.ERR_CloseParenExpected, "(").WithLocation(8, 32),
                // CS1002: ; expected
                //         i = /*<bind>*/sizeof(M2()/*</bind>*/);
                Diagnostic(ErrorCode.ERR_SemicolonExpected, ")").WithLocation(8, 45),
                // CS1513: } expected
                //         i = /*<bind>*/sizeof(M2()/*</bind>*/);
                Diagnostic(ErrorCode.ERR_RbraceExpected, ")").WithLocation(8, 45),
                // CS0246: The type or namespace name 'M2' could not be found (are you missing a using directive or an assembly reference?)
                //         i = /*<bind>*/sizeof(M2()/*</bind>*/);
                Diagnostic(ErrorCode.ERR_SingleTypeNameNotFound, "M2").WithArguments("M2").WithLocation(8, 30),
                // CS0233: 'M2' does not have a predefined size, therefore sizeof can only be used in an unsafe context (consider using System.Runtime.InteropServices.Marshal.SizeOf)
                //         i = /*<bind>*/sizeof(M2()/*</bind>*/);
                Diagnostic(ErrorCode.ERR_SizeofUnsafe, "sizeof(M2").WithArguments("M2").WithLocation(8, 23)
            };

            VerifyOperationTreeAndDiagnosticsForTest<InvocationExpressionSyntax>(source, expectedOperationTree, expectedDiagnostics);
        }

        [CompilerTrait(CompilerFeature.IOperation)]
        [Fact]
        public void TestSizeOfExpression_MissingArgument()
        {
            string source = @"
using System;

class C
{
    void M(int i)
    {
        i = /*<bind>*/sizeof()/*</bind>*/;
    }
}
";
            string expectedOperationTree = @"
ISizeOfOperation (OperationKind.SizeOf, Type: System.Int32, IsInvalid) (Syntax: 'sizeof()')
  TypeOperand: ?
";
            var expectedDiagnostics = new DiagnosticDescription[] {
                // CS1031: Type expected
                //         i = /*<bind>*/sizeof()/*</bind>*/;
                Diagnostic(ErrorCode.ERR_TypeExpected, ")").WithLocation(8, 30),
                // CS0233: '?' does not have a predefined size, therefore sizeof can only be used in an unsafe context (consider using System.Runtime.InteropServices.Marshal.SizeOf)
                //         i = /*<bind>*/sizeof()/*</bind>*/;
                Diagnostic(ErrorCode.ERR_SizeofUnsafe, "sizeof()").WithArguments("?").WithLocation(8, 23)
            };

            VerifyOperationTreeAndDiagnosticsForTest<SizeOfExpressionSyntax>(source, expectedOperationTree, expectedDiagnostics);
        }
    }
}<|MERGE_RESOLUTION|>--- conflicted
+++ resolved
@@ -168,18 +168,10 @@
 }
 ";
             string expectedOperationTree = @"
-<<<<<<< HEAD
-IInvocationOperation ( ? System.Int32.()) (OperationKind.Invocation, Type: ?, IsInvalid) (Syntax: 'sizeof(M2()')
-  Instance Receiver: 
-    ISizeOfOperation (OperationKind.SizeOf, Type: System.Int32, IsInvalid) (Syntax: 'sizeof(M2')
-      TypeOperand: M2
-  Arguments(0)
-=======
-IInvalidExpression (OperationKind.InvalidExpression, Type: ?, IsInvalid) (Syntax: 'sizeof(M2()')
+IInvalidOperation (OperationKind.Invalid, Type: ?, IsInvalid) (Syntax: 'sizeof(M2()')
   Children(1):
-      ISizeOfExpression (OperationKind.SizeOfExpression, Type: System.Int32, IsInvalid) (Syntax: 'sizeof(M2')
+      ISizeOfOperation (OperationKind.SizeOf, Type: System.Int32, IsInvalid) (Syntax: 'sizeof(M2')
         TypeOperand: M2
->>>>>>> 7cdd69e7
 ";
             var expectedDiagnostics = new DiagnosticDescription[] {
                 // CS1026: ) expected
