--- conflicted
+++ resolved
@@ -27,21 +27,11 @@
 }
 ";
             string expectedOperationTree = @"
-<<<<<<< HEAD
-IVariableDeclarationGroup (2 declarations) (OperationKind.VariableDeclarationStatement, IsInvalid) (Syntax: 'int x, ( 1 );')
-  ISingleVariableDeclaration (Symbol: System.Int32 x) (OperationKind.SingleVariableDeclaration) (Syntax: 'x')
+IVariableDeclarationGroupOperation (2 declarations) (OperationKind.VariableDeclarationGroup, Type: null, IsInvalid) (Syntax: 'int x, ( 1 );')
+  ISingleVariableDeclarationOperation (Symbol: System.Int32 x) (OperationKind.SingleVariableDeclaration, Type: null) (Syntax: 'x')
     Initializer: 
       null
-  ISingleVariableDeclaration (Symbol: System.Int32 ) (OperationKind.SingleVariableDeclaration, IsInvalid) (Syntax: '( 1 ')
-=======
-IVariableDeclarationsOperation (2 declarations) (OperationKind.VariableDeclarations, Type: null, IsInvalid) (Syntax: 'int x, ( 1 );')
-  IVariableDeclarationOperation (1 variables) (OperationKind.VariableDeclaration, Type: null) (Syntax: 'x')
-    Variables: Local_1: System.Int32 x
-    Initializer: 
-      null
-  IVariableDeclarationOperation (1 variables) (OperationKind.VariableDeclaration, Type: null, IsInvalid) (Syntax: '( 1 ')
-    Variables: Local_1: System.Int32 
->>>>>>> 19f49b0f
+  ISingleVariableDeclarationOperation (Symbol: System.Int32 ) (OperationKind.SingleVariableDeclaration, Type: null, IsInvalid) (Syntax: '( 1 ')
     Initializer: 
       null
 ";
