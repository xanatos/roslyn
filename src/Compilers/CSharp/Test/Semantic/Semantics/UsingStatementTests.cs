﻿// Copyright (c) Microsoft.  All Rights Reserved.  Licensed under the Apache License, Version 2.0.  See License.txt in the project root for license information.

using System.Collections;
using System.Collections.Generic;
using System.Linq;
using Microsoft.CodeAnalysis.CSharp.Symbols;
using Microsoft.CodeAnalysis.CSharp.Syntax;
using Microsoft.CodeAnalysis.Text;
using Roslyn.Test.Utilities;
using Xunit;

namespace Microsoft.CodeAnalysis.CSharp.UnitTests
{
    /// <summary>
    /// Tests related to binding (but not lowering) using statements (not directives).
    /// </summary>
    public class UsingStatementTests : CompilingTestBase
    {
        private readonly string _managedClass = @"
class MyManagedType : System.IDisposable
{
    public void Dispose()
    { }
}";

        private readonly string _managedStruct = @"
struct MyManagedType : System.IDisposable
{
    public void Dispose()
    { }
}";

        [Fact]
        public void SemanticModel()
        {
            var source = @"
class C
{
    static void Main()
    {
        using (System.IDisposable i = null)
        {
            i.Dispose(); //this makes no sense, but we're only testing binding
        }
    }
}
";

            var compilation = CreateCompilation(source);
            compilation.VerifyDiagnostics();

            var tree = compilation.SyntaxTrees.Single();
            var model = compilation.GetSemanticModel(tree);

            var usingStatement = tree.GetCompilationUnitRoot().DescendantNodes().OfType<UsingStatementSyntax>().Single();

            var declaredSymbol = model.GetDeclaredSymbol(usingStatement.Declaration.Variables.Single());
            Assert.NotNull(declaredSymbol);
            Assert.Equal(SymbolKind.Local, declaredSymbol.Kind);
            var declaredLocal = (LocalSymbol)declaredSymbol;
            Assert.Equal("i", declaredLocal.Name);
            Assert.Equal(SpecialType.System_IDisposable, declaredLocal.Type.SpecialType);

            var memberAccessExpression = tree.GetCompilationUnitRoot().DescendantNodes().OfType<MemberAccessExpressionSyntax>().Single();

            var info = model.GetSymbolInfo(memberAccessExpression.Expression);
            Assert.NotNull(info);
            Assert.Equal(declaredLocal, info.Symbol);

            var lookupSymbol = model.LookupSymbols(memberAccessExpression.SpanStart, name: declaredLocal.Name).Single();
            Assert.Equal(declaredLocal, lookupSymbol);
        }

        [Fact]
        public void MethodGroup()
        {
            var source = @"
class C
{
    static void Main()
    {
        using (Main)
        {
        }
    }
}
";

            CreateCompilation(source).VerifyDiagnostics(
                // (6,16): error CS1674: 'method group': type used in a using statement must be implicitly convertible to 'System.IDisposable'
                Diagnostic(ErrorCode.ERR_NoConvToIDisp, "Main").WithArguments("method group"));
        }

        [Fact]
        public void Lambda()
        {
            var source = @"
class C
{
    static void Main()
    {
        using (x => x)
        {
        }
    }
}
";

            CreateCompilation(source).VerifyDiagnostics(
                // (6,16): error CS1674: 'lambda expression': type used in a using statement must be implicitly convertible to 'System.IDisposable'
                Diagnostic(ErrorCode.ERR_NoConvToIDisp, "x => x").WithArguments("lambda expression"));
        }

        [Fact]
        public void Null()
        {
            var source = @"
class C
{
    static void Main()
    {
        using (null)
        {
        }
    }
}
";

            CreateCompilation(source).VerifyDiagnostics();
        }

        [Fact]
        public void UnusedVariable()
        {
            var source = @"
class C
{
    static void Main()
    {
        using (System.IDisposable d = null)
        {
        }
    }
}
";

            CreateCompilation(source).VerifyDiagnostics();
        }

        [Fact]
        public void EmbeddedStatement()
        {
            var source = @"
class C
{
    static void Main()
    {
        using (System.IDisposable a = null)
            using (System.IDisposable b = null)
                using (System.IDisposable c = null) ;
    }
}
";

            CreateCompilation(source).VerifyDiagnostics(
                // (8,53): warning CS0642: Possible mistaken empty statement
                Diagnostic(ErrorCode.WRN_PossibleMistakenNullStatement, ";"));
        }

        [Fact]
        public void ModifyUsingLocal()
        {
            var source = @"
using System;

class C
{
    static void Main()
    {
        using (IDisposable i = null)
        {
            i = null;
            Ref(ref i);
            Out(out i);
        }
    }

    static void Ref(ref IDisposable i) { }
    static void Out(out IDisposable i) { i = null; }
}
";

            var compilation = CreateCompilation(source);
            compilation.VerifyDiagnostics(
    // (10,13): error CS1656: Cannot assign to 'i' because it is a 'using variable'
    //             i = null;
    Diagnostic(ErrorCode.ERR_AssgReadonlyLocalCause, "i").WithArguments("i", "using variable").WithLocation(10, 13),
    // (11,21): error CS1657: Cannot use 'i' as a ref or out value because it is a 'using variable'
    //             Ref(ref i);
    Diagnostic(ErrorCode.ERR_RefReadonlyLocalCause, "i").WithArguments("i", "using variable").WithLocation(11, 21),
    // (12,21): error CS1657: Cannot use 'i' as a ref or out value because it is a 'using variable'
    //             Out(out i);
    Diagnostic(ErrorCode.ERR_RefReadonlyLocalCause, "i").WithArguments("i", "using variable").WithLocation(12, 21)
    );
        }

        [Fact]
        public void ImplicitType1()
        {
            var source = @"
using System.IO;

class C
{
    static void Main()
    {
        using (var a = new StreamWriter(""""))
        {
        }
    }
}
";

            var compilation = CreateCompilation(source);
            compilation.VerifyDiagnostics();

            var tree = compilation.SyntaxTrees.Single();
            var model = compilation.GetSemanticModel(tree);

            var usingStatement = tree.GetCompilationUnitRoot().DescendantNodes().OfType<UsingStatementSyntax>().Single();

            var declaredSymbol = model.GetDeclaredSymbol(usingStatement.Declaration.Variables.Single());

            Assert.Equal("System.IO.StreamWriter a", declaredSymbol.ToTestDisplayString());

            var typeInfo = model.GetSymbolInfo(usingStatement.Declaration.Type);
            Assert.Equal(((LocalSymbol)declaredSymbol).Type, typeInfo.Symbol);
        }

        [Fact]
        public void ImplicitType2()
        {
            var source = @"
using System.IO;

class C
{
    static void Main()
    {
        using (var a = new StreamWriter(""""), b = new StreamReader(""""))
        {
        }
    }
}
";

            var compilation = CreateCompilation(source);
            compilation.VerifyDiagnostics(
                // (8,16): error CS0819: Implicitly-typed variables cannot have multiple declarators
                Diagnostic(ErrorCode.ERR_ImplicitlyTypedVariableMultipleDeclarator, @"var a = new StreamWriter(""""), b = new StreamReader("""")"));

            var tree = compilation.SyntaxTrees.Single();
            var model = compilation.GetSemanticModel(tree);

            var usingStatement = tree.GetCompilationUnitRoot().DescendantNodes().OfType<UsingStatementSyntax>().Single();

            var firstDeclaredSymbol = model.GetDeclaredSymbol(usingStatement.Declaration.Variables.First());

            Assert.Equal("System.IO.StreamWriter a", firstDeclaredSymbol.ToTestDisplayString());

            var typeInfo = model.GetSymbolInfo(usingStatement.Declaration.Type);
            // lowest/last bound node with associated syntax is being picked up. Fine for now.
            Assert.Equal(((LocalSymbol)model.GetDeclaredSymbol(usingStatement.Declaration.Variables.Last())).Type, typeInfo.Symbol);
        }

        [Fact]
        public void ModifyLocalInUsingExpression()
        {
            var source = @"
using System;

class C
{
    void Main()
    {
        IDisposable i = null;
        using (i)
        {
            i = null; //CS0728
            Ref(ref i); //CS0728
            this[out i] = 1; //CS0728
        }
    }

    void Ref(ref IDisposable i) { }
    int this[out IDisposable i] { set { i = null; } } //this is illegal, so if we break this test, we may need a metadata indexer
}
";

            CreateCompilation(source).VerifyDiagnostics(
                // (18,14): error CS0631: ref and out are not valid in this context
                Diagnostic(ErrorCode.ERR_IllegalRefParam, "out"),
                // (11,13): warning CS0728: Possibly incorrect assignment to local 'i' which is the argument to a using or lock statement. The Dispose call or unlocking will happen on the original value of the local.
                Diagnostic(ErrorCode.WRN_AssignmentToLockOrDispose, "i").WithArguments("i"),
                // (12,21): warning CS0728: Possibly incorrect assignment to local 'i' which is the argument to a using or lock statement. The Dispose call or unlocking will happen on the original value of the local.
                Diagnostic(ErrorCode.WRN_AssignmentToLockOrDispose, "i").WithArguments("i"),
                // (13,22): warning CS0728: Possibly incorrect assignment to local 'i' which is the argument to a using or lock statement. The Dispose call or unlocking will happen on the original value of the local.
                Diagnostic(ErrorCode.WRN_AssignmentToLockOrDispose, "i").WithArguments("i"));
        }

        [Fact]
        public void ModifyParameterInUsingExpression()
        {
            var source = @"
using System;

class C
{
    void M(IDisposable i)
    {
        using (i)
        {
            i = null; //CS0728
            Ref(ref i); //CS0728
            this[out i] = 1; //CS0728
        }
    }

    void Ref(ref IDisposable i) { }
    int this[out IDisposable i] { set { i = null; } } //this is illegal, so if we break this test, we may need a metadata indexer
}
";

            CreateCompilation(source).VerifyDiagnostics(
                // (17,14): error CS0631: ref and out are not valid in this context
                Diagnostic(ErrorCode.ERR_IllegalRefParam, "out"),
                // (10,13): warning CS0728: Possibly incorrect assignment to local 'i' which is the argument to a using or lock statement. The Dispose call or unlocking will happen on the original value of the local.
                Diagnostic(ErrorCode.WRN_AssignmentToLockOrDispose, "i").WithArguments("i"),
                // (11,21): warning CS0728: Possibly incorrect assignment to local 'i' which is the argument to a using or lock statement. The Dispose call or unlocking will happen on the original value of the local.
                Diagnostic(ErrorCode.WRN_AssignmentToLockOrDispose, "i").WithArguments("i"),
                // (12,22): warning CS0728: Possibly incorrect assignment to local 'i' which is the argument to a using or lock statement. The Dispose call or unlocking will happen on the original value of the local.
                Diagnostic(ErrorCode.WRN_AssignmentToLockOrDispose, "i").WithArguments("i"));
        }

        // The object could be created outside the "using" statement 
        [Fact]
        public void ResourceCreatedOutsideUsing()
        {
            var source = @"
using System;
class Program
{
    static void Main(string[] args)
    {
        MyManagedType mnObj1 = null;
        using (mnObj1)
        {
        }
    }
}
" + _managedClass;

            var compilation = CreateCompilation(source);
            VerifyDeclaredSymbolForUsingStatements(compilation);
        }

        // The object created inside the "using" statement but declared no variable
        [Fact]
        public void ResourceCreatedInsideUsingWithNoVarDeclared()
        {
            var source = @"
using System;
class Program
{
    static void Main(string[] args)
    {
        using (new MyManagedType())
        {
        }
    }
}
" + _managedStruct;
            var compilation = CreateCompilation(source);
            VerifyDeclaredSymbolForUsingStatements(compilation);
        }

        // Multiple resource created inside Using
        /// <bug id="10509" project="Roslyn"/>
        [Fact()]
        public void MultipleResourceCreatedInsideUsing()
        {
            var source = @"
using System;
class Program
{
    static void Main(string[] args)
    {
        using (MyManagedType mnObj1 = null, mnObj2 = default(MyManagedType))
        {
        }
    }
}
" + _managedStruct;

            var compilation = CreateCompilation(source);
            var symbols = VerifyDeclaredSymbolForUsingStatements(compilation, 1, "mnObj1", "mnObj2");
            foreach (var x in symbols)
            {
                VerifySymbolInfoForUsingStatements(compilation, ((LocalSymbol)x).Type);
            }
        }

        [Fact]
        public void MultipleResourceCreatedInNestedUsing()
        {
            var source = @"
using System;
class Program
{
    static void Main(string[] args)
    {
        using (MyManagedType mnObj1 = null, mnObj2 = default(MyManagedType))
        {
            using (MyManagedType mnObj3 = null, mnObj4 = default(MyManagedType))
            {
                mnObj3.Dispose(); 
            }
        }
    }
}
" + _managedClass;

            var compilation = CreateCompilation(source);

            var symbols = VerifyDeclaredSymbolForUsingStatements(compilation, 2, "mnObj3", "mnObj4");
            foreach (var x in symbols)
            {
                var localSymbol = (LocalSymbol)x;
                VerifyLookUpSymbolForUsingStatements(compilation, localSymbol, 2);
                VerifySymbolInfoForUsingStatements(compilation, ((LocalSymbol)x).Type, 2);
            }
        }

        [Fact]
        public void ResourceTypeDerivedFromClassImplementIdisposable()
        {
            var source = @"
using System;
class Program
{
    public static void Main(string[] args)
    {
        using (MyManagedTypeDerived mnObj = new MyManagedTypeDerived())
        {
        }
    }
}
class MyManagedTypeDerived : MyManagedType
{ }
" + _managedClass;

            var compilation = CreateCompilation(source);

            var symbols = VerifyDeclaredSymbolForUsingStatements(compilation, 1, "mnObj");
            foreach (var x in symbols)
            {
                var localSymbol = (LocalSymbol)x;
                VerifyLookUpSymbolForUsingStatements(compilation, localSymbol, 1);
                VerifySymbolInfoForUsingStatements(compilation, ((LocalSymbol)x).Type, 1);
            }
        }

        [Fact]
        public void LinqInUsing()
        {
            var source = @"
using System;
using System.Linq;
class Program
{
    public static void Main(string[] args)
    {
        using (var mnObj = (from x in ""1"" select new MyManagedType()).First () )
        {
        }
    }
}
" + _managedClass;

            var compilation = CreateCompilationWithMscorlib40AndSystemCore(source);

            var symbols = VerifyDeclaredSymbolForUsingStatements(compilation, 1, "mnObj");
            foreach (var x in symbols)
            {
                var localSymbol = (LocalSymbol)x;
                VerifyLookUpSymbolForUsingStatements(compilation, localSymbol, 1);
                VerifySymbolInfoForUsingStatements(compilation, ((LocalSymbol)x).Type, 1);
            }
        }

        [Fact]
        public void LambdaInUsing()
        {
            var source = @"
using System;
using System.Linq;
class Program
{
    public static void Main(string[] args)
    {
        MyManagedType[] mnObjs = { };
        using (var mnObj = mnObjs.Where(x => x.ToString() == "").First())
        {
        }
    }
}
" + _managedStruct;

            var compilation = CreateCompilationWithMscorlib40AndSystemCore(source);

            var symbols = VerifyDeclaredSymbolForUsingStatements(compilation, 1, "mnObj");
            foreach (var x in symbols)
            {
                var localSymbol = (LocalSymbol)x;
                VerifyLookUpSymbolForUsingStatements(compilation, localSymbol, 1);
                VerifySymbolInfoForUsingStatements(compilation, ((LocalSymbol)x).Type, 1);
            }
        }

        [Fact]
        public void UsingForGenericType()
        {
            var source = @"
using System;
using System.Collections.Generic;
class Test<T>
{
    public static IEnumerator<T> M<U>(IEnumerable<T> items) where U : IDisposable, new()
    {
        using (U u = new U())
        {
        }
        return null;
    }
}
";
            var compilation = CreateCompilationWithMscorlib40AndSystemCore(source);

            var symbols = VerifyDeclaredSymbolForUsingStatements(compilation, 1, "u");
            foreach (var x in symbols)
            {
                var localSymbol = (LocalSymbol)x;
                VerifyLookUpSymbolForUsingStatements(compilation, localSymbol, 1);
                VerifySymbolInfoForUsingStatements(compilation, ((LocalSymbol)x).Type, 1);
            }
        }

        [Fact]
        public void UsingForGenericTypeWithClassConstraint()
        {
            var source = @"using System;
class A { }
class B : A, IDisposable
{
    void IDisposable.Dispose() { }
}
class C
{
    static void M<T0, T1, T2, T3, T4>(T0 t0, T1 t1, T2 t2, T3 t3, T4 t4)
        where T0 : A
        where T1 : A, IDisposable
        where T2 : B
        where T3 : T1
        where T4 : T2
    {
        using (t0) { }
        using (t1) { }
        using (t2) { }
        using (t3) { }
        using (t4) { }
    }
}";
            CreateCompilation(source).VerifyDiagnostics(
                // (16,16): error CS1674: 'T0': type used in a using statement must be implicitly convertible to 'System.IDisposable'
                Diagnostic(ErrorCode.ERR_NoConvToIDisp, "t0").WithArguments("T0").WithLocation(16, 16));
        }

        [WorkItem(543168, "http://vstfdevdiv:8080/DevDiv2/DevDiv/_workitems/edit/543168")]
        [Fact]
        public void EmbeddedDeclaration()
        {
            var source = @"
class C
{
    static void Main()
    {
        using(null) object o = new object();
    }
}
";

            CreateCompilation(source).VerifyDiagnostics(
                // (6,20): error CS1023: Embedded statement cannot be a declaration or labeled statement
                Diagnostic(ErrorCode.ERR_BadEmbeddedStmt, "object o = new object();"));
        }

        [WorkItem(529547, "http://vstfdevdiv:8080/DevDiv2/DevDiv/_workitems/edit/529547")]
        [Fact]
        public void UnusedLocal()
        {
            var source = @"
using System;

class C : IDisposable
{
    public void Dispose()
    {
    }
}

struct S : IDisposable
{
    public void Dispose()
    {
    }
}

public class Test
{
    public static void Main()
    {
        using (S s = new S()) { } //fine
        using (C c = new C()) { } //fine
    }
}";

            CreateCompilation(source).VerifyDiagnostics();
        }

        [WorkItem(545331, "http://vstfdevdiv:8080/DevDiv2/DevDiv/_workitems/edit/545331")]
        [Fact]
        public void MissingIDisposable()
        {
            var source = @"
namespace System
{
    public class Object { }
    public class Void { }
}
class C
{
    void M()
    {
        using (var v = null) ;
    }
}";

<<<<<<< HEAD
            CreateCompilation(source).VerifyDiagnostics(
                // (2,7): error CS0518: Predefined type 'System.Object' is not defined or imported
                // class C
                Diagnostic(ErrorCode.ERR_PredefinedTypeNotFound, "C").WithArguments("System.Object").WithLocation(2, 7),
                // (4,5): error CS0518: Predefined type 'System.Void' is not defined or imported
                //     void M()
                Diagnostic(ErrorCode.ERR_PredefinedTypeNotFound, "void").WithArguments("System.Void").WithLocation(4, 5),
                // (6,9): error CS0518: Predefined type 'System.IDisposable' is not defined or imported
                //         using (var v = null) ;
                Diagnostic(ErrorCode.ERR_PredefinedTypeNotFound, "using").WithArguments("System.IDisposable").WithLocation(6, 9),
                // (6,16): error CS0518: Predefined type 'System.Object' is not defined or imported
                //         using (var v = null) ;
                Diagnostic(ErrorCode.ERR_PredefinedTypeNotFound, "var").WithArguments("System.Object").WithLocation(6, 16),
                // (6,20): error CS0815: Cannot assign <null> to an implicitly-typed variable
                //         using (var v = null) ;
                Diagnostic(ErrorCode.ERR_ImplicitlyTypedVariableAssignedBadValue, "v = null").WithArguments("<null>").WithLocation(6, 20),
                // (6,30): warning CS0642: Possible mistaken empty statement
                //         using (var v = null) ;
                Diagnostic(ErrorCode.WRN_PossibleMistakenNullStatement, ";").WithLocation(6, 30),
                // (2,7): error CS1729: 'object' does not contain a constructor that takes 0 arguments
                // class C
                Diagnostic(ErrorCode.ERR_BadCtorArgCount, "C").WithArguments("object", "0").WithLocation(2, 7)
                );
=======
            CreateEmptyCompilation(source).VerifyDiagnostics(
                // (11,20): error CS0815: Cannot assign <null> to an implicitly-typed variable
                //         using (var v = null) ;
                Diagnostic(ErrorCode.ERR_ImplicitlyTypedVariableAssignedBadValue, "v = null").WithArguments("<null>").WithLocation(11, 20),
                // (11,30): warning CS0642: Possible mistaken empty statement
                //         using (var v = null) ;
                Diagnostic(ErrorCode.WRN_PossibleMistakenNullStatement, ";").WithLocation(11, 30));
>>>>>>> 06393e4e
        }


        [WorkItem(9581, "https://github.com/dotnet/roslyn/issues/9581")]
        [Fact]
        public void TestCyclicInference()
        {
            var source = @"
class C
{
    void M()
    {
        using (var v = v) { }
    }
}";
            CreateCompilation(source).VerifyDiagnostics(
                // (6,24): error CS0841: Cannot use local variable 'v' before it is declared
                //         using (var v = v) { }
                Diagnostic(ErrorCode.ERR_VariableUsedBeforeDeclaration, "v").WithArguments("v").WithLocation(6, 24)
                );
        }

        #region help method

        private UsingStatementSyntax GetUsingStatements(CSharpCompilation compilation, int index = 1)
        {
            var tree = compilation.SyntaxTrees.Single();
            var model = compilation.GetSemanticModel(tree);
            var usingStatements = tree.GetCompilationUnitRoot().DescendantNodes().OfType<UsingStatementSyntax>().ToList();
            return usingStatements[index - 1];
        }

        private IEnumerable VerifyDeclaredSymbolForUsingStatements(CSharpCompilation compilation, int index = 1, params string[] variables)
        {
            var tree = compilation.SyntaxTrees.Single();
            var model = compilation.GetSemanticModel(tree);

            var usingStatements = tree.GetCompilationUnitRoot().DescendantNodes().OfType<UsingStatementSyntax>().ToList();
            var i = 0;
            foreach (var x in usingStatements[index - 1].Declaration.Variables)
            {
                var symbol = model.GetDeclaredSymbol(x);
                Assert.Equal(SymbolKind.Local, symbol.Kind);
                Assert.Equal(variables[i++].ToString(), symbol.ToDisplayString());
                yield return symbol;
            }
        }

        private SymbolInfo VerifySymbolInfoForUsingStatements(CSharpCompilation compilation, Symbol symbol, int index = 1)
        {
            var tree = compilation.SyntaxTrees.Single();
            var model = compilation.GetSemanticModel(tree);

            var usingStatements = tree.GetCompilationUnitRoot().DescendantNodes().OfType<UsingStatementSyntax>().ToList();

            var type = model.GetSymbolInfo(usingStatements[index - 1].Declaration.Type);

            Assert.Equal(symbol, type.Symbol);

            return type;
        }

        private ISymbol VerifyLookUpSymbolForUsingStatements(CSharpCompilation compilation, Symbol symbol, int index = 1)
        {
            var tree = compilation.SyntaxTrees.Single();
            var model = compilation.GetSemanticModel(tree);
            var usingStatements = tree.GetCompilationUnitRoot().DescendantNodes().OfType<UsingStatementSyntax>().ToList();

            var actualSymbol = model.LookupSymbols(usingStatements[index - 1].SpanStart, name: symbol.Name).Single();
            Assert.Equal(SymbolKind.Local, actualSymbol.Kind);
            Assert.Equal(symbol, actualSymbol);
            return actualSymbol;
        }

        #endregion
    }
}<|MERGE_RESOLUTION|>--- conflicted
+++ resolved
@@ -655,39 +655,16 @@
     }
 }";
 
-<<<<<<< HEAD
-            CreateCompilation(source).VerifyDiagnostics(
-                // (2,7): error CS0518: Predefined type 'System.Object' is not defined or imported
-                // class C
-                Diagnostic(ErrorCode.ERR_PredefinedTypeNotFound, "C").WithArguments("System.Object").WithLocation(2, 7),
-                // (4,5): error CS0518: Predefined type 'System.Void' is not defined or imported
-                //     void M()
-                Diagnostic(ErrorCode.ERR_PredefinedTypeNotFound, "void").WithArguments("System.Void").WithLocation(4, 5),
-                // (6,9): error CS0518: Predefined type 'System.IDisposable' is not defined or imported
+            CreateEmptyCompilation(source).VerifyDiagnostics(
+                // (11,9): error CS0518: Predefined type 'System.IDisposable' is not defined or imported
                 //         using (var v = null) ;
-                Diagnostic(ErrorCode.ERR_PredefinedTypeNotFound, "using").WithArguments("System.IDisposable").WithLocation(6, 9),
-                // (6,16): error CS0518: Predefined type 'System.Object' is not defined or imported
-                //         using (var v = null) ;
-                Diagnostic(ErrorCode.ERR_PredefinedTypeNotFound, "var").WithArguments("System.Object").WithLocation(6, 16),
-                // (6,20): error CS0815: Cannot assign <null> to an implicitly-typed variable
-                //         using (var v = null) ;
-                Diagnostic(ErrorCode.ERR_ImplicitlyTypedVariableAssignedBadValue, "v = null").WithArguments("<null>").WithLocation(6, 20),
-                // (6,30): warning CS0642: Possible mistaken empty statement
-                //         using (var v = null) ;
-                Diagnostic(ErrorCode.WRN_PossibleMistakenNullStatement, ";").WithLocation(6, 30),
-                // (2,7): error CS1729: 'object' does not contain a constructor that takes 0 arguments
-                // class C
-                Diagnostic(ErrorCode.ERR_BadCtorArgCount, "C").WithArguments("object", "0").WithLocation(2, 7)
-                );
-=======
-            CreateEmptyCompilation(source).VerifyDiagnostics(
+                Diagnostic(ErrorCode.ERR_PredefinedTypeNotFound, "using").WithArguments("System.IDisposable").WithLocation(11, 9),
                 // (11,20): error CS0815: Cannot assign <null> to an implicitly-typed variable
                 //         using (var v = null) ;
                 Diagnostic(ErrorCode.ERR_ImplicitlyTypedVariableAssignedBadValue, "v = null").WithArguments("<null>").WithLocation(11, 20),
                 // (11,30): warning CS0642: Possible mistaken empty statement
                 //         using (var v = null) ;
                 Diagnostic(ErrorCode.WRN_PossibleMistakenNullStatement, ";").WithLocation(11, 30));
->>>>>>> 06393e4e
         }
 
 
