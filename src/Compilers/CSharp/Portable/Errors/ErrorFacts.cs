--- conflicted
+++ resolved
@@ -315,7 +315,8 @@
                 case ErrorCode.WRN_IdentifierOrNumericLiteralExpected:
                 case ErrorCode.WRN_ReferencedAssemblyDoesNotHaveStrongName:
                 case ErrorCode.WRN_AlignmentMagnitude:
-<<<<<<< HEAD
+                case ErrorCode.WRN_AttributeIgnoredWhenPublicSigning:
+                case ErrorCode.WRN_TupleLiteralNameMismatch:
                 case ErrorCode.WRN_NullReferenceAssignment:
                 case ErrorCode.WRN_NullReferenceReceiver:
                 case ErrorCode.WRN_NullReferenceReturn:
@@ -334,10 +335,6 @@
                 case ErrorCode.WRN_NullabilityMismatchInArgument:
                 case ErrorCode.WRN_NullabilityMismatchInReturnTypeOfTargetDelegate:
                 case ErrorCode.WRN_NullabilityMismatchInParameterTypeOfTargetDelegate:
-=======
-                case ErrorCode.WRN_AttributeIgnoredWhenPublicSigning:
-                case ErrorCode.WRN_TupleLiteralNameMismatch:
->>>>>>> c28d8bac
                     return 1;
                 default:
                     return 0;
