--- conflicted
+++ resolved
@@ -893,30 +893,6 @@
             }
         }
 
-<<<<<<< HEAD
-=======
-        public BoundSwitchSection SwitchSection(int value, params BoundStatement[] statements)
-        {
-            var label = GenerateLabel("case+" + value);
-            var literal = Literal(value);
-            var switchLabel = new BoundSwitchLabel(Syntax, label, literal, literal.ConstantValue) { WasCompilerGenerated = true };
-            return new BoundSwitchSection(Syntax, locals: ImmutableArray<LocalSymbol>.Empty, ImmutableArray.Create<BoundSwitchLabel>(switchLabel), ImmutableArray.Create<BoundStatement>(statements)) { WasCompilerGenerated = true };
-        }
-
-        public BoundSwitchSection SwitchSection(List<int> values, params BoundStatement[] statements)
-        {
-            var builder = ArrayBuilder<BoundSwitchLabel>.GetInstance();
-            foreach (var i in values)
-            {
-                var label = GenerateLabel("case+" + i);
-                var expression = Literal(i);
-                builder.Add(new BoundSwitchLabel(Syntax, label, expression, expression.ConstantValue) { WasCompilerGenerated = true });
-            }
-
-            return new BoundSwitchSection(Syntax, locals: ImmutableArray<LocalSymbol>.Empty, builder.ToImmutableAndFree(), ImmutableArray.Create<BoundStatement>(statements)) { WasCompilerGenerated = true };
-        }
-
->>>>>>> e0a9cd22
         public BoundGotoStatement Goto(LabelSymbol label)
         {
             return new BoundGotoStatement(Syntax, label) { WasCompilerGenerated = true };
@@ -1335,6 +1311,7 @@
                         refKind = RefKind.None;
                     }
                     break;
+                case RefKindExtensions.StrictIn:
                 case RefKind.None:
                 case RefKind.Ref:
                     break;
