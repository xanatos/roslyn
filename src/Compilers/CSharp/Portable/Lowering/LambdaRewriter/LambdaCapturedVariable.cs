﻿// Copyright (c) Microsoft.  All Rights Reserved.  Licensed under the Apache License, Version 2.0.  See License.txt in the project root for license information.

using System.Diagnostics;
using Microsoft.CodeAnalysis.CodeGen;
using Microsoft.CodeAnalysis.CSharp.Symbols;
using Roslyn.Utilities;
using System.Collections.Immutable;

namespace Microsoft.CodeAnalysis.CSharp
{
    /// <summary>
    /// A field of a frame class that represents a variable that has been captured in a lambda.
    /// </summary>
    internal sealed class LambdaCapturedVariable : SynthesizedFieldSymbolBase
    {
        private readonly TypeSymbol _type;
        private readonly bool _isThis;

        private LambdaCapturedVariable(SynthesizedContainer frame, TypeSymbol type, string fieldName, bool isThisParameter)
            : base(frame,
                   fieldName,
                   isPublic: true,
                   isReadOnly: false,
                   isStatic: false)
        {
            Debug.Assert((object)type != null);

            // lifted fields do not need to have the CompilerGeneratedAttribute attached to it, the closure is already 
            // marked as being compiler generated.
            _type = type;
            _isThis = isThisParameter;
        }

        public static LambdaCapturedVariable Create(LambdaFrame frame, Symbol captured, ref int uniqueId)
        {
            Debug.Assert(captured is LocalSymbol || captured is ParameterSymbol);

            string fieldName = GetCapturedVariableFieldName(captured, ref uniqueId);
            TypeSymbol type = GetCapturedVariableFieldType(frame, captured);
            return new LambdaCapturedVariable(frame, type, fieldName, IsThis(captured));
        }

        private static bool IsThis(Symbol captured)
        {
            var parameter = captured as ParameterSymbol;
            return (object)parameter != null && parameter.IsThis;
        }

        private static string GetCapturedVariableFieldName(Symbol variable, ref int uniqueId)
        {
            if (IsThis(variable))
            {
                return GeneratedNames.ThisProxyFieldName();
            }

            var local = variable as LocalSymbol;
            if ((object)local != null)
            {
                if (local.SynthesizedKind == SynthesizedLocalKind.LambdaDisplayClass)
                {
                    return GeneratedNames.MakeLambdaDisplayLocalName(uniqueId++);
                }

                if (local.SynthesizedKind == SynthesizedLocalKind.ExceptionFilterAwaitHoistedExceptionLocal)
                {
                    return GeneratedNames.MakeHoistedLocalFieldName(local.SynthesizedKind, uniqueId++);
                }
            }

            Debug.Assert(variable.Name != null);
            return variable.Name;
        }

        private static TypeSymbol GetCapturedVariableFieldType(SynthesizedContainer frame, Symbol variable)
        {
            var local = variable as LocalSymbol;
            if ((object)local != null)
            {
                // if we're capturing a generic frame pointer, construct it with the new frame's type parameters
                var lambdaFrame = local.Type.OriginalDefinition as LambdaFrame;
                if ((object)lambdaFrame != null)
                {
<<<<<<< HEAD
                    // lambdaFrame may have less generic type parameters than frame, so trim them down (the first N will always match)
                    var typeArguments = frame.TypeArgumentsNoUseSiteDiagnostics;
                    if (typeArguments.Length > lambdaFrame.Arity)
                    {
                        typeArguments = ImmutableArray.Create(typeArguments, 0, lambdaFrame.Arity);
                    }
                    return lambdaFrame.ConstructIfGeneric(typeArguments);
=======
                    return lambdaFrame.ConstructIfGeneric(frame.TypeArgumentsNoUseSiteDiagnostics.SelectAsArray(TypeMap.TypeSymbolAsTypeWithModifiers));
>>>>>>> e323a8fa
                }
            }

            return frame.TypeMap.SubstituteType((object)local != null ? local.Type : ((ParameterSymbol)variable).Type).Type;
        }

        internal override TypeSymbol GetFieldType(ConsList<FieldSymbol> fieldsBeingBound)
        {
            return _type;
        }

        internal override bool IsCapturedFrame
        {
            get
            {
                return _isThis;
            }
        }
    }
}<|MERGE_RESOLUTION|>--- conflicted
+++ resolved
@@ -80,17 +80,13 @@
                 var lambdaFrame = local.Type.OriginalDefinition as LambdaFrame;
                 if ((object)lambdaFrame != null)
                 {
-<<<<<<< HEAD
                     // lambdaFrame may have less generic type parameters than frame, so trim them down (the first N will always match)
                     var typeArguments = frame.TypeArgumentsNoUseSiteDiagnostics;
                     if (typeArguments.Length > lambdaFrame.Arity)
                     {
                         typeArguments = ImmutableArray.Create(typeArguments, 0, lambdaFrame.Arity);
                     }
-                    return lambdaFrame.ConstructIfGeneric(typeArguments);
-=======
-                    return lambdaFrame.ConstructIfGeneric(frame.TypeArgumentsNoUseSiteDiagnostics.SelectAsArray(TypeMap.TypeSymbolAsTypeWithModifiers));
->>>>>>> e323a8fa
+                    return lambdaFrame.ConstructIfGeneric(typeArguments.SelectAsArray(TypeMap.TypeSymbolAsTypeWithModifiers));
                 }
             }
 
