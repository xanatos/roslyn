﻿// Licensed to the .NET Foundation under one or more agreements.
// The .NET Foundation licenses this file to you under the MIT license.
// See the LICENSE file in the project root for more information.

<<<<<<< HEAD
=======
#nullable enable

using System;
>>>>>>> e0a1787d
using System.Collections.Generic;
using System.Collections.Immutable;
using Microsoft.CodeAnalysis.CSharp.Symbols;
using Microsoft.CodeAnalysis.PooledObjects;

namespace Microsoft.CodeAnalysis.CSharp
{
    internal partial class LocalRewriter
    {
        public override BoundNode VisitSwitchStatement(BoundSwitchStatement node)
        {
            return SwitchStatementLocalRewriter.Rewrite(this, node);
        }

        private sealed class SwitchStatementLocalRewriter : BaseSwitchLocalRewriter
        {
            /// <summary>
            /// A map from section syntax to the first label in that section.
            /// </summary>
            private readonly Dictionary<SyntaxNode, LabelSymbol> _sectionLabels = PooledDictionary<SyntaxNode, LabelSymbol>.GetInstance();

            protected override bool IsSwitchStatement => true;

            public static BoundStatement Rewrite(LocalRewriter localRewriter, BoundSwitchStatement node)
            {
                var rewriter = new SwitchStatementLocalRewriter(node, localRewriter);
                BoundStatement result = rewriter.LowerSwitchStatement(node);
                rewriter.Free();
                return result;
            }

            /// <summary>
            /// We revise the returned label for a leaf so that all leaves in the same switch section are given the same label.
            /// This enables the switch emitter to produce better code.
            /// </summary>
            protected override LabelSymbol GetDagNodeLabel(BoundDecisionDagNode dag)
            {
                var result = base.GetDagNodeLabel(dag);
                if (dag is BoundLeafDecisionDagNode d)
                {
                    SyntaxNode? section = d.Syntax.Parent;

                    // It is possible that the leaf represents a compiler-generated default for a switch statement in the EE.
                    // In that case d.Syntax is the whole switch statement, and its parent is null. We are only interested
                    // in leaves that result from explicit switch case labels in a switch section.
                    if (section?.Kind() == SyntaxKind.SwitchSection)
                    {
                        if (_sectionLabels.TryGetValue(section, out LabelSymbol? replacementLabel))
                        {
                            return replacementLabel;
                        }

                        _sectionLabels.Add(section, result);
                    }
                }

                return result;
            }

            private SwitchStatementLocalRewriter(BoundSwitchStatement node, LocalRewriter localRewriter)
                : base(node.Syntax, localRewriter, node.SwitchSections.SelectAsArray(section => section.Syntax))
            {
            }

            private BoundStatement LowerSwitchStatement(BoundSwitchStatement node)
            {
                _factory.Syntax = node.Syntax;
                var result = ArrayBuilder<BoundStatement>.GetInstance();
                var outerVariables = ArrayBuilder<LocalSymbol>.GetInstance();
                var loweredSwitchGoverningExpression = _localRewriter.VisitExpression(node.Expression);
                if (!node.WasCompilerGenerated && _localRewriter.Instrument)
                {
                    // EnC: We need to insert a hidden sequence point to handle function remapping in case
                    // the containing method is edited while methods invoked in the expression are being executed.
                    var instrumentedExpression = _localRewriter._instrumenter.InstrumentSwitchStatementExpression(node, loweredSwitchGoverningExpression, _factory);
                    if (loweredSwitchGoverningExpression.ConstantValue == null)
                    {
                        loweredSwitchGoverningExpression = instrumentedExpression;
                    }
                    else
                    {
                        // If the expression is a constant, we leave it alone (the decision dag lowering code needs
                        // to see that constant). But we add an additional leading statement with the instrumented expression.
                        result.Add(_factory.ExpressionStatement(instrumentedExpression));
                    }
                }

                // The set of variables attached to the outer block
                outerVariables.AddRange(node.InnerLocals);

                // Evaluate the input and set up sharing for dag temps with user variables
                BoundDecisionDag decisionDag = ShareTempsIfPossibleAndEvaluateInput(node.DecisionDag, loweredSwitchGoverningExpression, result, out _);

                // lower the decision dag.
                (ImmutableArray<BoundStatement> loweredDag, ImmutableDictionary<SyntaxNode, ImmutableArray<BoundStatement>> switchSections) =
                    LowerDecisionDag(decisionDag);

                // then add the rest of the lowered dag that references that input
                result.Add(_factory.Block(loweredDag));

                // A branch to the default label when no switch case matches is included in the
                // decision dag, so the code in `result` is unreachable at this point.

                // Lower each switch section.
                foreach (BoundSwitchSection section in node.SwitchSections)
                {
                    _factory.Syntax = section.Syntax;
                    var sectionBuilder = ArrayBuilder<BoundStatement>.GetInstance();
                    sectionBuilder.AddRange(switchSections[section.Syntax]);
                    foreach (BoundSwitchLabel switchLabel in section.SwitchLabels)
                    {
                        sectionBuilder.Add(_factory.Label(switchLabel.Label));
                    }

                    // Add the translated body of the switch section
                    sectionBuilder.AddRange(_localRewriter.VisitList(section.Statements));

                    // By the semantics of the switch statement, the end of each section is required to be unreachable.
                    // So we can just seal the block and there is no need to follow it by anything.
                    ImmutableArray<BoundStatement> statements = sectionBuilder.ToImmutableAndFree();

                    if (section.Locals.IsEmpty)
                    {
                        result.Add(_factory.StatementList(statements));
                    }
                    else
                    {
                        // Lifetime of these locals is expanded to the entire switch body, as it is possible to capture
                        // them in a different section by using a local function as an intermediary.
                        outerVariables.AddRange(section.Locals);

                        // Note the language scope of the locals, even though they are included for the purposes of
                        // lifetime analysis in the enclosing scope.
                        result.Add(new BoundScope(section.Syntax, section.Locals, statements));
                    }
                }

                // Dispatch temps are in scope throughout the switch statement, as they are used
                // both in the dispatch section to hold temporary values from the translation of
                // the decision dag, and in the branches where the temp values are assigned to the
                // pattern variables of matched patterns.
                outerVariables.AddRange(_tempAllocator.AllTemps());

                _factory.Syntax = node.Syntax;
                result.Add(_factory.Label(node.BreakLabel));
                BoundStatement translatedSwitch = _factory.Block(outerVariables.ToImmutableAndFree(), node.InnerLocalFunctions, result.ToImmutableAndFree());

                // Only add instrumentation (such as a sequence point) if the node is not compiler-generated.
                if (!node.WasCompilerGenerated && _localRewriter.Instrument)
                {
                    translatedSwitch = _localRewriter._instrumenter.InstrumentSwitchStatement(node, translatedSwitch);
                }

                return translatedSwitch;
            }
        }
    }
}<|MERGE_RESOLUTION|>--- conflicted
+++ resolved
@@ -2,12 +2,9 @@
 // The .NET Foundation licenses this file to you under the MIT license.
 // See the LICENSE file in the project root for more information.
 
-<<<<<<< HEAD
-=======
 #nullable enable
 
 using System;
->>>>>>> e0a1787d
 using System.Collections.Generic;
 using System.Collections.Immutable;
 using Microsoft.CodeAnalysis.CSharp.Symbols;
