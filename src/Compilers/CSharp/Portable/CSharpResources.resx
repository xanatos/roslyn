﻿<?xml version="1.0" encoding="utf-8"?>
<root>
  <!-- 
    Microsoft ResX Schema 
    
    Version 2.0
    
    The primary goals of this format is to allow a simple XML format 
    that is mostly human readable. The generation and parsing of the 
    various data types are done through the TypeConverter classes 
    associated with the data types.
    
    Example:
    
    ... ado.net/XML headers & schema ...
    <resheader name="resmimetype">text/microsoft-resx</resheader>
    <resheader name="version">2.0</resheader>
    <resheader name="reader">System.Resources.ResXResourceReader, System.Windows.Forms, ...</resheader>
    <resheader name="writer">System.Resources.ResXResourceWriter, System.Windows.Forms, ...</resheader>
    <data name="Name1"><value>this is my long string</value><comment>this is a comment</comment></data>
    <data name="Color1" type="System.Drawing.Color, System.Drawing">Blue</data>
    <data name="Bitmap1" mimetype="application/x-microsoft.net.object.binary.base64">
        <value>[base64 mime encoded serialized .NET Framework object]</value>
    </data>
    <data name="Icon1" type="System.Drawing.Icon, System.Drawing" mimetype="application/x-microsoft.net.object.bytearray.base64">
        <value>[base64 mime encoded string representing a byte array form of the .NET Framework object]</value>
        <comment>This is a comment</comment>
    </data>
                
    There are any number of "resheader" rows that contain simple 
    name/value pairs.
    
    Each data row contains a name, and value. The row also contains a 
    type or mimetype. Type corresponds to a .NET class that support 
    text/value conversion through the TypeConverter architecture. 
    Classes that don't support this are serialized and stored with the 
    mimetype set.
    
    The mimetype is used for serialized objects, and tells the 
    ResXResourceReader how to depersist the object. This is currently not 
    extensible. For a given mimetype the value must be set accordingly:
    
    Note - application/x-microsoft.net.object.binary.base64 is the format 
    that the ResXResourceWriter will generate, however the reader can 
    read any of the formats listed below.
    
    mimetype: application/x-microsoft.net.object.binary.base64
    value   : The object must be serialized with 
            : System.Runtime.Serialization.Formatters.Binary.BinaryFormatter
            : and then encoded with base64 encoding.
    
    mimetype: application/x-microsoft.net.object.soap.base64
    value   : The object must be serialized with 
            : System.Runtime.Serialization.Formatters.Soap.SoapFormatter
            : and then encoded with base64 encoding.

    mimetype: application/x-microsoft.net.object.bytearray.base64
    value   : The object must be serialized into a byte array 
            : using a System.ComponentModel.TypeConverter
            : and then encoded with base64 encoding.
    -->
  <xsd:schema id="root" xmlns="" xmlns:xsd="http://www.w3.org/2001/XMLSchema" xmlns:msdata="urn:schemas-microsoft-com:xml-msdata">
    <xsd:import namespace="http://www.w3.org/XML/1998/namespace" />
    <xsd:element name="root" msdata:IsDataSet="true">
      <xsd:complexType>
        <xsd:choice maxOccurs="unbounded">
          <xsd:element name="metadata">
            <xsd:complexType>
              <xsd:sequence>
                <xsd:element name="value" type="xsd:string" minOccurs="0" />
              </xsd:sequence>
              <xsd:attribute name="name" use="required" type="xsd:string" />
              <xsd:attribute name="type" type="xsd:string" />
              <xsd:attribute name="mimetype" type="xsd:string" />
              <xsd:attribute ref="xml:space" />
            </xsd:complexType>
          </xsd:element>
          <xsd:element name="assembly">
            <xsd:complexType>
              <xsd:attribute name="alias" type="xsd:string" />
              <xsd:attribute name="name" type="xsd:string" />
            </xsd:complexType>
          </xsd:element>
          <xsd:element name="data">
            <xsd:complexType>
              <xsd:sequence>
                <xsd:element name="value" type="xsd:string" minOccurs="0" msdata:Ordinal="1" />
                <xsd:element name="comment" type="xsd:string" minOccurs="0" msdata:Ordinal="2" />
              </xsd:sequence>
              <xsd:attribute name="name" type="xsd:string" use="required" msdata:Ordinal="1" />
              <xsd:attribute name="type" type="xsd:string" msdata:Ordinal="3" />
              <xsd:attribute name="mimetype" type="xsd:string" msdata:Ordinal="4" />
              <xsd:attribute ref="xml:space" />
            </xsd:complexType>
          </xsd:element>
          <xsd:element name="resheader">
            <xsd:complexType>
              <xsd:sequence>
                <xsd:element name="value" type="xsd:string" minOccurs="0" msdata:Ordinal="1" />
              </xsd:sequence>
              <xsd:attribute name="name" type="xsd:string" use="required" />
            </xsd:complexType>
          </xsd:element>
        </xsd:choice>
      </xsd:complexType>
    </xsd:element>
  </xsd:schema>
  <resheader name="resmimetype">
    <value>text/microsoft-resx</value>
  </resheader>
  <resheader name="version">
    <value>2.0</value>
  </resheader>
  <resheader name="reader">
    <value>System.Resources.ResXResourceReader, System.Windows.Forms, Version=4.0.0.0, Culture=neutral, PublicKeyToken=b77a5c561934e089</value>
  </resheader>
  <resheader name="writer">
    <value>System.Resources.ResXResourceWriter, System.Windows.Forms, Version=4.0.0.0, Culture=neutral, PublicKeyToken=b77a5c561934e089</value>
  </resheader>
  <data name="IDS_NULL" xml:space="preserve">
    <value>&lt;null&gt;</value>
  </data>
  <data name="IDS_ThrowExpression" xml:space="preserve">
    <value>&lt;throw expression&gt;</value>
  </data>
  <data name="IDS_RELATEDERROR" xml:space="preserve">
    <value>(Location of symbol related to previous error)</value>
  </data>
  <data name="IDS_RELATEDWARNING" xml:space="preserve">
    <value>(Location of symbol related to previous warning)</value>
  </data>
  <data name="IDS_XMLIGNORED" xml:space="preserve">
    <value>&lt;!-- Badly formed XML comment ignored for member "{0}" --&gt;</value>
  </data>
  <data name="IDS_XMLIGNORED2" xml:space="preserve">
    <value> Badly formed XML file "{0}" cannot be included </value>
  </data>
  <data name="IDS_XMLFAILEDINCLUDE" xml:space="preserve">
    <value> Failed to insert some or all of included XML </value>
  </data>
  <data name="IDS_XMLBADINCLUDE" xml:space="preserve">
    <value> Include tag is invalid </value>
  </data>
  <data name="IDS_XMLNOINCLUDE" xml:space="preserve">
    <value> No matching elements were found for the following include tag </value>
  </data>
  <data name="IDS_XMLMISSINGINCLUDEFILE" xml:space="preserve">
    <value>Missing file attribute</value>
  </data>
  <data name="IDS_XMLMISSINGINCLUDEPATH" xml:space="preserve">
    <value>Missing path attribute</value>
  </data>
  <data name="IDS_GlobalNamespace" xml:space="preserve">
    <value>&lt;global namespace&gt;</value>
  </data>
  <data name="IDS_FeatureGenerics" xml:space="preserve">
    <value>generics</value>
  </data>
  <data name="IDS_FeatureAnonDelegates" xml:space="preserve">
    <value>anonymous methods</value>
  </data>
  <data name="IDS_FeatureModuleAttrLoc" xml:space="preserve">
    <value>module as an attribute target specifier</value>
  </data>
  <data name="IDS_FeatureGlobalNamespace" xml:space="preserve">
    <value>namespace alias qualifier</value>
  </data>
  <data name="IDS_FeatureFixedBuffer" xml:space="preserve">
    <value>fixed size buffers</value>
  </data>
  <data name="IDS_FeaturePragma" xml:space="preserve">
    <value>#pragma</value>
  </data>
  <data name="IDS_FeatureStaticClasses" xml:space="preserve">
    <value>static classes</value>
  </data>
  <data name="IDS_FeaturePartialTypes" xml:space="preserve">
    <value>partial types</value>
  </data>
  <data name="IDS_FeatureAsync" xml:space="preserve">
    <value>async function</value>
  </data>
  <data name="IDS_FeatureSwitchOnBool" xml:space="preserve">
    <value>switch on boolean type</value>
  </data>
  <data name="IDS_MethodGroup" xml:space="preserve">
    <value>method group</value>
  </data>
  <data name="IDS_AnonMethod" xml:space="preserve">
    <value>anonymous method</value>
  </data>
  <data name="IDS_Lambda" xml:space="preserve">
    <value>lambda expression</value>
  </data>
  <data name="IDS_Collection" xml:space="preserve">
    <value>collection</value>
  </data>
  <data name="IDS_FeaturePropertyAccessorMods" xml:space="preserve">
    <value>access modifiers on properties</value>
  </data>
  <data name="IDS_FeatureExternAlias" xml:space="preserve">
    <value>extern alias</value>
  </data>
  <data name="IDS_FeatureIterators" xml:space="preserve">
    <value>iterators</value>
  </data>
  <data name="IDS_FeatureDefault" xml:space="preserve">
    <value>default operator</value>
  </data>
  <data name="IDS_FeatureDefaultLiteral" xml:space="preserve">
    <value>default literal</value>
  </data>
  <data name="IDS_FeatureNullable" xml:space="preserve">
    <value>nullable types</value>
  </data>
  <data name="IDS_FeaturePatternMatching" xml:space="preserve">
    <value>pattern matching</value>
  </data>
  <data name="IDS_FeatureExpressionBodiedAccessor" xml:space="preserve">
    <value>expression body property accessor</value>
  </data>
  <data name="IDS_FeatureExpressionBodiedDeOrConstructor" xml:space="preserve">
    <value>expression body constructor and destructor</value>
  </data>
  <data name="IDS_FeatureThrowExpression" xml:space="preserve">
    <value>throw expression</value>
  </data>
  <data name="IDS_FeatureImplicitArray" xml:space="preserve">
    <value>implicitly typed array</value>
  </data>
  <data name="IDS_FeatureImplicitLocal" xml:space="preserve">
    <value>implicitly typed local variable</value>
  </data>
  <data name="IDS_FeatureAnonymousTypes" xml:space="preserve">
    <value>anonymous types</value>
  </data>
  <data name="IDS_FeatureAutoImplementedProperties" xml:space="preserve">
    <value>automatically implemented properties</value>
  </data>
  <data name="IDS_FeatureReadonlyAutoImplementedProperties" xml:space="preserve">
    <value>readonly automatically implemented properties</value>
  </data>
  <data name="IDS_FeatureObjectInitializer" xml:space="preserve">
    <value>object initializer</value>
  </data>
  <data name="IDS_FeatureCollectionInitializer" xml:space="preserve">
    <value>collection initializer</value>
  </data>
  <data name="IDS_FeatureQueryExpression" xml:space="preserve">
    <value>query expression</value>
  </data>
  <data name="IDS_FeatureExtensionMethod" xml:space="preserve">
    <value>extension method</value>
  </data>
  <data name="IDS_FeaturePartialMethod" xml:space="preserve">
    <value>partial method</value>
  </data>
  <data name="IDS_SK_METHOD" xml:space="preserve">
    <value>method</value>
  </data>
  <data name="IDS_SK_TYPE" xml:space="preserve">
    <value>type</value>
  </data>
  <data name="IDS_SK_NAMESPACE" xml:space="preserve">
    <value>namespace</value>
  </data>
  <data name="IDS_SK_FIELD" xml:space="preserve">
    <value>field</value>
  </data>
  <data name="IDS_SK_PROPERTY" xml:space="preserve">
    <value>property</value>
  </data>
  <data name="IDS_SK_UNKNOWN" xml:space="preserve">
    <value>element</value>
  </data>
  <data name="IDS_SK_VARIABLE" xml:space="preserve">
    <value>variable</value>
  </data>
  <data name="IDS_SK_LABEL" xml:space="preserve">
    <value>label</value>
  </data>
  <data name="IDS_SK_EVENT" xml:space="preserve">
    <value>event</value>
  </data>
  <data name="IDS_SK_TYVAR" xml:space="preserve">
    <value>type parameter</value>
  </data>
  <data name="IDS_SK_ALIAS" xml:space="preserve">
    <value>using alias</value>
  </data>
  <data name="IDS_SK_EXTERNALIAS" xml:space="preserve">
    <value>extern alias</value>
  </data>
  <data name="IDS_FOREACHLOCAL" xml:space="preserve">
    <value>foreach iteration variable</value>
  </data>
  <data name="IDS_FIXEDLOCAL" xml:space="preserve">
    <value>fixed variable</value>
  </data>
  <data name="IDS_USINGLOCAL" xml:space="preserve">
    <value>using variable</value>
  </data>
  <data name="IDS_Contravariant" xml:space="preserve">
    <value>contravariant</value>
  </data>
  <data name="IDS_Contravariantly" xml:space="preserve">
    <value>contravariantly</value>
  </data>
  <data name="IDS_Covariant" xml:space="preserve">
    <value>covariant</value>
  </data>
  <data name="IDS_Covariantly" xml:space="preserve">
    <value>covariantly</value>
  </data>
  <data name="IDS_Invariantly" xml:space="preserve">
    <value>invariantly</value>
  </data>
  <data name="IDS_FeatureDynamic" xml:space="preserve">
    <value>dynamic</value>
  </data>
  <data name="IDS_FeatureNamedArgument" xml:space="preserve">
    <value>named argument</value>
  </data>
  <data name="IDS_FeatureOptionalParameter" xml:space="preserve">
    <value>optional parameter</value>
  </data>
  <data name="IDS_FeatureExceptionFilter" xml:space="preserve">
    <value>exception filter</value>
  </data>
  <data name="IDS_FeatureTypeVariance" xml:space="preserve">
    <value>type variance</value>
  </data>
  <data name="XML_InvalidToken" xml:space="preserve">
    <value>The character(s) '{0}' cannot be used at this location.</value>
  </data>
  <data name="XML_IncorrectComment" xml:space="preserve">
    <value>Incorrect syntax was used in a comment.</value>
  </data>
  <data name="XML_InvalidCharEntity" xml:space="preserve">
    <value>An invalid character was found inside an entity reference.</value>
  </data>
  <data name="XML_ExpectedEndOfTag" xml:space="preserve">
    <value>Expected '&gt;' or '/&gt;' to close tag '{0}'.</value>
  </data>
  <data name="XML_ExpectedIdentifier" xml:space="preserve">
    <value>An identifier was expected.</value>
  </data>
  <data name="XML_InvalidUnicodeChar" xml:space="preserve">
    <value>Invalid unicode character.</value>
  </data>
  <data name="XML_InvalidWhitespace" xml:space="preserve">
    <value>Whitespace is not allowed at this location.</value>
  </data>
  <data name="XML_LessThanInAttributeValue" xml:space="preserve">
    <value>The character '&lt;' cannot be used in an attribute value.</value>
  </data>
  <data name="XML_MissingEqualsAttribute" xml:space="preserve">
    <value>Missing equals sign between attribute and attribute value.</value>
  </data>
  <data name="XML_RefUndefinedEntity_1" xml:space="preserve">
    <value>Reference to undefined entity '{0}'.</value>
  </data>
  <data name="XML_StringLiteralNoStartQuote" xml:space="preserve">
    <value>A string literal was expected, but no opening quotation mark was found.</value>
  </data>
  <data name="XML_StringLiteralNoEndQuote" xml:space="preserve">
    <value>Missing closing quotation mark for string literal.</value>
  </data>
  <data name="XML_StringLiteralNonAsciiQuote" xml:space="preserve">
    <value>Non-ASCII quotations marks may not be used around string literals.</value>
  </data>
  <data name="XML_EndTagNotExpected" xml:space="preserve">
    <value>End tag was not expected at this location.</value>
  </data>
  <data name="XML_ElementTypeMatch" xml:space="preserve">
    <value>End tag '{0}' does not match the start tag '{1}'.</value>
  </data>
  <data name="XML_EndTagExpected" xml:space="preserve">
    <value>Expected an end tag for element '{0}'.</value>
  </data>
  <data name="XML_WhitespaceMissing" xml:space="preserve">
    <value>Required white space was missing.</value>
  </data>
  <data name="XML_ExpectedEndOfXml" xml:space="preserve">
    <value>Unexpected character at this location.</value>
  </data>
  <data name="XML_CDataEndTagNotAllowed" xml:space="preserve">
    <value>The literal string ']]&gt;' is not allowed in element content.</value>
  </data>
  <data name="XML_DuplicateAttribute" xml:space="preserve">
    <value>Duplicate '{0}' attribute</value>
  </data>
  <data name="ERR_NoMetadataFile" xml:space="preserve">
    <value>Metadata file '{0}' could not be found</value>
  </data>
  <data name="ERR_MetadataReferencesNotSupported" xml:space="preserve">
    <value>Metadata references are not supported.</value>
  </data>
  <data name="FTL_MetadataCantOpenFile" xml:space="preserve">
    <value>Metadata file '{0}' could not be opened -- {1}</value>
  </data>
  <data name="ERR_NoTypeDef" xml:space="preserve">
    <value>The type '{0}' is defined in an assembly that is not referenced. You must add a reference to assembly '{1}'.</value>
  </data>
  <data name="ERR_NoTypeDefFromModule" xml:space="preserve">
    <value>The type '{0}' is defined in a module that has not been added. You must add the module '{1}'.</value>
  </data>
  <data name="ERR_OutputWriteFailed" xml:space="preserve">
    <value>Could not write to output file '{0}' -- '{1}'</value>
  </data>
  <data name="ERR_MultipleEntryPoints" xml:space="preserve">
    <value>Program has more than one entry point defined. Compile with /main to specify the type that contains the entry point.</value>
  </data>
  <data name="ERR_BadBinaryOps" xml:space="preserve">
    <value>Operator '{0}' cannot be applied to operands of type '{1}' and '{2}'</value>
  </data>
  <data name="ERR_IntDivByZero" xml:space="preserve">
    <value>Division by constant zero</value>
  </data>
  <data name="ERR_BadIndexLHS" xml:space="preserve">
    <value>Cannot apply indexing with [] to an expression of type '{0}'</value>
  </data>
  <data name="ERR_BadIndexCount" xml:space="preserve">
    <value>Wrong number of indices inside []; expected {0}</value>
  </data>
  <data name="ERR_BadUnaryOp" xml:space="preserve">
    <value>Operator '{0}' cannot be applied to operand of type '{1}'</value>
  </data>
  <data name="ERR_ThisInStaticMeth" xml:space="preserve">
    <value>Keyword 'this' is not valid in a static property, static method, or static field initializer</value>
  </data>
  <data name="ERR_ThisInBadContext" xml:space="preserve">
    <value>Keyword 'this' is not available in the current context</value>
  </data>
  <data name="WRN_InvalidMainSig" xml:space="preserve">
    <value>'{0}' has the wrong signature to be an entry point</value>
  </data>
  <data name="WRN_InvalidMainSig_Title" xml:space="preserve">
    <value>Method has the wrong signature to be an entry point</value>
  </data>
  <data name="ERR_NoImplicitConv" xml:space="preserve">
    <value>Cannot implicitly convert type '{0}' to '{1}'</value>
  </data>
  <data name="ERR_NoExplicitConv" xml:space="preserve">
    <value>Cannot convert type '{0}' to '{1}'</value>
  </data>
  <data name="ERR_ConstOutOfRange" xml:space="preserve">
    <value>Constant value '{0}' cannot be converted to a '{1}'</value>
  </data>
  <data name="ERR_AmbigBinaryOps" xml:space="preserve">
    <value>Operator '{0}' is ambiguous on operands of type '{1}' and '{2}'</value>
  </data>
  <data name="ERR_AmbigUnaryOp" xml:space="preserve">
    <value>Operator '{0}' is ambiguous on an operand of type '{1}'</value>
  </data>
  <data name="ERR_InAttrOnOutParam" xml:space="preserve">
    <value>An out parameter cannot have the In attribute</value>
  </data>
  <data name="ERR_ValueCantBeNull" xml:space="preserve">
    <value>Cannot convert null to '{0}' because it is a non-nullable value type</value>
  </data>
  <data name="ERR_NoExplicitBuiltinConv" xml:space="preserve">
    <value>Cannot convert type '{0}' to '{1}' via a reference conversion, boxing conversion, unboxing conversion, wrapping conversion, or null type conversion</value>
  </data>
  <data name="FTL_DebugEmitFailure" xml:space="preserve">
    <value>Unexpected error writing debug information -- '{0}'</value>
  </data>
  <data name="ERR_BadVisReturnType" xml:space="preserve">
    <value>Inconsistent accessibility: return type '{1}' is less accessible than method '{0}'</value>
  </data>
  <data name="ERR_BadVisParamType" xml:space="preserve">
    <value>Inconsistent accessibility: parameter type '{1}' is less accessible than method '{0}'</value>
  </data>
  <data name="ERR_BadVisFieldType" xml:space="preserve">
    <value>Inconsistent accessibility: field type '{1}' is less accessible than field '{0}'</value>
  </data>
  <data name="ERR_BadVisPropertyType" xml:space="preserve">
    <value>Inconsistent accessibility: property type '{1}' is less accessible than property '{0}'</value>
  </data>
  <data name="ERR_BadVisIndexerReturn" xml:space="preserve">
    <value>Inconsistent accessibility: indexer return type '{1}' is less accessible than indexer '{0}'</value>
  </data>
  <data name="ERR_BadVisIndexerParam" xml:space="preserve">
    <value>Inconsistent accessibility: parameter type '{1}' is less accessible than indexer '{0}'</value>
  </data>
  <data name="ERR_BadVisOpReturn" xml:space="preserve">
    <value>Inconsistent accessibility: return type '{1}' is less accessible than operator '{0}'</value>
  </data>
  <data name="ERR_BadVisOpParam" xml:space="preserve">
    <value>Inconsistent accessibility: parameter type '{1}' is less accessible than operator '{0}'</value>
  </data>
  <data name="ERR_BadVisDelegateReturn" xml:space="preserve">
    <value>Inconsistent accessibility: return type '{1}' is less accessible than delegate '{0}'</value>
  </data>
  <data name="ERR_BadVisDelegateParam" xml:space="preserve">
    <value>Inconsistent accessibility: parameter type '{1}' is less accessible than delegate '{0}'</value>
  </data>
  <data name="ERR_BadVisBaseClass" xml:space="preserve">
    <value>Inconsistent accessibility: base class '{1}' is less accessible than class '{0}'</value>
  </data>
  <data name="ERR_BadVisBaseInterface" xml:space="preserve">
    <value>Inconsistent accessibility: base interface '{1}' is less accessible than interface '{0}'</value>
  </data>
  <data name="ERR_EventNeedsBothAccessors" xml:space="preserve">
    <value>'{0}': event property must have both add and remove accessors</value>
  </data>
  <data name="ERR_EventNotDelegate" xml:space="preserve">
    <value>'{0}': event must be of a delegate type</value>
  </data>
  <data name="WRN_UnreferencedEvent" xml:space="preserve">
    <value>The event '{0}' is never used</value>
  </data>
  <data name="WRN_UnreferencedEvent_Title" xml:space="preserve">
    <value>Event is never used</value>
  </data>
  <data name="ERR_InterfaceEventInitializer" xml:space="preserve">
    <value>'{0}': event in interface cannot have initializer</value>
  </data>
  <data name="ERR_EventPropertyInInterface" xml:space="preserve">
    <value>An event in an interface cannot have add or remove accessors</value>
  </data>
  <data name="ERR_BadEventUsage" xml:space="preserve">
    <value>The event '{0}' can only appear on the left hand side of += or -= (except when used from within the type '{1}')</value>
  </data>
  <data name="ERR_ExplicitEventFieldImpl" xml:space="preserve">
    <value>An explicit interface implementation of an event must use event accessor syntax</value>
  </data>
  <data name="ERR_CantOverrideNonEvent" xml:space="preserve">
    <value>'{0}': cannot override; '{1}' is not an event</value>
  </data>
  <data name="ERR_AddRemoveMustHaveBody" xml:space="preserve">
    <value>An add or remove accessor must have a body</value>
  </data>
  <data name="ERR_AbstractEventInitializer" xml:space="preserve">
    <value>'{0}': abstract event cannot have initializer</value>
  </data>
  <data name="ERR_ReservedAssemblyName" xml:space="preserve">
    <value>The assembly name '{0}' is reserved and cannot be used as a reference in an interactive session</value>
  </data>
  <data name="ERR_ReservedEnumerator" xml:space="preserve">
    <value>The enumerator name '{0}' is reserved and cannot be used</value>
  </data>
  <data name="ERR_AsMustHaveReferenceType" xml:space="preserve">
    <value>The as operator must be used with a reference type or nullable type ('{0}' is a non-nullable value type)</value>
  </data>
  <data name="WRN_LowercaseEllSuffix" xml:space="preserve">
    <value>The 'l' suffix is easily confused with the digit '1' -- use 'L' for clarity</value>
  </data>
  <data name="WRN_LowercaseEllSuffix_Title" xml:space="preserve">
    <value>The 'l' suffix is easily confused with the digit '1'</value>
  </data>
  <data name="ERR_BadEventUsageNoField" xml:space="preserve">
    <value>The event '{0}' can only appear on the left hand side of += or -=</value>
  </data>
  <data name="ERR_ConstraintOnlyAllowedOnGenericDecl" xml:space="preserve">
    <value>Constraints are not allowed on non-generic declarations</value>
  </data>
  <data name="ERR_TypeParamMustBeIdentifier" xml:space="preserve">
    <value>Type parameter declaration must be an identifier not a type</value>
  </data>
  <data name="ERR_MemberReserved" xml:space="preserve">
    <value>Type '{1}' already reserves a member called '{0}' with the same parameter types</value>
  </data>
  <data name="ERR_DuplicateParamName" xml:space="preserve">
    <value>The parameter name '{0}' is a duplicate</value>
  </data>
  <data name="ERR_DuplicateNameInNS" xml:space="preserve">
    <value>The namespace '{1}' already contains a definition for '{0}'</value>
  </data>
  <data name="ERR_DuplicateNameInClass" xml:space="preserve">
    <value>The type '{0}' already contains a definition for '{1}'</value>
  </data>
  <data name="ERR_NameNotInContext" xml:space="preserve">
    <value>The name '{0}' does not exist in the current context</value>
  </data>
  <data name="ERR_NameNotInContextPossibleMissingReference" xml:space="preserve">
    <value>The name '{0}' does not exist in the current context (are you missing a reference to assembly '{1}'?)</value>
  </data>
  <data name="ERR_AmbigContext" xml:space="preserve">
    <value>'{0}' is an ambiguous reference between '{1}' and '{2}'</value>
  </data>
  <data name="WRN_DuplicateUsing" xml:space="preserve">
    <value>The using directive for '{0}' appeared previously in this namespace</value>
  </data>
  <data name="WRN_DuplicateUsing_Title" xml:space="preserve">
    <value>Using directive appeared previously in this namespace</value>
  </data>
  <data name="ERR_BadMemberFlag" xml:space="preserve">
    <value>The modifier '{0}' is not valid for this item</value>
  </data>
  <data name="ERR_BadMemberProtection" xml:space="preserve">
    <value>More than one protection modifier</value>
  </data>
  <data name="WRN_NewRequired" xml:space="preserve">
    <value>'{0}' hides inherited member '{1}'. Use the new keyword if hiding was intended.</value>
  </data>
  <data name="WRN_NewRequired_Title" xml:space="preserve">
    <value>Member hides inherited member; missing new keyword</value>
  </data>
  <data name="WRN_NewRequired_Description" xml:space="preserve">
    <value>A variable was declared with the same name as a variable in a base class. However, the new keyword was not used. This warning informs you that you should use new; the variable is declared as if new had been used in the declaration.</value>
  </data>
  <data name="WRN_NewNotRequired" xml:space="preserve">
    <value>The member '{0}' does not hide an accessible member. The new keyword is not required.</value>
  </data>
  <data name="WRN_NewNotRequired_Title" xml:space="preserve">
    <value>Member does not hide an inherited member; new keyword is not required</value>
  </data>
  <data name="ERR_CircConstValue" xml:space="preserve">
    <value>The evaluation of the constant value for '{0}' involves a circular definition</value>
  </data>
  <data name="ERR_MemberAlreadyExists" xml:space="preserve">
    <value>Type '{1}' already defines a member called '{0}' with the same parameter types</value>
  </data>
  <data name="ERR_StaticNotVirtual" xml:space="preserve">
    <value>A static member '{0}' cannot be marked as override, virtual, or abstract</value>
  </data>
  <data name="ERR_OverrideNotNew" xml:space="preserve">
    <value>A member '{0}' marked as override cannot be marked as new or virtual</value>
  </data>
  <data name="WRN_NewOrOverrideExpected" xml:space="preserve">
    <value>'{0}' hides inherited member '{1}'. To make the current member override that implementation, add the override keyword. Otherwise add the new keyword.</value>
  </data>
  <data name="WRN_NewOrOverrideExpected_Title" xml:space="preserve">
    <value>Member hides inherited member; missing override keyword</value>
  </data>
  <data name="ERR_OverrideNotExpected" xml:space="preserve">
    <value>'{0}': no suitable method found to override</value>
  </data>
  <data name="ERR_NamespaceUnexpected" xml:space="preserve">
    <value>A namespace cannot directly contain members such as fields or methods</value>
  </data>
  <data name="ERR_NoSuchMember" xml:space="preserve">
    <value>'{0}' does not contain a definition for '{1}'</value>
  </data>
  <data name="ERR_BadSKknown" xml:space="preserve">
    <value>'{0}' is a {1} but is used like a {2}</value>
  </data>
  <data name="ERR_BadSKunknown" xml:space="preserve">
    <value>'{0}' is a {1}, which is not valid in the given context</value>
  </data>
  <data name="ERR_ObjectRequired" xml:space="preserve">
    <value>An object reference is required for the non-static field, method, or property '{0}'</value>
  </data>
  <data name="ERR_AmbigCall" xml:space="preserve">
    <value>The call is ambiguous between the following methods or properties: '{0}' and '{1}'</value>
  </data>
  <data name="ERR_BadAccess" xml:space="preserve">
    <value>'{0}' is inaccessible due to its protection level</value>
  </data>
  <data name="ERR_MethDelegateMismatch" xml:space="preserve">
    <value>No overload for '{0}' matches delegate '{1}'</value>
  </data>
  <data name="ERR_RetObjectRequired" xml:space="preserve">
    <value>An object of a type convertible to '{0}' is required</value>
  </data>
  <data name="ERR_RetNoObjectRequired" xml:space="preserve">
    <value>Since '{0}' returns void, a return keyword must not be followed by an object expression</value>
  </data>
  <data name="ERR_LocalDuplicate" xml:space="preserve">
    <value>A local variable or function named '{0}' is already defined in this scope</value>
  </data>
  <data name="ERR_AssgLvalueExpected" xml:space="preserve">
    <value>The left-hand side of an assignment must be a variable, property or indexer</value>
  </data>
  <data name="ERR_StaticConstParam" xml:space="preserve">
    <value>'{0}': a static constructor must be parameterless</value>
  </data>
  <data name="ERR_NotConstantExpression" xml:space="preserve">
    <value>The expression being assigned to '{0}' must be constant</value>
  </data>
  <data name="ERR_NotNullConstRefField" xml:space="preserve">
    <value>'{0}' is of type '{1}'. A const field of a reference type other than string can only be initialized with null.</value>
  </data>
  <data name="ERR_LocalIllegallyOverrides" xml:space="preserve">
    <value>A local or parameter named '{0}' cannot be declared in this scope because that name is used in an enclosing local scope to define a local or parameter</value>
  </data>
  <data name="ERR_BadUsingNamespace" xml:space="preserve">
    <value>A 'using namespace' directive can only be applied to namespaces; '{0}' is a type not a namespace. Consider a 'using static' directive instead</value>
  </data>
  <data name="ERR_BadUsingType" xml:space="preserve">
    <value>A 'using static' directive can only be applied to types; '{0}' is a namespace not a type. Consider a 'using namespace' directive instead</value>
  </data>
  <data name="ERR_NoAliasHere" xml:space="preserve">
    <value>A 'using static' directive cannot be used to declare an alias</value>
  </data>
  <data name="ERR_NoBreakOrCont" xml:space="preserve">
    <value>No enclosing loop out of which to break or continue</value>
  </data>
  <data name="ERR_DuplicateLabel" xml:space="preserve">
    <value>The label '{0}' is a duplicate</value>
  </data>
  <data name="ERR_NoConstructors" xml:space="preserve">
    <value>The type '{0}' has no constructors defined</value>
  </data>
  <data name="ERR_NoNewAbstract" xml:space="preserve">
    <value>Cannot create an instance of the abstract class or interface '{0}'</value>
  </data>
  <data name="ERR_ConstValueRequired" xml:space="preserve">
    <value>A const field requires a value to be provided</value>
  </data>
  <data name="ERR_CircularBase" xml:space="preserve">
    <value>Circular base class dependency involving '{0}' and '{1}'</value>
  </data>
  <data name="ERR_BadDelegateConstructor" xml:space="preserve">
    <value>The delegate '{0}' does not have a valid constructor</value>
  </data>
  <data name="ERR_MethodNameExpected" xml:space="preserve">
    <value>Method name expected</value>
  </data>
  <data name="ERR_ConstantExpected" xml:space="preserve">
    <value>A constant value is expected</value>
  </data>
  <data name="ERR_V6SwitchGoverningTypeValueExpected" xml:space="preserve">
    <value>A switch expression or case label must be a bool, char, string, integral, enum, or corresponding nullable type in C# 6 and earlier.</value>
  </data>
  <data name="ERR_IntegralTypeValueExpected" xml:space="preserve">
    <value>A value of an integral type expected</value>
  </data>
  <data name="ERR_DuplicateCaseLabel" xml:space="preserve">
    <value>The switch statement contains multiple cases with the label value '{0}'</value>
  </data>
  <data name="ERR_InvalidGotoCase" xml:space="preserve">
    <value>A goto case is only valid inside a switch statement</value>
  </data>
  <data name="ERR_PropertyLacksGet" xml:space="preserve">
    <value>The property or indexer '{0}' cannot be used in this context because it lacks the get accessor</value>
  </data>
  <data name="ERR_BadExceptionType" xml:space="preserve">
    <value>The type caught or thrown must be derived from System.Exception</value>
  </data>
  <data name="ERR_BadEmptyThrow" xml:space="preserve">
    <value>A throw statement with no arguments is not allowed outside of a catch clause</value>
  </data>
  <data name="ERR_BadFinallyLeave" xml:space="preserve">
    <value>Control cannot leave the body of a finally clause</value>
  </data>
  <data name="ERR_LabelShadow" xml:space="preserve">
    <value>The label '{0}' shadows another label by the same name in a contained scope</value>
  </data>
  <data name="ERR_LabelNotFound" xml:space="preserve">
    <value>No such label '{0}' within the scope of the goto statement</value>
  </data>
  <data name="ERR_UnreachableCatch" xml:space="preserve">
    <value>A previous catch clause already catches all exceptions of this or of a super type ('{0}')</value>
  </data>
  <data name="WRN_FilterIsConstant" xml:space="preserve">
    <value>Filter expression is a constant, consider removing the filter</value>
  </data>
  <data name="WRN_FilterIsConstant_Title" xml:space="preserve">
    <value>Filter expression is a constant</value>
  </data>
  <data name="ERR_ReturnExpected" xml:space="preserve">
    <value>'{0}': not all code paths return a value</value>
  </data>
  <data name="WRN_UnreachableCode" xml:space="preserve">
    <value>Unreachable code detected</value>
  </data>
  <data name="WRN_UnreachableCode_Title" xml:space="preserve">
    <value>Unreachable code detected</value>
  </data>
  <data name="ERR_SwitchFallThrough" xml:space="preserve">
    <value>Control cannot fall through from one case label ('{0}') to another</value>
  </data>
  <data name="WRN_UnreferencedLabel" xml:space="preserve">
    <value>This label has not been referenced</value>
  </data>
  <data name="WRN_UnreferencedLabel_Title" xml:space="preserve">
    <value>This label has not been referenced</value>
  </data>
  <data name="ERR_UseDefViolation" xml:space="preserve">
    <value>Use of unassigned local variable '{0}'</value>
  </data>
  <data name="WRN_UnreferencedVar" xml:space="preserve">
    <value>The variable '{0}' is declared but never used</value>
  </data>
  <data name="WRN_UnreferencedVar_Title" xml:space="preserve">
    <value>Variable is declared but never used</value>
  </data>
  <data name="WRN_UnreferencedField" xml:space="preserve">
    <value>The field '{0}' is never used</value>
  </data>
  <data name="WRN_UnreferencedField_Title" xml:space="preserve">
    <value>Field is never used</value>
  </data>
  <data name="ERR_UseDefViolationField" xml:space="preserve">
    <value>Use of possibly unassigned field '{0}'</value>
  </data>
  <data name="ERR_UseDefViolationProperty" xml:space="preserve">
    <value>Use of possibly unassigned auto-implemented property '{0}'</value>
  </data>
  <data name="ERR_UnassignedThis" xml:space="preserve">
    <value>Field '{0}' must be fully assigned before control is returned to the caller</value>
  </data>
  <data name="ERR_AmbigQM" xml:space="preserve">
    <value>Type of conditional expression cannot be determined because '{0}' and '{1}' implicitly convert to one another</value>
  </data>
  <data name="ERR_InvalidQM" xml:space="preserve">
    <value>Type of conditional expression cannot be determined because there is no implicit conversion between '{0}' and '{1}'</value>
  </data>
  <data name="ERR_NoBaseClass" xml:space="preserve">
    <value>A base class is required for a 'base' reference</value>
  </data>
  <data name="ERR_BaseIllegal" xml:space="preserve">
    <value>Use of keyword 'base' is not valid in this context</value>
  </data>
  <data name="ERR_ObjectProhibited" xml:space="preserve">
    <value>Member '{0}' cannot be accessed with an instance reference; qualify it with a type name instead</value>
  </data>
  <data name="ERR_ParamUnassigned" xml:space="preserve">
    <value>The out parameter '{0}' must be assigned to before control leaves the current method</value>
  </data>
  <data name="ERR_InvalidArray" xml:space="preserve">
    <value>Invalid rank specifier: expected ',' or ']'</value>
  </data>
  <data name="ERR_ExternHasBody" xml:space="preserve">
    <value>'{0}' cannot be extern and declare a body</value>
  </data>
  <data name="ERR_ExternHasConstructorInitializer" xml:space="preserve">
    <value>'{0}' cannot be extern and have a constructor initializer</value>
  </data>
  <data name="ERR_AbstractAndExtern" xml:space="preserve">
    <value>'{0}' cannot be both extern and abstract</value>
  </data>
  <data name="ERR_BadAttributeParamType" xml:space="preserve">
    <value>Attribute constructor parameter '{0}' has type '{1}', which is not a valid attribute parameter type</value>
  </data>
  <data name="ERR_BadAttributeArgument" xml:space="preserve">
    <value>An attribute argument must be a constant expression, typeof expression or array creation expression of an attribute parameter type</value>
  </data>
  <data name="ERR_BadAttributeParamDefaultArgument" xml:space="preserve">
    <value>Attribute constructor parameter '{0}' is optional, but no default parameter value was specified.</value>
  </data>
  <data name="WRN_IsAlwaysTrue" xml:space="preserve">
    <value>The given expression is always of the provided ('{0}') type</value>
  </data>
  <data name="WRN_IsAlwaysTrue_Title" xml:space="preserve">
    <value>'is' expression's given expression is always of the provided type</value>
  </data>
  <data name="WRN_IsAlwaysFalse" xml:space="preserve">
    <value>The given expression is never of the provided ('{0}') type</value>
  </data>
  <data name="WRN_IsAlwaysFalse_Title" xml:space="preserve">
    <value>'is' expression's given expression is never of the provided type</value>
  </data>
  <data name="ERR_LockNeedsReference" xml:space="preserve">
    <value>'{0}' is not a reference type as required by the lock statement</value>
  </data>
  <data name="ERR_NullNotValid" xml:space="preserve">
    <value>Use of null is not valid in this context</value>
  </data>
  <data name="ERR_DefaultLiteralNotValid" xml:space="preserve">
    <value>Use of default literal is not valid in this context</value>
  </data>
  <data name="ERR_UseDefViolationThis" xml:space="preserve">
    <value>The 'this' object cannot be used before all of its fields are assigned to</value>
  </data>
  <data name="ERR_ArgsInvalid" xml:space="preserve">
    <value>The __arglist construct is valid only within a variable argument method</value>
  </data>
  <data name="ERR_AssgReadonly" xml:space="preserve">
    <value>A readonly field cannot be assigned to (except in a constructor or a variable initializer)</value>
  </data>
  <data name="ERR_RefReadonly" xml:space="preserve">
    <value>A readonly field cannot be used as a ref or out value (except in a constructor)</value>
  </data>
  <data name="ERR_PtrExpected" xml:space="preserve">
    <value>The * or -&gt; operator must be applied to a pointer</value>
  </data>
  <data name="ERR_PtrIndexSingle" xml:space="preserve">
    <value>A pointer must be indexed by only one value</value>
  </data>
  <data name="WRN_ByRefNonAgileField" xml:space="preserve">
    <value>Using '{0}' as a ref or out value or taking its address may cause a runtime exception because it is a field of a marshal-by-reference class</value>
  </data>
  <data name="WRN_ByRefNonAgileField_Title" xml:space="preserve">
    <value>Using a field of a marshal-by-reference class as a ref or out value or taking its address may cause a runtime exception</value>
  </data>
  <data name="ERR_AssgReadonlyStatic" xml:space="preserve">
    <value>A static readonly field cannot be assigned to (except in a static constructor or a variable initializer)</value>
  </data>
  <data name="ERR_RefReadonlyStatic" xml:space="preserve">
    <value>A static readonly field cannot be used as a ref or out value (except in a static constructor)</value>
  </data>
  <data name="ERR_AssgReadonlyProp" xml:space="preserve">
    <value>Property or indexer '{0}' cannot be assigned to -- it is read only</value>
  </data>
  <data name="ERR_IllegalStatement" xml:space="preserve">
    <value>Only assignment, call, increment, decrement, and new object expressions can be used as a statement</value>
  </data>
  <data name="ERR_BadGetEnumerator" xml:space="preserve">
    <value>foreach requires that the return type '{0}' of '{1}' must have a suitable public MoveNext method and public Current property</value>
  </data>
  <data name="ERR_TooManyLocals" xml:space="preserve">
    <value>Only 65534 locals, including those generated by the compiler, are allowed</value>
  </data>
  <data name="ERR_AbstractBaseCall" xml:space="preserve">
    <value>Cannot call an abstract base member: '{0}'</value>
  </data>
  <data name="ERR_RefProperty" xml:space="preserve">
    <value>A property or indexer may not be passed as an out or ref parameter</value>
  </data>
  <data name="ERR_ManagedAddr" xml:space="preserve">
    <value>Cannot take the address of, get the size of, or declare a pointer to a managed type ('{0}')</value>
  </data>
  <data name="ERR_BadFixedInitType" xml:space="preserve">
    <value>The type of a local declared in a fixed statement must be a pointer type</value>
  </data>
  <data name="ERR_FixedMustInit" xml:space="preserve">
    <value>You must provide an initializer in a fixed or using statement declaration</value>
  </data>
  <data name="ERR_InvalidAddrOp" xml:space="preserve">
    <value>Cannot take the address of the given expression</value>
  </data>
  <data name="ERR_FixedNeeded" xml:space="preserve">
    <value>You can only take the address of an unfixed expression inside of a fixed statement initializer</value>
  </data>
  <data name="ERR_FixedNotNeeded" xml:space="preserve">
    <value>You cannot use the fixed statement to take the address of an already fixed expression</value>
  </data>
  <data name="ERR_UnsafeNeeded" xml:space="preserve">
    <value>Pointers and fixed size buffers may only be used in an unsafe context</value>
  </data>
  <data name="ERR_OpTFRetType" xml:space="preserve">
    <value>The return type of operator True or False must be bool</value>
  </data>
  <data name="ERR_OperatorNeedsMatch" xml:space="preserve">
    <value>The operator '{0}' requires a matching operator '{1}' to also be defined</value>
  </data>
  <data name="ERR_BadBoolOp" xml:space="preserve">
    <value>In order to be applicable as a short circuit operator a user-defined logical operator ('{0}') must have the same return type and parameter types</value>
  </data>
  <data name="ERR_MustHaveOpTF" xml:space="preserve">
    <value>In order for '{0}' to be applicable as a short circuit operator, its declaring type '{1}' must define operator true and operator false</value>
  </data>
  <data name="WRN_UnreferencedVarAssg" xml:space="preserve">
    <value>The variable '{0}' is assigned but its value is never used</value>
  </data>
  <data name="WRN_UnreferencedVarAssg_Title" xml:space="preserve">
    <value>Variable is assigned but its value is never used</value>
  </data>
  <data name="ERR_CheckedOverflow" xml:space="preserve">
    <value>The operation overflows at compile time in checked mode</value>
  </data>
  <data name="ERR_ConstOutOfRangeChecked" xml:space="preserve">
    <value>Constant value '{0}' cannot be converted to a '{1}' (use 'unchecked' syntax to override)</value>
  </data>
  <data name="ERR_BadVarargs" xml:space="preserve">
    <value>A method with vararg cannot be generic, be in a generic type, or have a params parameter</value>
  </data>
  <data name="ERR_ParamsMustBeArray" xml:space="preserve">
    <value>The params parameter must be a single dimensional array</value>
  </data>
  <data name="ERR_IllegalArglist" xml:space="preserve">
    <value>An __arglist expression may only appear inside of a call or new expression</value>
  </data>
  <data name="ERR_IllegalUnsafe" xml:space="preserve">
    <value>Unsafe code may only appear if compiling with /unsafe</value>
  </data>
  <data name="ERR_AmbigMember" xml:space="preserve">
    <value>Ambiguity between '{0}' and '{1}'</value>
  </data>
  <data name="ERR_BadForeachDecl" xml:space="preserve">
    <value>Type and identifier are both required in a foreach statement</value>
  </data>
  <data name="ERR_ParamsLast" xml:space="preserve">
    <value>A params parameter must be the last parameter in a formal parameter list</value>
  </data>
  <data name="ERR_SizeofUnsafe" xml:space="preserve">
    <value>'{0}' does not have a predefined size, therefore sizeof can only be used in an unsafe context (consider using System.Runtime.InteropServices.Marshal.SizeOf)</value>
  </data>
  <data name="ERR_DottedTypeNameNotFoundInNS" xml:space="preserve">
    <value>The type or namespace name '{0}' does not exist in the namespace '{1}' (are you missing an assembly reference?)</value>
  </data>
  <data name="ERR_FieldInitRefNonstatic" xml:space="preserve">
    <value>A field initializer cannot reference the non-static field, method, or property '{0}'</value>
  </data>
  <data name="ERR_SealedNonOverride" xml:space="preserve">
    <value>'{0}' cannot be sealed because it is not an override</value>
  </data>
  <data name="ERR_CantOverrideSealed" xml:space="preserve">
    <value>'{0}': cannot override inherited member '{1}' because it is sealed</value>
  </data>
  <data name="ERR_VoidError" xml:space="preserve">
    <value>The operation in question is undefined on void pointers</value>
  </data>
  <data name="ERR_ConditionalOnOverride" xml:space="preserve">
    <value>The Conditional attribute is not valid on '{0}' because it is an override method</value>
  </data>
  <data name="ERR_PointerInAsOrIs" xml:space="preserve">
    <value>Neither 'is' nor 'as' is valid on pointer types</value>
  </data>
  <data name="ERR_CallingFinalizeDeprecated" xml:space="preserve">
    <value>Destructors and object.Finalize cannot be called directly. Consider calling IDisposable.Dispose if available.</value>
  </data>
  <data name="ERR_SingleTypeNameNotFound" xml:space="preserve">
    <value>The type or namespace name '{0}' could not be found (are you missing a using directive or an assembly reference?)</value>
  </data>
  <data name="ERR_NegativeStackAllocSize" xml:space="preserve">
    <value>Cannot use a negative size with stackalloc</value>
  </data>
  <data name="ERR_NegativeArraySize" xml:space="preserve">
    <value>Cannot create an array with a negative size</value>
  </data>
  <data name="ERR_OverrideFinalizeDeprecated" xml:space="preserve">
    <value>Do not override object.Finalize. Instead, provide a destructor.</value>
  </data>
  <data name="ERR_CallingBaseFinalizeDeprecated" xml:space="preserve">
    <value>Do not directly call your base class Finalize method. It is called automatically from your destructor.</value>
  </data>
  <data name="WRN_NegativeArrayIndex" xml:space="preserve">
    <value>Indexing an array with a negative index (array indices always start at zero)</value>
  </data>
  <data name="WRN_NegativeArrayIndex_Title" xml:space="preserve">
    <value>Indexing an array with a negative index</value>
  </data>
  <data name="WRN_BadRefCompareLeft" xml:space="preserve">
    <value>Possible unintended reference comparison; to get a value comparison, cast the left hand side to type '{0}'</value>
  </data>
  <data name="WRN_BadRefCompareLeft_Title" xml:space="preserve">
    <value>Possible unintended reference comparison; left hand side needs cast</value>
  </data>
  <data name="WRN_BadRefCompareRight" xml:space="preserve">
    <value>Possible unintended reference comparison; to get a value comparison, cast the right hand side to type '{0}'</value>
  </data>
  <data name="WRN_BadRefCompareRight_Title" xml:space="preserve">
    <value>Possible unintended reference comparison; right hand side needs cast</value>
  </data>
  <data name="ERR_BadCastInFixed" xml:space="preserve">
    <value>The right hand side of a fixed statement assignment may not be a cast expression</value>
  </data>
  <data name="ERR_StackallocInCatchFinally" xml:space="preserve">
    <value>stackalloc may not be used in a catch or finally block</value>
  </data>
  <data name="ERR_VarargsLast" xml:space="preserve">
    <value>An __arglist parameter must be the last parameter in a formal parameter list</value>
  </data>
  <data name="ERR_MissingPartial" xml:space="preserve">
    <value>Missing partial modifier on declaration of type '{0}'; another partial declaration of this type exists</value>
  </data>
  <data name="ERR_PartialTypeKindConflict" xml:space="preserve">
    <value>Partial declarations of '{0}' must be all classes, all structs, or all interfaces</value>
  </data>
  <data name="ERR_PartialModifierConflict" xml:space="preserve">
    <value>Partial declarations of '{0}' have conflicting accessibility modifiers</value>
  </data>
  <data name="ERR_PartialMultipleBases" xml:space="preserve">
    <value>Partial declarations of '{0}' must not specify different base classes</value>
  </data>
  <data name="ERR_PartialWrongTypeParams" xml:space="preserve">
    <value>Partial declarations of '{0}' must have the same type parameter names in the same order</value>
  </data>
  <data name="ERR_PartialWrongConstraints" xml:space="preserve">
    <value>Partial declarations of '{0}' have inconsistent constraints for type parameter '{1}'</value>
  </data>
  <data name="ERR_NoImplicitConvCast" xml:space="preserve">
    <value>Cannot implicitly convert type '{0}' to '{1}'. An explicit conversion exists (are you missing a cast?)</value>
  </data>
  <data name="ERR_PartialMisplaced" xml:space="preserve">
    <value>The 'partial' modifier can only appear immediately before 'class', 'struct', 'interface', or 'void'</value>
  </data>
  <data name="ERR_ImportedCircularBase" xml:space="preserve">
    <value>Imported type '{0}' is invalid. It contains a circular base class dependency.</value>
  </data>
  <data name="ERR_UseDefViolationOut" xml:space="preserve">
    <value>Use of unassigned out parameter '{0}'</value>
  </data>
  <data name="ERR_ArraySizeInDeclaration" xml:space="preserve">
    <value>Array size cannot be specified in a variable declaration (try initializing with a 'new' expression)</value>
  </data>
  <data name="ERR_InaccessibleGetter" xml:space="preserve">
    <value>The property or indexer '{0}' cannot be used in this context because the get accessor is inaccessible</value>
  </data>
  <data name="ERR_InaccessibleSetter" xml:space="preserve">
    <value>The property or indexer '{0}' cannot be used in this context because the set accessor is inaccessible</value>
  </data>
  <data name="ERR_InvalidPropertyAccessMod" xml:space="preserve">
    <value>The accessibility modifier of the '{0}' accessor must be more restrictive than the property or indexer '{1}'</value>
  </data>
  <data name="ERR_DuplicatePropertyAccessMods" xml:space="preserve">
    <value>Cannot specify accessibility modifiers for both accessors of the property or indexer '{0}'</value>
  </data>
  <data name="ERR_PropertyAccessModInInterface" xml:space="preserve">
    <value>'{0}': accessibility modifiers may not be used on accessors in an interface</value>
  </data>
  <data name="ERR_AccessModMissingAccessor" xml:space="preserve">
    <value>'{0}': accessibility modifiers on accessors may only be used if the property or indexer has both a get and a set accessor</value>
  </data>
  <data name="ERR_UnimplementedInterfaceAccessor" xml:space="preserve">
    <value>'{0}' does not implement interface member '{1}'. '{2}' is not public.</value>
  </data>
  <data name="WRN_PatternIsAmbiguous" xml:space="preserve">
    <value>'{0}' does not implement the '{1}' pattern. '{2}' is ambiguous with '{3}'.</value>
  </data>
  <data name="WRN_PatternIsAmbiguous_Title" xml:space="preserve">
    <value>Type does not implement the collection pattern; members are ambiguous</value>
  </data>
  <data name="WRN_PatternStaticOrInaccessible" xml:space="preserve">
    <value>'{0}' does not implement the '{1}' pattern. '{2}' is either static or not public.</value>
  </data>
  <data name="WRN_PatternStaticOrInaccessible_Title" xml:space="preserve">
    <value>Type does not implement the collection pattern; member is either static or not public</value>
  </data>
  <data name="WRN_PatternBadSignature" xml:space="preserve">
    <value>'{0}' does not implement the '{1}' pattern. '{2}' has the wrong signature.</value>
  </data>
  <data name="WRN_PatternBadSignature_Title" xml:space="preserve">
    <value>Type does not implement the collection pattern; member has the wrong signature</value>
  </data>
  <data name="ERR_FriendRefNotEqualToThis" xml:space="preserve">
    <value>Friend access was granted by '{0}', but the public key of the output assembly does not match that specified by the attribute in the granting assembly.</value>
  </data>
  <data name="ERR_FriendRefSigningMismatch" xml:space="preserve">
    <value>Friend access was granted by '{0}', but the strong name signing state of the output assembly does not match that of the granting assembly.</value>
  </data>
  <data name="WRN_SequentialOnPartialClass" xml:space="preserve">
    <value>There is no defined ordering between fields in multiple declarations of partial struct '{0}'. To specify an ordering, all instance fields must be in the same declaration.</value>
  </data>
  <data name="WRN_SequentialOnPartialClass_Title" xml:space="preserve">
    <value>There is no defined ordering between fields in multiple declarations of partial struct</value>
  </data>
  <data name="ERR_BadConstType" xml:space="preserve">
    <value>The type '{0}' cannot be declared const</value>
  </data>
  <data name="ERR_NoNewTyvar" xml:space="preserve">
    <value>Cannot create an instance of the variable type '{0}' because it does not have the new() constraint</value>
  </data>
  <data name="ERR_BadArity" xml:space="preserve">
    <value>Using the generic {1} '{0}' requires {2} type arguments</value>
  </data>
  <data name="ERR_BadTypeArgument" xml:space="preserve">
    <value>The type '{0}' may not be used as a type argument</value>
  </data>
  <data name="ERR_TypeArgsNotAllowed" xml:space="preserve">
    <value>The {1} '{0}' cannot be used with type arguments</value>
  </data>
  <data name="ERR_HasNoTypeVars" xml:space="preserve">
    <value>The non-generic {1} '{0}' cannot be used with type arguments</value>
  </data>
  <data name="ERR_NewConstraintNotSatisfied" xml:space="preserve">
    <value>'{2}' must be a non-abstract type with a public parameterless constructor in order to use it as parameter '{1}' in the generic type or method '{0}'</value>
  </data>
  <data name="ERR_GenericConstraintNotSatisfiedRefType" xml:space="preserve">
    <value>The type '{3}' cannot be used as type parameter '{2}' in the generic type or method '{0}'. There is no implicit reference conversion from '{3}' to '{1}'.</value>
  </data>
  <data name="ERR_GenericConstraintNotSatisfiedNullableEnum" xml:space="preserve">
    <value>The type '{3}' cannot be used as type parameter '{2}' in the generic type or method '{0}'. The nullable type '{3}' does not satisfy the constraint of '{1}'.</value>
  </data>
  <data name="ERR_GenericConstraintNotSatisfiedNullableInterface" xml:space="preserve">
    <value>The type '{3}' cannot be used as type parameter '{2}' in the generic type or method '{0}'. The nullable type '{3}' does not satisfy the constraint of '{1}'. Nullable types can not satisfy any interface constraints.</value>
  </data>
  <data name="ERR_GenericConstraintNotSatisfiedTyVar" xml:space="preserve">
    <value>The type '{3}' cannot be used as type parameter '{2}' in the generic type or method '{0}'. There is no boxing conversion or type parameter conversion from '{3}' to '{1}'.</value>
  </data>
  <data name="ERR_GenericConstraintNotSatisfiedValType" xml:space="preserve">
    <value>The type '{3}' cannot be used as type parameter '{2}' in the generic type or method '{0}'. There is no boxing conversion from '{3}' to '{1}'.</value>
  </data>
  <data name="ERR_DuplicateGeneratedName" xml:space="preserve">
    <value>The parameter name '{0}' conflicts with an automatically-generated parameter name</value>
  </data>
  <data name="ERR_GlobalSingleTypeNameNotFound" xml:space="preserve">
    <value>The type or namespace name '{0}' could not be found in the global namespace (are you missing an assembly reference?)</value>
  </data>
  <data name="ERR_NewBoundMustBeLast" xml:space="preserve">
    <value>The new() constraint must be the last constraint specified</value>
  </data>
  <data name="WRN_MainCantBeGeneric" xml:space="preserve">
    <value>'{0}': an entry point cannot be generic or in a generic type</value>
  </data>
  <data name="WRN_MainCantBeGeneric_Title" xml:space="preserve">
    <value>An entry point cannot be generic or in a generic type</value>
  </data>
  <data name="ERR_TypeVarCantBeNull" xml:space="preserve">
    <value>Cannot convert null to type parameter '{0}' because it could be a non-nullable value type. Consider using 'default({0})' instead.</value>
  </data>
  <data name="ERR_AttributeCantBeGeneric" xml:space="preserve">
    <value>Cannot apply attribute class '{0}' because it is generic</value>
  </data>
  <data name="ERR_DuplicateBound" xml:space="preserve">
    <value>Duplicate constraint '{0}' for type parameter '{1}'</value>
  </data>
  <data name="ERR_ClassBoundNotFirst" xml:space="preserve">
    <value>The class type constraint '{0}' must come before any other constraints</value>
  </data>
  <data name="ERR_BadRetType" xml:space="preserve">
    <value>'{1} {0}' has the wrong return type</value>
  </data>
  <data name="ERR_DelegateRefMismatch" xml:space="preserve">
    <value>Ref mismatch between '{0}' and delegate '{1}'</value>
  </data>
  <data name="ERR_DuplicateConstraintClause" xml:space="preserve">
    <value>A constraint clause has already been specified for type parameter '{0}'. All of the constraints for a type parameter must be specified in a single where clause.</value>
  </data>
  <data name="ERR_CantInferMethTypeArgs" xml:space="preserve">
    <value>The type arguments for method '{0}' cannot be inferred from the usage. Try specifying the type arguments explicitly.</value>
  </data>
  <data name="ERR_LocalSameNameAsTypeParam" xml:space="preserve">
    <value>'{0}': a parameter, local variable, or local function cannot have the same name as a method type parameter</value>
  </data>
  <data name="ERR_AsWithTypeVar" xml:space="preserve">
    <value>The type parameter '{0}' cannot be used with the 'as' operator because it does not have a class type constraint nor a 'class' constraint</value>
  </data>
  <data name="WRN_UnreferencedFieldAssg" xml:space="preserve">
    <value>The field '{0}' is assigned but its value is never used</value>
  </data>
  <data name="WRN_UnreferencedFieldAssg_Title" xml:space="preserve">
    <value>Field is assigned but its value is never used</value>
  </data>
  <data name="ERR_BadIndexerNameAttr" xml:space="preserve">
    <value>The '{0}' attribute is valid only on an indexer that is not an explicit interface member declaration</value>
  </data>
  <data name="ERR_AttrArgWithTypeVars" xml:space="preserve">
    <value>'{0}': an attribute argument cannot use type parameters</value>
  </data>
  <data name="ERR_NewTyvarWithArgs" xml:space="preserve">
    <value>'{0}': cannot provide arguments when creating an instance of a variable type</value>
  </data>
  <data name="ERR_AbstractSealedStatic" xml:space="preserve">
    <value>'{0}': an abstract class cannot be sealed or static</value>
  </data>
  <data name="WRN_AmbiguousXMLReference" xml:space="preserve">
    <value>Ambiguous reference in cref attribute: '{0}'. Assuming '{1}', but could have also matched other overloads including '{2}'.</value>
  </data>
  <data name="WRN_AmbiguousXMLReference_Title" xml:space="preserve">
    <value>Ambiguous reference in cref attribute</value>
  </data>
  <data name="WRN_VolatileByRef" xml:space="preserve">
    <value>'{0}': a reference to a volatile field will not be treated as volatile</value>
  </data>
  <data name="WRN_VolatileByRef_Title" xml:space="preserve">
    <value>A reference to a volatile field will not be treated as volatile</value>
  </data>
  <data name="WRN_VolatileByRef_Description" xml:space="preserve">
    <value>A volatile field should not normally be used as a ref or out value, since it will not be treated as volatile. There are exceptions to this, such as when calling an interlocked API.</value>
  </data>
  <data name="ERR_ComImportWithImpl" xml:space="preserve">
    <value>Since '{1}' has the ComImport attribute, '{0}' must be extern or abstract</value>
  </data>
  <data name="ERR_ComImportWithBase" xml:space="preserve">
    <value>'{0}': a class with the ComImport attribute cannot specify a base class</value>
  </data>
  <data name="ERR_ImplBadConstraints" xml:space="preserve">
    <value>The constraints for type parameter '{0}' of method '{1}' must match the constraints for type parameter '{2}' of interface method '{3}'. Consider using an explicit interface implementation instead.</value>
  </data>
  <data name="ERR_ImplBadTupleNames" xml:space="preserve">
    <value>The tuple element names in the signature of method '{0}' must match the tuple element names of interface method '{1}' (including on the return type).</value>
  </data>
  <data name="ERR_DottedTypeNameNotFoundInAgg" xml:space="preserve">
    <value>The type name '{0}' does not exist in the type '{1}'</value>
  </data>
  <data name="ERR_MethGrpToNonDel" xml:space="preserve">
    <value>Cannot convert method group '{0}' to non-delegate type '{1}'. Did you intend to invoke the method?</value>
  </data>
  <data name="ERR_BadExternAlias" xml:space="preserve">
    <value>The extern alias '{0}' was not specified in a /reference option</value>
  </data>
  <data name="ERR_ColColWithTypeAlias" xml:space="preserve">
    <value>Cannot use alias '{0}' with '::' since the alias references a type. Use '.' instead.</value>
  </data>
  <data name="ERR_AliasNotFound" xml:space="preserve">
    <value>Alias '{0}' not found</value>
  </data>
  <data name="ERR_SameFullNameAggAgg" xml:space="preserve">
    <value>The type '{1}' exists in both '{0}' and '{2}'</value>
  </data>
  <data name="ERR_SameFullNameNsAgg" xml:space="preserve">
    <value>The namespace '{1}' in '{0}' conflicts with the type '{3}' in '{2}'</value>
  </data>
  <data name="WRN_SameFullNameThisNsAgg" xml:space="preserve">
    <value>The namespace '{1}' in '{0}' conflicts with the imported type '{3}' in '{2}'. Using the namespace defined in '{0}'.</value>
  </data>
  <data name="WRN_SameFullNameThisNsAgg_Title" xml:space="preserve">
    <value>Namespace conflicts with imported type</value>
  </data>
  <data name="WRN_SameFullNameThisAggAgg" xml:space="preserve">
    <value>The type '{1}' in '{0}' conflicts with the imported type '{3}' in '{2}'. Using the type defined in '{0}'.</value>
  </data>
  <data name="WRN_SameFullNameThisAggAgg_Title" xml:space="preserve">
    <value>Type conflicts with imported type</value>
  </data>
  <data name="WRN_SameFullNameThisAggNs" xml:space="preserve">
    <value>The type '{1}' in '{0}' conflicts with the imported namespace '{3}' in '{2}'. Using the type defined in '{0}'.</value>
  </data>
  <data name="WRN_SameFullNameThisAggNs_Title" xml:space="preserve">
    <value>Type conflicts with imported namespace</value>
  </data>
  <data name="ERR_SameFullNameThisAggThisNs" xml:space="preserve">
    <value>The type '{1}' in '{0}' conflicts with the namespace '{3}' in '{2}'</value>
  </data>
  <data name="ERR_ExternAfterElements" xml:space="preserve">
    <value>An extern alias declaration must precede all other elements defined in the namespace</value>
  </data>
  <data name="WRN_GlobalAliasDefn" xml:space="preserve">
    <value>Defining an alias named 'global' is ill-advised since 'global::' always references the global namespace and not an alias</value>
  </data>
  <data name="WRN_GlobalAliasDefn_Title" xml:space="preserve">
    <value>Defining an alias named 'global' is ill-advised</value>
  </data>
  <data name="ERR_SealedStaticClass" xml:space="preserve">
    <value>'{0}': a class cannot be both static and sealed</value>
  </data>
  <data name="ERR_PrivateAbstractAccessor" xml:space="preserve">
    <value>'{0}': abstract properties cannot have private accessors</value>
  </data>
  <data name="ERR_ValueExpected" xml:space="preserve">
    <value>Syntax error; value expected</value>
  </data>
  <data name="ERR_UnboxNotLValue" xml:space="preserve">
    <value>Cannot modify the result of an unboxing conversion</value>
  </data>
  <data name="ERR_AnonMethGrpInForEach" xml:space="preserve">
    <value>Foreach cannot operate on a '{0}'. Did you intend to invoke the '{0}'?</value>
  </data>
  <data name="ERR_BadIncDecRetType" xml:space="preserve">
    <value>The return type for ++ or -- operator must match the parameter type or be derived from the parameter type</value>
  </data>
  <data name="ERR_RefValBoundMustBeFirst" xml:space="preserve">
    <value>The 'class' or 'struct' constraint must come before any other constraints</value>
  </data>
  <data name="ERR_RefValBoundWithClass" xml:space="preserve">
    <value>'{0}': cannot specify both a constraint class and the 'class' or 'struct' constraint</value>
  </data>
  <data name="ERR_NewBoundWithVal" xml:space="preserve">
    <value>The 'new()' constraint cannot be used with the 'struct' constraint</value>
  </data>
  <data name="ERR_RefConstraintNotSatisfied" xml:space="preserve">
    <value>The type '{2}' must be a reference type in order to use it as parameter '{1}' in the generic type or method '{0}'</value>
  </data>
  <data name="ERR_ValConstraintNotSatisfied" xml:space="preserve">
    <value>The type '{2}' must be a non-nullable value type in order to use it as parameter '{1}' in the generic type or method '{0}'</value>
  </data>
  <data name="ERR_CircularConstraint" xml:space="preserve">
    <value>Circular constraint dependency involving '{0}' and '{1}'</value>
  </data>
  <data name="ERR_BaseConstraintConflict" xml:space="preserve">
    <value>Type parameter '{0}' inherits conflicting constraints '{1}' and '{2}'</value>
  </data>
  <data name="ERR_ConWithValCon" xml:space="preserve">
    <value>Type parameter '{1}' has the 'struct' constraint so '{1}' cannot be used as a constraint for '{0}'</value>
  </data>
  <data name="ERR_AmbigUDConv" xml:space="preserve">
    <value>Ambiguous user defined conversions '{0}' and '{1}' when converting from '{2}' to '{3}'</value>
  </data>
  <data name="WRN_AlwaysNull" xml:space="preserve">
    <value>The result of the expression is always 'null' of type '{0}'</value>
  </data>
  <data name="WRN_AlwaysNull_Title" xml:space="preserve">
    <value>The result of the expression is always 'null'</value>
  </data>
  <data name="ERR_AddrOnReadOnlyLocal" xml:space="preserve">
    <value>Cannot take the address of a read-only local variable</value>
  </data>
  <data name="ERR_OverrideWithConstraints" xml:space="preserve">
    <value>Constraints for override and explicit interface implementation methods are inherited from the base method, so they cannot be specified directly</value>
  </data>
  <data name="ERR_AmbigOverride" xml:space="preserve">
    <value>The inherited members '{0}' and '{1}' have the same signature in type '{2}', so they cannot be overridden</value>
  </data>
  <data name="ERR_DecConstError" xml:space="preserve">
    <value>Evaluation of the decimal constant expression failed</value>
  </data>
  <data name="WRN_CmpAlwaysFalse" xml:space="preserve">
    <value>Comparing with null of type '{0}' always produces 'false'</value>
  </data>
  <data name="WRN_CmpAlwaysFalse_Title" xml:space="preserve">
    <value>Comparing with null of struct type always produces 'false'</value>
  </data>
  <data name="WRN_FinalizeMethod" xml:space="preserve">
    <value>Introducing a 'Finalize' method can interfere with destructor invocation. Did you intend to declare a destructor?</value>
  </data>
  <data name="WRN_FinalizeMethod_Title" xml:space="preserve">
    <value>Introducing a 'Finalize' method can interfere with destructor invocation</value>
  </data>
  <data name="WRN_FinalizeMethod_Description" xml:space="preserve">
    <value>This warning occurs when you create a class with a method whose signature is public virtual void Finalize.

If such a class is used as a base class and if the deriving class defines a destructor, the destructor will override the base class Finalize method, not Finalize.</value>
  </data>
  <data name="ERR_ExplicitImplParams" xml:space="preserve">
    <value>'{0}' should not have a params parameter since '{1}' does not</value>
  </data>
  <data name="WRN_GotoCaseShouldConvert" xml:space="preserve">
    <value>The 'goto case' value is not implicitly convertible to type '{0}'</value>
  </data>
  <data name="WRN_GotoCaseShouldConvert_Title" xml:space="preserve">
    <value>The 'goto case' value is not implicitly convertible to the switch type</value>
  </data>
  <data name="ERR_MethodImplementingAccessor" xml:space="preserve">
    <value>Method '{0}' cannot implement interface accessor '{1}' for type '{2}'. Use an explicit interface implementation.</value>
  </data>
  <data name="WRN_NubExprIsConstBool" xml:space="preserve">
    <value>The result of the expression is always '{0}' since a value of type '{1}' is never equal to 'null' of type '{2}'</value>
  </data>
  <data name="WRN_NubExprIsConstBool_Title" xml:space="preserve">
    <value>The result of the expression is always the same since a value of this type is never equal to 'null'</value>
  </data>
  <data name="WRN_NubExprIsConstBool2" xml:space="preserve">
    <value>The result of the expression is always '{0}' since a value of type '{1}' is never equal to 'null' of type '{2}'</value>
  </data>
  <data name="WRN_NubExprIsConstBool2_Title" xml:space="preserve">
    <value>The result of the expression is always the same since a value of this type is never equal to 'null'</value>
  </data>
  <data name="WRN_ExplicitImplCollision" xml:space="preserve">
    <value>Explicit interface implementation '{0}' matches more than one interface member. Which interface member is actually chosen is implementation-dependent. Consider using a non-explicit implementation instead.</value>
  </data>
  <data name="WRN_ExplicitImplCollision_Title" xml:space="preserve">
    <value>Explicit interface implementation matches more than one interface member</value>
  </data>
  <data name="ERR_AbstractHasBody" xml:space="preserve">
    <value>'{0}' cannot declare a body because it is marked abstract</value>
  </data>
  <data name="ERR_ConcreteMissingBody" xml:space="preserve">
    <value>'{0}' must declare a body because it is not marked abstract, extern, or partial</value>
  </data>
  <data name="ERR_AbstractAndSealed" xml:space="preserve">
    <value>'{0}' cannot be both abstract and sealed</value>
  </data>
  <data name="ERR_AbstractNotVirtual" xml:space="preserve">
    <value>The abstract method '{0}' cannot be marked virtual</value>
  </data>
  <data name="ERR_StaticConstant" xml:space="preserve">
    <value>The constant '{0}' cannot be marked static</value>
  </data>
  <data name="ERR_CantOverrideNonFunction" xml:space="preserve">
    <value>'{0}': cannot override because '{1}' is not a function</value>
  </data>
  <data name="ERR_CantOverrideNonVirtual" xml:space="preserve">
    <value>'{0}': cannot override inherited member '{1}' because it is not marked virtual, abstract, or override</value>
  </data>
  <data name="ERR_CantChangeAccessOnOverride" xml:space="preserve">
    <value>'{0}': cannot change access modifiers when overriding '{1}' inherited member '{2}'</value>
  </data>
  <data name="ERR_CantChangeTupleNamesOnOverride" xml:space="preserve">
    <value>'{0}': cannot change tuple element names when overriding inherited member '{1}'</value>
  </data>
  <data name="ERR_CantChangeReturnTypeOnOverride" xml:space="preserve">
    <value>'{0}': return type must be '{2}' to match overridden member '{1}'</value>
  </data>
  <data name="ERR_CantDeriveFromSealedType" xml:space="preserve">
    <value>'{0}': cannot derive from sealed type '{1}'</value>
  </data>
  <data name="ERR_AbstractInConcreteClass" xml:space="preserve">
    <value>'{0}' is abstract but it is contained in non-abstract class '{1}'</value>
  </data>
  <data name="ERR_StaticConstructorWithExplicitConstructorCall" xml:space="preserve">
    <value>'{0}': static constructor cannot have an explicit 'this' or 'base' constructor call</value>
  </data>
  <data name="ERR_StaticConstructorWithAccessModifiers" xml:space="preserve">
    <value>'{0}': access modifiers are not allowed on static constructors</value>
  </data>
  <data name="ERR_RecursiveConstructorCall" xml:space="preserve">
    <value>Constructor '{0}' cannot call itself</value>
  </data>
  <data name="ERR_IndirectRecursiveConstructorCall" xml:space="preserve">
    <value>Constructor '{0}' cannot call itself through another constructor</value>
  </data>
  <data name="ERR_ObjectCallingBaseConstructor" xml:space="preserve">
    <value>'{0}' has no base class and cannot call a base constructor</value>
  </data>
  <data name="ERR_PredefinedTypeNotFound" xml:space="preserve">
    <value>Predefined type '{0}' is not defined or imported</value>
  </data>
  <data name="ERR_PredefinedValueTupleTypeNotFound" xml:space="preserve">
    <value>Predefined type '{0}' is not defined or imported</value>
  </data>
  <data name="ERR_StructWithBaseConstructorCall" xml:space="preserve">
    <value>'{0}': structs cannot call base class constructors</value>
  </data>
  <data name="ERR_StructLayoutCycle" xml:space="preserve">
    <value>Struct member '{0}' of type '{1}' causes a cycle in the struct layout</value>
  </data>
  <data name="ERR_InterfacesCannotContainTypes" xml:space="preserve">
    <value>'{0}': interfaces cannot declare types</value>
  </data>
  <data name="ERR_InterfacesCantContainFields" xml:space="preserve">
    <value>Interfaces cannot contain fields</value>
  </data>
  <data name="ERR_InterfacesCantContainConstructors" xml:space="preserve">
    <value>Interfaces cannot contain constructors</value>
  </data>
  <data name="ERR_NonInterfaceInInterfaceList" xml:space="preserve">
    <value>Type '{0}' in interface list is not an interface</value>
  </data>
  <data name="ERR_DuplicateInterfaceInBaseList" xml:space="preserve">
    <value>'{0}' is already listed in interface list</value>
  </data>
  <data name="ERR_DuplicateInterfaceWithTupleNamesInBaseList" xml:space="preserve">
    <value>'{0}' is already listed in the interface list on type '{2}' with different tuple element names, as '{1}'.</value>
  </data>
  <data name="ERR_CycleInInterfaceInheritance" xml:space="preserve">
    <value>Inherited interface '{1}' causes a cycle in the interface hierarchy of '{0}'</value>
  </data>
  <data name="ERR_InterfaceMemberHasBody" xml:space="preserve">
    <value>'{0}': interface members cannot have a definition</value>
  </data>
  <data name="ERR_HidingAbstractMethod" xml:space="preserve">
    <value>'{0}' hides inherited abstract member '{1}'</value>
  </data>
  <data name="ERR_UnimplementedAbstractMethod" xml:space="preserve">
    <value>'{0}' does not implement inherited abstract member '{1}'</value>
  </data>
  <data name="ERR_UnimplementedInterfaceMember" xml:space="preserve">
    <value>'{0}' does not implement interface member '{1}'</value>
  </data>
  <data name="ERR_ObjectCantHaveBases" xml:space="preserve">
    <value>The class System.Object cannot have a base class or implement an interface</value>
  </data>
  <data name="ERR_ExplicitInterfaceImplementationNotInterface" xml:space="preserve">
    <value>'{0}' in explicit interface declaration is not an interface</value>
  </data>
  <data name="ERR_InterfaceMemberNotFound" xml:space="preserve">
    <value>'{0}' in explicit interface declaration is not a member of interface</value>
  </data>
  <data name="ERR_ClassDoesntImplementInterface" xml:space="preserve">
    <value>'{0}': containing type does not implement interface '{1}'</value>
  </data>
  <data name="ERR_ExplicitInterfaceImplementationInNonClassOrStruct" xml:space="preserve">
    <value>'{0}': explicit interface declaration can only be declared in a class or struct</value>
  </data>
  <data name="ERR_MemberNameSameAsType" xml:space="preserve">
    <value>'{0}': member names cannot be the same as their enclosing type</value>
  </data>
  <data name="ERR_EnumeratorOverflow" xml:space="preserve">
    <value>'{0}': the enumerator value is too large to fit in its type</value>
  </data>
  <data name="ERR_CantOverrideNonProperty" xml:space="preserve">
    <value>'{0}': cannot override because '{1}' is not a property</value>
  </data>
  <data name="ERR_NoGetToOverride" xml:space="preserve">
    <value>'{0}': cannot override because '{1}' does not have an overridable get accessor</value>
  </data>
  <data name="ERR_NoSetToOverride" xml:space="preserve">
    <value>'{0}': cannot override because '{1}' does not have an overridable set accessor</value>
  </data>
  <data name="ERR_PropertyCantHaveVoidType" xml:space="preserve">
    <value>'{0}': property or indexer cannot have void type</value>
  </data>
  <data name="ERR_PropertyWithNoAccessors" xml:space="preserve">
    <value>'{0}': property or indexer must have at least one accessor</value>
  </data>
  <data name="ERR_NewVirtualInSealed" xml:space="preserve">
    <value>'{0}' is a new virtual member in sealed class '{1}'</value>
  </data>
  <data name="ERR_ExplicitPropertyAddingAccessor" xml:space="preserve">
    <value>'{0}' adds an accessor not found in interface member '{1}'</value>
  </data>
  <data name="ERR_ExplicitPropertyMissingAccessor" xml:space="preserve">
    <value>Explicit interface implementation '{0}' is missing accessor '{1}'</value>
  </data>
  <data name="ERR_ConversionWithInterface" xml:space="preserve">
    <value>'{0}': user-defined conversions to or from an interface are not allowed</value>
  </data>
  <data name="ERR_ConversionWithBase" xml:space="preserve">
    <value>'{0}': user-defined conversions to or from a base class are not allowed</value>
  </data>
  <data name="ERR_ConversionWithDerived" xml:space="preserve">
    <value>'{0}': user-defined conversions to or from a derived class are not allowed</value>
  </data>
  <data name="ERR_IdentityConversion" xml:space="preserve">
    <value>User-defined operator cannot take an object of the enclosing type and convert to an object of the enclosing type</value>
  </data>
  <data name="ERR_ConversionNotInvolvingContainedType" xml:space="preserve">
    <value>User-defined conversion must convert to or from the enclosing type</value>
  </data>
  <data name="ERR_DuplicateConversionInClass" xml:space="preserve">
    <value>Duplicate user-defined conversion in type '{0}'</value>
  </data>
  <data name="ERR_OperatorsMustBeStatic" xml:space="preserve">
    <value>User-defined operator '{0}' must be declared static and public</value>
  </data>
  <data name="ERR_BadIncDecSignature" xml:space="preserve">
    <value>The parameter type for ++ or -- operator must be the containing type</value>
  </data>
  <data name="ERR_BadUnaryOperatorSignature" xml:space="preserve">
    <value>The parameter of a unary operator must be the containing type</value>
  </data>
  <data name="ERR_BadBinaryOperatorSignature" xml:space="preserve">
    <value>One of the parameters of a binary operator must be the containing type</value>
  </data>
  <data name="ERR_BadShiftOperatorSignature" xml:space="preserve">
    <value>The first operand of an overloaded shift operator must have the same type as the containing type, and the type of the second operand must be int</value>
  </data>
  <data name="ERR_InterfacesCantContainOperators" xml:space="preserve">
    <value>Interfaces cannot contain operators</value>
  </data>
  <data name="ERR_StructsCantContainDefaultConstructor" xml:space="preserve">
    <value>Structs cannot contain explicit parameterless constructors</value>
  </data>
  <data name="ERR_EnumsCantContainDefaultConstructor" xml:space="preserve">
    <value>Enums cannot contain explicit parameterless constructors</value>
  </data>
  <data name="ERR_CantOverrideBogusMethod" xml:space="preserve">
    <value>'{0}': cannot override '{1}' because it is not supported by the language</value>
  </data>
  <data name="ERR_BindToBogus" xml:space="preserve">
    <value>'{0}' is not supported by the language</value>
  </data>
  <data name="ERR_CantCallSpecialMethod" xml:space="preserve">
    <value>'{0}': cannot explicitly call operator or accessor</value>
  </data>
  <data name="ERR_BadTypeReference" xml:space="preserve">
    <value>'{0}': cannot reference a type through an expression; try '{1}' instead</value>
  </data>
  <data name="ERR_FieldInitializerInStruct" xml:space="preserve">
    <value>'{0}': cannot have instance property or field initializers in structs</value>
  </data>
  <data name="ERR_BadDestructorName" xml:space="preserve">
    <value>Name of destructor must match name of class</value>
  </data>
  <data name="ERR_OnlyClassesCanContainDestructors" xml:space="preserve">
    <value>Only class types can contain destructors</value>
  </data>
  <data name="ERR_ConflictAliasAndMember" xml:space="preserve">
    <value>Namespace '{1}' contains a definition conflicting with alias '{0}'</value>
  </data>
  <data name="ERR_ConflictingAliasAndDefinition" xml:space="preserve">
    <value>Alias '{0}' conflicts with {1} definition</value>
  </data>
  <data name="ERR_ConditionalOnSpecialMethod" xml:space="preserve">
    <value>The Conditional attribute is not valid on '{0}' because it is a constructor, destructor, operator, or explicit interface implementation</value>
  </data>
  <data name="ERR_ConditionalMustReturnVoid" xml:space="preserve">
    <value>The Conditional attribute is not valid on '{0}' because its return type is not void</value>
  </data>
  <data name="ERR_DuplicateAttribute" xml:space="preserve">
    <value>Duplicate '{0}' attribute</value>
  </data>
  <data name="ERR_DuplicateAttributeInNetModule" xml:space="preserve">
    <value>Duplicate '{0}' attribute in '{1}'</value>
  </data>
  <data name="ERR_ConditionalOnInterfaceMethod" xml:space="preserve">
    <value>The Conditional attribute is not valid on interface members</value>
  </data>
  <data name="ERR_OperatorCantReturnVoid" xml:space="preserve">
    <value>User-defined operators cannot return void</value>
  </data>
  <data name="ERR_BadDynamicConversion" xml:space="preserve">
    <value>'{0}': user-defined conversions to or from the dynamic type are not allowed</value>
  </data>
  <data name="ERR_InvalidAttributeArgument" xml:space="preserve">
    <value>Invalid value for argument to '{0}' attribute</value>
  </data>
  <data name="ERR_ParameterNotValidForType" xml:space="preserve">
    <value>Parameter not valid for the specified unmanaged type.</value>
  </data>
  <data name="ERR_AttributeParameterRequired1" xml:space="preserve">
    <value>Attribute parameter '{0}' must be specified.</value>
  </data>
  <data name="ERR_AttributeParameterRequired2" xml:space="preserve">
    <value>Attribute parameter '{0}' or '{1}' must be specified.</value>
  </data>
  <data name="ERR_MarshalUnmanagedTypeNotValidForFields" xml:space="preserve">
    <value>Unmanaged type '{0}' not valid for fields.</value>
  </data>
  <data name="ERR_MarshalUnmanagedTypeOnlyValidForFields" xml:space="preserve">
    <value>Unmanaged type '{0}' is only valid for fields.</value>
  </data>
  <data name="ERR_AttributeOnBadSymbolType" xml:space="preserve">
    <value>Attribute '{0}' is not valid on this declaration type. It is only valid on '{1}' declarations.</value>
  </data>
  <data name="ERR_FloatOverflow" xml:space="preserve">
    <value>Floating-point constant is outside the range of type '{0}'</value>
  </data>
  <data name="ERR_ComImportWithoutUuidAttribute" xml:space="preserve">
    <value>The Guid attribute must be specified with the ComImport attribute</value>
  </data>
  <data name="ERR_InvalidNamedArgument" xml:space="preserve">
    <value>Invalid value for named attribute argument '{0}'</value>
  </data>
  <data name="ERR_DllImportOnInvalidMethod" xml:space="preserve">
    <value>The DllImport attribute must be specified on a method marked 'static' and 'extern'</value>
  </data>
  <data name="ERR_EncUpdateFailedMissingAttribute" xml:space="preserve">
    <value>Cannot update '{0}'; attribute '{1}' is missing.</value>
  </data>
  <data name="ERR_DllImportOnGenericMethod" xml:space="preserve">
    <value>The DllImport attribute cannot be applied to a method that is generic or contained in a generic type.</value>
  </data>
  <data name="ERR_FieldCantBeRefAny" xml:space="preserve">
    <value>Field or property cannot be of type '{0}'</value>
  </data>
  <data name="ERR_ArrayElementCantBeRefAny" xml:space="preserve">
    <value>Array elements cannot be of type '{0}'</value>
  </data>
  <data name="WRN_DeprecatedSymbol" xml:space="preserve">
    <value>'{0}' is obsolete</value>
  </data>
  <data name="WRN_DeprecatedSymbol_Title" xml:space="preserve">
    <value>Type or member is obsolete</value>
  </data>
  <data name="ERR_NotAnAttributeClass" xml:space="preserve">
    <value>'{0}' is not an attribute class</value>
  </data>
  <data name="ERR_BadNamedAttributeArgument" xml:space="preserve">
    <value>'{0}' is not a valid named attribute argument. Named attribute arguments must be fields which are not readonly, static, or const, or read-write properties which are public and not static.</value>
  </data>
  <data name="WRN_DeprecatedSymbolStr" xml:space="preserve">
    <value>'{0}' is obsolete: '{1}'</value>
  </data>
  <data name="WRN_DeprecatedSymbolStr_Title" xml:space="preserve">
    <value>Type or member is obsolete</value>
  </data>
  <data name="ERR_DeprecatedSymbolStr" xml:space="preserve">
    <value>'{0}' is obsolete: '{1}'</value>
  </data>
  <data name="ERR_IndexerCantHaveVoidType" xml:space="preserve">
    <value>Indexers cannot have void type</value>
  </data>
  <data name="ERR_VirtualPrivate" xml:space="preserve">
    <value>'{0}': virtual or abstract members cannot be private</value>
  </data>
  <data name="ERR_ArrayInitToNonArrayType" xml:space="preserve">
    <value>Can only use array initializer expressions to assign to array types. Try using a new expression instead.</value>
  </data>
  <data name="ERR_ArrayInitInBadPlace" xml:space="preserve">
    <value>Array initializers can only be used in a variable or field initializer. Try using a new expression instead.</value>
  </data>
  <data name="ERR_MissingStructOffset" xml:space="preserve">
    <value>'{0}': instance field types marked with StructLayout(LayoutKind.Explicit) must have a FieldOffset attribute</value>
  </data>
  <data name="WRN_ExternMethodNoImplementation" xml:space="preserve">
    <value>Method, operator, or accessor '{0}' is marked external and has no attributes on it. Consider adding a DllImport attribute to specify the external implementation.</value>
  </data>
  <data name="WRN_ExternMethodNoImplementation_Title" xml:space="preserve">
    <value>Method, operator, or accessor is marked external and has no attributes on it</value>
  </data>
  <data name="WRN_ProtectedInSealed" xml:space="preserve">
    <value>'{0}': new protected member declared in sealed class</value>
  </data>
  <data name="WRN_ProtectedInSealed_Title" xml:space="preserve">
    <value>New protected member declared in sealed class</value>
  </data>
  <data name="ERR_InterfaceImplementedByConditional" xml:space="preserve">
    <value>Conditional member '{0}' cannot implement interface member '{1}' in type '{2}'</value>
  </data>
  <data name="ERR_IllegalRefParam" xml:space="preserve">
    <value>ref and out are not valid in this context</value>
  </data>
  <data name="ERR_BadArgumentToAttribute" xml:space="preserve">
    <value>The argument to the '{0}' attribute must be a valid identifier</value>
  </data>
  <data name="ERR_StructOffsetOnBadStruct" xml:space="preserve">
    <value>The FieldOffset attribute can only be placed on members of types marked with the StructLayout(LayoutKind.Explicit)</value>
  </data>
  <data name="ERR_StructOffsetOnBadField" xml:space="preserve">
    <value>The FieldOffset attribute is not allowed on static or const fields</value>
  </data>
  <data name="ERR_AttributeUsageOnNonAttributeClass" xml:space="preserve">
    <value>Attribute '{0}' is only valid on classes derived from System.Attribute</value>
  </data>
  <data name="WRN_PossibleMistakenNullStatement" xml:space="preserve">
    <value>Possible mistaken empty statement</value>
  </data>
  <data name="WRN_PossibleMistakenNullStatement_Title" xml:space="preserve">
    <value>Possible mistaken empty statement</value>
  </data>
  <data name="ERR_DuplicateNamedAttributeArgument" xml:space="preserve">
    <value>'{0}' duplicate named attribute argument</value>
  </data>
  <data name="ERR_DeriveFromEnumOrValueType" xml:space="preserve">
    <value>'{0}' cannot derive from special class '{1}'</value>
  </data>
  <data name="ERR_DefaultMemberOnIndexedType" xml:space="preserve">
    <value>Cannot specify the DefaultMember attribute on a type containing an indexer</value>
  </data>
  <data name="ERR_BogusType" xml:space="preserve">
    <value>'{0}' is a type not supported by the language</value>
  </data>
  <data name="WRN_UnassignedInternalField" xml:space="preserve">
    <value>Field '{0}' is never assigned to, and will always have its default value {1}</value>
  </data>
  <data name="WRN_UnassignedInternalField_Title" xml:space="preserve">
    <value>Field is never assigned to, and will always have its default value</value>
  </data>
  <data name="ERR_CStyleArray" xml:space="preserve">
    <value>Bad array declarator: To declare a managed array the rank specifier precedes the variable's identifier. To declare a fixed size buffer field, use the fixed keyword before the field type.</value>
  </data>
  <data name="WRN_VacuousIntegralComp" xml:space="preserve">
    <value>Comparison to integral constant is useless; the constant is outside the range of type '{0}'</value>
  </data>
  <data name="WRN_VacuousIntegralComp_Title" xml:space="preserve">
    <value>Comparison to integral constant is useless; the constant is outside the range of the type</value>
  </data>
  <data name="ERR_AbstractAttributeClass" xml:space="preserve">
    <value>Cannot apply attribute class '{0}' because it is abstract</value>
  </data>
  <data name="ERR_BadNamedAttributeArgumentType" xml:space="preserve">
    <value>'{0}' is not a valid named attribute argument because it is not a valid attribute parameter type</value>
  </data>
  <data name="ERR_MissingPredefinedMember" xml:space="preserve">
    <value>Missing compiler required member '{0}.{1}'</value>
  </data>
  <data name="WRN_AttributeLocationOnBadDeclaration" xml:space="preserve">
    <value>'{0}' is not a valid attribute location for this declaration. Valid attribute locations for this declaration are '{1}'. All attributes in this block will be ignored.</value>
  </data>
  <data name="WRN_AttributeLocationOnBadDeclaration_Title" xml:space="preserve">
    <value>Not a valid attribute location for this declaration</value>
  </data>
  <data name="WRN_InvalidAttributeLocation" xml:space="preserve">
    <value>'{0}' is not a recognized attribute location. Valid attribute locations for this declaration are '{1}'. All attributes in this block will be ignored.</value>
  </data>
  <data name="WRN_InvalidAttributeLocation_Title" xml:space="preserve">
    <value>Not a recognized attribute location</value>
  </data>
  <data name="WRN_EqualsWithoutGetHashCode" xml:space="preserve">
    <value>'{0}' overrides Object.Equals(object o) but does not override Object.GetHashCode()</value>
  </data>
  <data name="WRN_EqualsWithoutGetHashCode_Title" xml:space="preserve">
    <value>Type overrides Object.Equals(object o) but does not override Object.GetHashCode()</value>
  </data>
  <data name="WRN_EqualityOpWithoutEquals" xml:space="preserve">
    <value>'{0}' defines operator == or operator != but does not override Object.Equals(object o)</value>
  </data>
  <data name="WRN_EqualityOpWithoutEquals_Title" xml:space="preserve">
    <value>Type defines operator == or operator != but does not override Object.Equals(object o)</value>
  </data>
  <data name="WRN_EqualityOpWithoutGetHashCode" xml:space="preserve">
    <value>'{0}' defines operator == or operator != but does not override Object.GetHashCode()</value>
  </data>
  <data name="WRN_EqualityOpWithoutGetHashCode_Title" xml:space="preserve">
    <value>Type defines operator == or operator != but does not override Object.GetHashCode()</value>
  </data>
  <data name="ERR_OutAttrOnRefParam" xml:space="preserve">
    <value>Cannot specify only Out attribute on a ref parameter. Use both In and Out attributes, or neither.</value>
  </data>
  <data name="ERR_OverloadRefOut" xml:space="preserve">
    <value>'{0}' cannot define overloaded methods that differ only on ref and out</value>
  </data>
  <data name="ERR_LiteralDoubleCast" xml:space="preserve">
    <value>Literal of type double cannot be implicitly converted to type '{1}'; use an '{0}' suffix to create a literal of this type</value>
  </data>
  <data name="WRN_IncorrectBooleanAssg" xml:space="preserve">
    <value>Assignment in conditional expression is always constant; did you mean to use == instead of = ?</value>
  </data>
  <data name="WRN_IncorrectBooleanAssg_Title" xml:space="preserve">
    <value>Assignment in conditional expression is always constant</value>
  </data>
  <data name="ERR_ProtectedInStruct" xml:space="preserve">
    <value>'{0}': new protected member declared in struct</value>
  </data>
  <data name="ERR_InconsistentIndexerNames" xml:space="preserve">
    <value>Two indexers have different names; the IndexerName attribute must be used with the same name on every indexer within a type</value>
  </data>
  <data name="ERR_ComImportWithUserCtor" xml:space="preserve">
    <value>A class with the ComImport attribute cannot have a user-defined constructor</value>
  </data>
  <data name="ERR_FieldCantHaveVoidType" xml:space="preserve">
    <value>Field cannot have void type</value>
  </data>
  <data name="WRN_NonObsoleteOverridingObsolete" xml:space="preserve">
    <value>Member '{0}' overrides obsolete member '{1}'. Add the Obsolete attribute to '{0}'.</value>
  </data>
  <data name="WRN_NonObsoleteOverridingObsolete_Title" xml:space="preserve">
    <value>Member overrides obsolete member</value>
  </data>
  <data name="ERR_SystemVoid" xml:space="preserve">
    <value>System.Void cannot be used from C# -- use typeof(void) to get the void type object</value>
  </data>
  <data name="ERR_ExplicitParamArray" xml:space="preserve">
    <value>Do not use 'System.ParamArrayAttribute'. Use the 'params' keyword instead.</value>
  </data>
  <data name="WRN_BitwiseOrSignExtend" xml:space="preserve">
    <value>Bitwise-or operator used on a sign-extended operand; consider casting to a smaller unsigned type first</value>
  </data>
  <data name="WRN_BitwiseOrSignExtend_Title" xml:space="preserve">
    <value>Bitwise-or operator used on a sign-extended operand</value>
  </data>
  <data name="WRN_BitwiseOrSignExtend_Description" xml:space="preserve">
    <value>The compiler implicitly widened and sign-extended a variable, and then used the resulting value in a bitwise OR operation. This can result in unexpected behavior.</value>
  </data>
  <data name="ERR_VolatileStruct" xml:space="preserve">
    <value>'{0}': a volatile field cannot be of the type '{1}'</value>
  </data>
  <data name="ERR_VolatileAndReadonly" xml:space="preserve">
    <value>'{0}': a field cannot be both volatile and readonly</value>
  </data>
  <data name="ERR_AbstractField" xml:space="preserve">
    <value>The modifier 'abstract' is not valid on fields. Try using a property instead.</value>
  </data>
  <data name="ERR_BogusExplicitImpl" xml:space="preserve">
    <value>'{0}' cannot implement '{1}' because it is not supported by the language</value>
  </data>
  <data name="ERR_ExplicitMethodImplAccessor" xml:space="preserve">
    <value>'{0}' explicit method implementation cannot implement '{1}' because it is an accessor</value>
  </data>
  <data name="WRN_CoClassWithoutComImport" xml:space="preserve">
    <value>'{0}' interface marked with 'CoClassAttribute' not marked with 'ComImportAttribute'</value>
  </data>
  <data name="WRN_CoClassWithoutComImport_Title" xml:space="preserve">
    <value>Interface marked with 'CoClassAttribute' not marked with 'ComImportAttribute'</value>
  </data>
  <data name="ERR_ConditionalWithOutParam" xml:space="preserve">
    <value>Conditional member '{0}' cannot have an out parameter</value>
  </data>
  <data name="ERR_AccessorImplementingMethod" xml:space="preserve">
    <value>Accessor '{0}' cannot implement interface member '{1}' for type '{2}'. Use an explicit interface implementation.</value>
  </data>
  <data name="ERR_AliasQualAsExpression" xml:space="preserve">
    <value>The namespace alias qualifier '::' always resolves to a type or namespace so is illegal here. Consider using '.' instead.</value>
  </data>
  <data name="ERR_DerivingFromATyVar" xml:space="preserve">
    <value>Cannot derive from '{0}' because it is a type parameter</value>
  </data>
  <data name="ERR_DuplicateTypeParameter" xml:space="preserve">
    <value>Duplicate type parameter '{0}'</value>
  </data>
  <data name="WRN_TypeParameterSameAsOuterTypeParameter" xml:space="preserve">
    <value>Type parameter '{0}' has the same name as the type parameter from outer type '{1}'</value>
  </data>
  <data name="WRN_TypeParameterSameAsOuterTypeParameter_Title" xml:space="preserve">
    <value>Type parameter has the same name as the type parameter from outer type</value>
  </data>
  <data name="ERR_TypeVariableSameAsParent" xml:space="preserve">
    <value>Type parameter '{0}' has the same name as the containing type, or method</value>
  </data>
  <data name="ERR_UnifyingInterfaceInstantiations" xml:space="preserve">
    <value>'{0}' cannot implement both '{1}' and '{2}' because they may unify for some type parameter substitutions</value>
  </data>
  <data name="ERR_GenericDerivingFromAttribute" xml:space="preserve">
    <value>A generic type cannot derive from '{0}' because it is an attribute class</value>
  </data>
  <data name="ERR_TyVarNotFoundInConstraint" xml:space="preserve">
    <value>'{1}' does not define type parameter '{0}'</value>
  </data>
  <data name="ERR_BadBoundType" xml:space="preserve">
    <value>'{0}' is not a valid constraint. A type used as a constraint must be an interface, a non-sealed class or a type parameter.</value>
  </data>
  <data name="ERR_SpecialTypeAsBound" xml:space="preserve">
    <value>Constraint cannot be special class '{0}'</value>
  </data>
  <data name="ERR_BadVisBound" xml:space="preserve">
    <value>Inconsistent accessibility: constraint type '{1}' is less accessible than '{0}'</value>
  </data>
  <data name="ERR_LookupInTypeVariable" xml:space="preserve">
    <value>Cannot do member lookup in '{0}' because it is a type parameter</value>
  </data>
  <data name="ERR_BadConstraintType" xml:space="preserve">
    <value>Invalid constraint type. A type used as a constraint must be an interface, a non-sealed class or a type parameter.</value>
  </data>
  <data name="ERR_InstanceMemberInStaticClass" xml:space="preserve">
    <value>'{0}': cannot declare instance members in a static class</value>
  </data>
  <data name="ERR_StaticBaseClass" xml:space="preserve">
    <value>'{1}': cannot derive from static class '{0}'</value>
  </data>
  <data name="ERR_ConstructorInStaticClass" xml:space="preserve">
    <value>Static classes cannot have instance constructors</value>
  </data>
  <data name="ERR_DestructorInStaticClass" xml:space="preserve">
    <value>Static classes cannot contain destructors</value>
  </data>
  <data name="ERR_InstantiatingStaticClass" xml:space="preserve">
    <value>Cannot create an instance of the static class '{0}'</value>
  </data>
  <data name="ERR_StaticDerivedFromNonObject" xml:space="preserve">
    <value>Static class '{0}' cannot derive from type '{1}'. Static classes must derive from object.</value>
  </data>
  <data name="ERR_StaticClassInterfaceImpl" xml:space="preserve">
    <value>'{0}': static classes cannot implement interfaces</value>
  </data>
  <data name="ERR_OperatorInStaticClass" xml:space="preserve">
    <value>'{0}': static classes cannot contain user-defined operators</value>
  </data>
  <data name="ERR_ConvertToStaticClass" xml:space="preserve">
    <value>Cannot convert to static type '{0}'</value>
  </data>
  <data name="ERR_ConstraintIsStaticClass" xml:space="preserve">
    <value>'{0}': static classes cannot be used as constraints</value>
  </data>
  <data name="ERR_GenericArgIsStaticClass" xml:space="preserve">
    <value>'{0}': static types cannot be used as type arguments</value>
  </data>
  <data name="ERR_ArrayOfStaticClass" xml:space="preserve">
    <value>'{0}': array elements cannot be of static type</value>
  </data>
  <data name="ERR_IndexerInStaticClass" xml:space="preserve">
    <value>'{0}': cannot declare indexers in a static class</value>
  </data>
  <data name="ERR_ParameterIsStaticClass" xml:space="preserve">
    <value>'{0}': static types cannot be used as parameters</value>
  </data>
  <data name="ERR_ReturnTypeIsStaticClass" xml:space="preserve">
    <value>'{0}': static types cannot be used as return types</value>
  </data>
  <data name="ERR_VarDeclIsStaticClass" xml:space="preserve">
    <value>Cannot declare a variable of static type '{0}'</value>
  </data>
  <data name="ERR_BadEmptyThrowInFinally" xml:space="preserve">
    <value>A throw statement with no arguments is not allowed in a finally clause that is nested inside the nearest enclosing catch clause</value>
  </data>
  <data name="ERR_InvalidSpecifier" xml:space="preserve">
    <value>'{0}' is not a valid format specifier</value>
  </data>
  <data name="WRN_AssignmentToLockOrDispose" xml:space="preserve">
    <value>Possibly incorrect assignment to local '{0}' which is the argument to a using or lock statement. The Dispose call or unlocking will happen on the original value of the local.</value>
  </data>
  <data name="WRN_AssignmentToLockOrDispose_Title" xml:space="preserve">
    <value>Possibly incorrect assignment to local which is the argument to a using or lock statement</value>
  </data>
  <data name="ERR_ForwardedTypeInThisAssembly" xml:space="preserve">
    <value>Type '{0}' is defined in this assembly, but a type forwarder is specified for it</value>
  </data>
  <data name="ERR_ForwardedTypeIsNested" xml:space="preserve">
    <value>Cannot forward type '{0}' because it is a nested type of '{1}'</value>
  </data>
  <data name="ERR_CycleInTypeForwarder" xml:space="preserve">
    <value>The type forwarder for type '{0}' in assembly '{1}' causes a cycle</value>
  </data>
  <data name="ERR_AssemblyNameOnNonModule" xml:space="preserve">
    <value>The /moduleassemblyname option may only be specified when building a target type of 'module'</value>
  </data>
  <data name="ERR_InvalidAssemblyName" xml:space="preserve">
    <value>Assembly reference '{0}' is invalid and cannot be resolved</value>
  </data>
  <data name="ERR_InvalidFwdType" xml:space="preserve">
    <value>Invalid type specified as an argument for TypeForwardedTo attribute</value>
  </data>
  <data name="ERR_CloseUnimplementedInterfaceMemberStatic" xml:space="preserve">
    <value>'{0}' does not implement interface member '{1}'. '{2}' cannot implement an interface member because it is static.</value>
  </data>
  <data name="ERR_CloseUnimplementedInterfaceMemberNotPublic" xml:space="preserve">
    <value>'{0}' does not implement interface member '{1}'. '{2}' cannot implement an interface member because it is not public.</value>
  </data>
  <data name="ERR_CloseUnimplementedInterfaceMemberWrongReturnType" xml:space="preserve">
    <value>'{0}' does not implement interface member '{1}'. '{2}' cannot implement '{1}' because it does not have the matching return type of '{3}'.</value>
  </data>
  <data name="ERR_DuplicateTypeForwarder" xml:space="preserve">
    <value>'{0}' duplicate TypeForwardedToAttribute</value>
  </data>
  <data name="ERR_ExpectedSelectOrGroup" xml:space="preserve">
    <value>A query body must end with a select clause or a group clause</value>
  </data>
  <data name="ERR_ExpectedContextualKeywordOn" xml:space="preserve">
    <value>Expected contextual keyword 'on'</value>
  </data>
  <data name="ERR_ExpectedContextualKeywordEquals" xml:space="preserve">
    <value>Expected contextual keyword 'equals'</value>
  </data>
  <data name="ERR_ExpectedContextualKeywordBy" xml:space="preserve">
    <value>Expected contextual keyword 'by'</value>
  </data>
  <data name="ERR_InvalidAnonymousTypeMemberDeclarator" xml:space="preserve">
    <value>Invalid anonymous type member declarator. Anonymous type members must be declared with a member assignment, simple name or member access.</value>
  </data>
  <data name="ERR_InvalidInitializerElementInitializer" xml:space="preserve">
    <value>Invalid initializer member declarator</value>
  </data>
  <data name="ERR_InconsistentLambdaParameterUsage" xml:space="preserve">
    <value>Inconsistent lambda parameter usage; parameter types must be all explicit or all implicit</value>
  </data>
  <data name="ERR_PartialMethodInvalidModifier" xml:space="preserve">
    <value>A partial method cannot have access modifiers or the virtual, abstract, override, new, sealed, or extern modifiers</value>
  </data>
  <data name="ERR_PartialMethodOnlyInPartialClass" xml:space="preserve">
    <value>A partial method must be declared within a partial class or partial struct</value>
  </data>
  <data name="ERR_PartialMethodCannotHaveOutParameters" xml:space="preserve">
    <value>A partial method cannot have out parameters</value>
  </data>
  <data name="ERR_PartialMethodOnlyMethods" xml:space="preserve">
    <value>Only methods, classes, structs, or interfaces may be partial</value>
  </data>
  <data name="ERR_PartialMethodNotExplicit" xml:space="preserve">
    <value>A partial method may not explicitly implement an interface method</value>
  </data>
  <data name="ERR_PartialMethodExtensionDifference" xml:space="preserve">
    <value>Both partial method declarations must be extension methods or neither may be an extension method</value>
  </data>
  <data name="ERR_PartialMethodOnlyOneLatent" xml:space="preserve">
    <value>A partial method may not have multiple defining declarations</value>
  </data>
  <data name="ERR_PartialMethodOnlyOneActual" xml:space="preserve">
    <value>A partial method may not have multiple implementing declarations</value>
  </data>
  <data name="ERR_PartialMethodParamsDifference" xml:space="preserve">
    <value>Both partial method declarations must use a params parameter or neither may use a params parameter</value>
  </data>
  <data name="ERR_PartialMethodMustHaveLatent" xml:space="preserve">
    <value>No defining declaration found for implementing declaration of partial method '{0}'</value>
  </data>
  <data name="ERR_PartialMethodInconsistentTupleNames" xml:space="preserve">
    <value>Both partial method declarations, '{0}' and '{1}', must use the same tuple element names.</value>
  </data>
  <data name="ERR_PartialMethodInconsistentConstraints" xml:space="preserve">
    <value>Partial method declarations of '{0}' have inconsistent type parameter constraints</value>
  </data>
  <data name="ERR_PartialMethodToDelegate" xml:space="preserve">
    <value>Cannot create delegate from method '{0}' because it is a partial method without an implementing declaration</value>
  </data>
  <data name="ERR_PartialMethodStaticDifference" xml:space="preserve">
    <value>Both partial method declarations must be static or neither may be static</value>
  </data>
  <data name="ERR_PartialMethodUnsafeDifference" xml:space="preserve">
    <value>Both partial method declarations must be unsafe or neither may be unsafe</value>
  </data>
  <data name="ERR_PartialMethodInExpressionTree" xml:space="preserve">
    <value>Partial methods with only a defining declaration or removed conditional methods cannot be used in expression trees</value>
  </data>
  <data name="ERR_PartialMethodMustReturnVoid" xml:space="preserve">
    <value>Partial methods must have a void return type</value>
  </data>
  <data name="WRN_ObsoleteOverridingNonObsolete" xml:space="preserve">
    <value>Obsolete member '{0}' overrides non-obsolete member '{1}'</value>
  </data>
  <data name="WRN_ObsoleteOverridingNonObsolete_Title" xml:space="preserve">
    <value>Obsolete member overrides non-obsolete member</value>
  </data>
  <data name="WRN_DebugFullNameTooLong" xml:space="preserve">
    <value>The fully qualified name for '{0}' is too long for debug information. Compile without '/debug' option.</value>
  </data>
  <data name="WRN_DebugFullNameTooLong_Title" xml:space="preserve">
    <value>Fully qualified name is too long for debug information</value>
  </data>
  <data name="ERR_ImplicitlyTypedVariableAssignedBadValue" xml:space="preserve">
    <value>Cannot assign {0} to an implicitly-typed variable</value>
  </data>
  <data name="ERR_ImplicitlyTypedVariableWithNoInitializer" xml:space="preserve">
    <value>Implicitly-typed variables must be initialized</value>
  </data>
  <data name="ERR_ImplicitlyTypedVariableMultipleDeclarator" xml:space="preserve">
    <value>Implicitly-typed variables cannot have multiple declarators</value>
  </data>
  <data name="ERR_ImplicitlyTypedVariableAssignedArrayInitializer" xml:space="preserve">
    <value>Cannot initialize an implicitly-typed variable with an array initializer</value>
  </data>
  <data name="ERR_ImplicitlyTypedLocalCannotBeFixed" xml:space="preserve">
    <value>Implicitly-typed local variables cannot be fixed</value>
  </data>
  <data name="ERR_ImplicitlyTypedVariableCannotBeConst" xml:space="preserve">
    <value>Implicitly-typed variables cannot be constant</value>
  </data>
  <data name="WRN_ExternCtorNoImplementation" xml:space="preserve">
    <value>Constructor '{0}' is marked external</value>
  </data>
  <data name="WRN_ExternCtorNoImplementation_Title" xml:space="preserve">
    <value>Constructor is marked external</value>
  </data>
  <data name="ERR_TypeVarNotFound" xml:space="preserve">
    <value>The contextual keyword 'var' may only appear within a local variable declaration or in script code</value>
  </data>
  <data name="ERR_ImplicitlyTypedArrayNoBestType" xml:space="preserve">
    <value>No best type found for implicitly-typed array</value>
  </data>
  <data name="ERR_AnonymousTypePropertyAssignedBadValue" xml:space="preserve">
    <value>Cannot assign '{0}' to anonymous type property</value>
  </data>
  <data name="ERR_ExpressionTreeContainsBaseAccess" xml:space="preserve">
    <value>An expression tree may not contain a base access</value>
  </data>
  <data name="ERR_ExpressionTreeContainsAssignment" xml:space="preserve">
    <value>An expression tree may not contain an assignment operator</value>
  </data>
  <data name="ERR_AnonymousTypeDuplicatePropertyName" xml:space="preserve">
    <value>An anonymous type cannot have multiple properties with the same name</value>
  </data>
  <data name="ERR_StatementLambdaToExpressionTree" xml:space="preserve">
    <value>A lambda expression with a statement body cannot be converted to an expression tree</value>
  </data>
  <data name="ERR_ExpressionTreeMustHaveDelegate" xml:space="preserve">
    <value>Cannot convert lambda to an expression tree whose type argument '{0}' is not a delegate type</value>
  </data>
  <data name="ERR_AnonymousTypeNotAvailable" xml:space="preserve">
    <value>Cannot use anonymous type in a constant expression</value>
  </data>
  <data name="ERR_LambdaInIsAs" xml:space="preserve">
    <value>The first operand of an 'is' or 'as' operator may not be a lambda expression, anonymous method, or method group.</value>
  </data>
  <data name="ERR_ExpressionTreeContainsMultiDimensionalArrayInitializer" xml:space="preserve">
    <value>An expression tree may not contain a multidimensional array initializer</value>
  </data>
  <data name="ERR_MissingArgument" xml:space="preserve">
    <value>Argument missing</value>
  </data>
  <data name="ERR_VariableUsedBeforeDeclaration" xml:space="preserve">
    <value>Cannot use local variable '{0}' before it is declared</value>
  </data>
  <data name="ERR_RecursivelyTypedVariable" xml:space="preserve">
    <value>Type of '{0}' cannot be inferred since its initializer directly or indirectly refers to the definition.</value>
  </data>
  <data name="ERR_ExplicitLayoutAndAutoImplementedProperty" xml:space="preserve">
    <value>'{0}': Auto-implemented properties cannot be used inside a type marked with StructLayout(LayoutKind.Explicit)</value>
  </data>
  <data name="ERR_UnassignedThisAutoProperty" xml:space="preserve">
    <value>Auto-implemented property '{0}' must be fully assigned before control is returned to the caller.</value>
  </data>
  <data name="ERR_VariableUsedBeforeDeclarationAndHidesField" xml:space="preserve">
    <value>Cannot use local variable '{0}' before it is declared. The declaration of the local variable hides the field '{1}'.</value>
  </data>
  <data name="ERR_ExpressionTreeContainsBadCoalesce" xml:space="preserve">
    <value>An expression tree lambda may not contain a coalescing operator with a null or default literal left-hand side</value>
  </data>
  <data name="ERR_IdentifierExpected" xml:space="preserve">
    <value>Identifier expected</value>
  </data>
  <data name="ERR_SemicolonExpected" xml:space="preserve">
    <value>; expected</value>
  </data>
  <data name="ERR_SyntaxError" xml:space="preserve">
    <value>Syntax error, '{0}' expected</value>
  </data>
  <data name="ERR_DuplicateModifier" xml:space="preserve">
    <value>Duplicate '{0}' modifier</value>
  </data>
  <data name="ERR_DuplicateAccessor" xml:space="preserve">
    <value>Property accessor already defined</value>
  </data>
  <data name="ERR_IntegralTypeExpected" xml:space="preserve">
    <value>Type byte, sbyte, short, ushort, int, uint, long, or ulong expected</value>
  </data>
  <data name="ERR_IllegalEscape" xml:space="preserve">
    <value>Unrecognized escape sequence</value>
  </data>
  <data name="ERR_NewlineInConst" xml:space="preserve">
    <value>Newline in constant</value>
  </data>
  <data name="ERR_EmptyCharConst" xml:space="preserve">
    <value>Empty character literal</value>
  </data>
  <data name="ERR_TooManyCharsInConst" xml:space="preserve">
    <value>Too many characters in character literal</value>
  </data>
  <data name="ERR_InvalidNumber" xml:space="preserve">
    <value>Invalid number</value>
  </data>
  <data name="ERR_GetOrSetExpected" xml:space="preserve">
    <value>A get or set accessor expected</value>
  </data>
  <data name="ERR_ClassTypeExpected" xml:space="preserve">
    <value>An object, string, or class type expected</value>
  </data>
  <data name="ERR_NamedArgumentExpected" xml:space="preserve">
    <value>Named attribute argument expected</value>
  </data>
  <data name="ERR_TooManyCatches" xml:space="preserve">
    <value>Catch clauses cannot follow the general catch clause of a try statement</value>
  </data>
  <data name="ERR_ThisOrBaseExpected" xml:space="preserve">
    <value>Keyword 'this' or 'base' expected</value>
  </data>
  <data name="ERR_OvlUnaryOperatorExpected" xml:space="preserve">
    <value>Overloadable unary operator expected</value>
  </data>
  <data name="ERR_OvlBinaryOperatorExpected" xml:space="preserve">
    <value>Overloadable binary operator expected</value>
  </data>
  <data name="ERR_IntOverflow" xml:space="preserve">
    <value>Integral constant is too large</value>
  </data>
  <data name="ERR_EOFExpected" xml:space="preserve">
    <value>Type or namespace definition, or end-of-file expected</value>
  </data>
  <data name="ERR_GlobalDefinitionOrStatementExpected" xml:space="preserve">
    <value>Member definition, statement, or end-of-file expected</value>
  </data>
  <data name="ERR_BadEmbeddedStmt" xml:space="preserve">
    <value>Embedded statement cannot be a declaration or labeled statement</value>
  </data>
  <data name="ERR_PPDirectiveExpected" xml:space="preserve">
    <value>Preprocessor directive expected</value>
  </data>
  <data name="ERR_EndOfPPLineExpected" xml:space="preserve">
    <value>Single-line comment or end-of-line expected</value>
  </data>
  <data name="ERR_CloseParenExpected" xml:space="preserve">
    <value>) expected</value>
  </data>
  <data name="ERR_EndifDirectiveExpected" xml:space="preserve">
    <value>#endif directive expected</value>
  </data>
  <data name="ERR_UnexpectedDirective" xml:space="preserve">
    <value>Unexpected preprocessor directive</value>
  </data>
  <data name="ERR_ErrorDirective" xml:space="preserve">
    <value>#error: '{0}'</value>
  </data>
  <data name="WRN_WarningDirective" xml:space="preserve">
    <value>#warning: '{0}'</value>
  </data>
  <data name="WRN_WarningDirective_Title" xml:space="preserve">
    <value>#warning directive</value>
  </data>
  <data name="ERR_TypeExpected" xml:space="preserve">
    <value>Type expected</value>
  </data>
  <data name="ERR_PPDefFollowsToken" xml:space="preserve">
    <value>Cannot define/undefine preprocessor symbols after first token in file</value>
  </data>
  <data name="ERR_PPReferenceFollowsToken" xml:space="preserve">
    <value>Cannot use #r after first token in file</value>
  </data>
  <data name="ERR_OpenEndedComment" xml:space="preserve">
    <value>End-of-file found, '*/' expected</value>
  </data>
  <data name="ERR_Merge_conflict_marker_encountered" xml:space="preserve">
    <value>Merge conflict marker encountered</value>
  </data>
  <data name="ERR_OvlOperatorExpected" xml:space="preserve">
    <value>Overloadable operator expected</value>
  </data>
  <data name="ERR_EndRegionDirectiveExpected" xml:space="preserve">
    <value>#endregion directive expected</value>
  </data>
  <data name="ERR_UnterminatedStringLit" xml:space="preserve">
    <value>Unterminated string literal</value>
  </data>
  <data name="ERR_BadDirectivePlacement" xml:space="preserve">
    <value>Preprocessor directives must appear as the first non-whitespace character on a line</value>
  </data>
  <data name="ERR_IdentifierExpectedKW" xml:space="preserve">
    <value>Identifier expected; '{1}' is a keyword</value>
  </data>
  <data name="ERR_SemiOrLBraceExpected" xml:space="preserve">
    <value>{ or ; expected</value>
  </data>
  <data name="ERR_MultiTypeInDeclaration" xml:space="preserve">
    <value>Cannot use more than one type in a for, using, fixed, or declaration statement</value>
  </data>
  <data name="ERR_AddOrRemoveExpected" xml:space="preserve">
    <value>An add or remove accessor expected</value>
  </data>
  <data name="ERR_UnexpectedCharacter" xml:space="preserve">
    <value>Unexpected character '{0}'</value>
  </data>
  <data name="ERR_UnexpectedToken" xml:space="preserve">
    <value>Unexpected token '{0}'</value>
  </data>
  <data name="ERR_ProtectedInStatic" xml:space="preserve">
    <value>'{0}': static classes cannot contain protected members</value>
  </data>
  <data name="WRN_UnreachableGeneralCatch" xml:space="preserve">
    <value>A previous catch clause already catches all exceptions. All non-exceptions thrown will be wrapped in a System.Runtime.CompilerServices.RuntimeWrappedException.</value>
  </data>
  <data name="WRN_UnreachableGeneralCatch_Title" xml:space="preserve">
    <value>A previous catch clause already catches all exceptions</value>
  </data>
  <data name="WRN_UnreachableGeneralCatch_Description" xml:space="preserve">
    <value>This warning is caused when a catch() block has no specified exception type after a catch (System.Exception e) block. The warning advises that the catch() block will not catch any exceptions.

A catch() block after a catch (System.Exception e) block can catch non-CLS exceptions if the RuntimeCompatibilityAttribute is set to false in the AssemblyInfo.cs file: [assembly: RuntimeCompatibilityAttribute(WrapNonExceptionThrows = false)]. If this attribute is not set explicitly to false, all thrown non-CLS exceptions are wrapped as Exceptions and the catch (System.Exception e) block catches them.</value>
  </data>
  <data name="ERR_IncrementLvalueExpected" xml:space="preserve">
    <value>The operand of an increment or decrement operator must be a variable, property or indexer</value>
  </data>
  <data name="ERR_NoSuchMemberOrExtension" xml:space="preserve">
    <value>'{0}' does not contain a definition for '{1}' and no extension method '{1}' accepting a first argument of type '{0}' could be found (are you missing a using directive or an assembly reference?)</value>
  </data>
  <data name="ERR_NoSuchMemberOrExtensionNeedUsing" xml:space="preserve">
    <value>'{0}' does not contain a definition for '{1}' and no extension method '{1}' accepting a first argument of type '{0}' could be found (are you missing a using directive for '{2}'?)</value>
  </data>
  <data name="ERR_BadThisParam" xml:space="preserve">
    <value>Method '{0}' has a parameter modifier 'this' which is not on the first parameter</value>
  </data>
  <data name="ERR_BadRefWithThis" xml:space="preserve">
    <value> The parameter modifier 'ref' cannot be used with 'this' </value>
  </data>
  <data name="ERR_BadOutWithThis" xml:space="preserve">
    <value> The parameter modifier 'out' cannot be used with 'this' </value>
  </data>
  <data name="ERR_BadTypeforThis" xml:space="preserve">
    <value>The first parameter of an extension method cannot be of type '{0}'</value>
  </data>
  <data name="ERR_BadParamModThis" xml:space="preserve">
    <value>A parameter array cannot be used with 'this' modifier on an extension method</value>
  </data>
  <data name="ERR_BadExtensionMeth" xml:space="preserve">
    <value>Extension method must be static</value>
  </data>
  <data name="ERR_BadExtensionAgg" xml:space="preserve">
    <value>Extension method must be defined in a non-generic static class</value>
  </data>
  <data name="ERR_DupParamMod" xml:space="preserve">
    <value>A parameter can only have one '{0}' modifier</value>
  </data>
  <data name="ERR_MultiParamMod" xml:space="preserve">
    <value>A parameter cannot have all the specified modifiers; there are too many modifiers on the parameter</value>
  </data>
  <data name="ERR_ExtensionMethodsDecl" xml:space="preserve">
    <value>Extension methods must be defined in a top level static class; {0} is a nested class</value>
  </data>
  <data name="ERR_ExtensionAttrNotFound" xml:space="preserve">
    <value>Cannot define a new extension method because the compiler required type '{0}' cannot be found. Are you missing a reference to System.Core.dll?</value>
  </data>
  <data name="ERR_ExplicitExtension" xml:space="preserve">
    <value>Do not use 'System.Runtime.CompilerServices.ExtensionAttribute'. Use the 'this' keyword instead.</value>
  </data>
  <data name="ERR_ExplicitDynamicAttr" xml:space="preserve">
    <value>Do not use 'System.Runtime.CompilerServices.DynamicAttribute'. Use the 'dynamic' keyword instead.</value>
  </data>
  <data name="ERR_NoDynamicPhantomOnBaseCtor" xml:space="preserve">
    <value>The constructor call needs to be dynamically dispatched, but cannot be because it is part of a constructor initializer. Consider casting the dynamic arguments.</value>
  </data>
  <data name="ERR_ValueTypeExtDelegate" xml:space="preserve">
    <value>Extension method '{0}' defined on value type '{1}' cannot be used to create delegates</value>
  </data>
  <data name="ERR_BadArgCount" xml:space="preserve">
    <value>No overload for method '{0}' takes {1} arguments</value>
  </data>
  <data name="ERR_BadArgType" xml:space="preserve">
    <value>Argument {0}: cannot convert from '{1}' to '{2}'</value>
  </data>
  <data name="ERR_NoSourceFile" xml:space="preserve">
    <value>Source file '{0}' could not be opened -- {1}</value>
  </data>
  <data name="ERR_CantRefResource" xml:space="preserve">
    <value>Cannot link resource files when building a module</value>
  </data>
  <data name="ERR_ResourceNotUnique" xml:space="preserve">
    <value>Resource identifier '{0}' has already been used in this assembly</value>
  </data>
  <data name="ERR_ResourceFileNameNotUnique" xml:space="preserve">
    <value>Each linked resource and module must have a unique filename. Filename '{0}' is specified more than once in this assembly</value>
  </data>
  <data name="ERR_ImportNonAssembly" xml:space="preserve">
    <value>The referenced file '{0}' is not an assembly</value>
  </data>
  <data name="ERR_RefLvalueExpected" xml:space="preserve">
    <value>A ref or out value must be an assignable variable</value>
  </data>
  <data name="ERR_BaseInStaticMeth" xml:space="preserve">
    <value>Keyword 'base' is not available in a static method</value>
  </data>
  <data name="ERR_BaseInBadContext" xml:space="preserve">
    <value>Keyword 'base' is not available in the current context</value>
  </data>
  <data name="ERR_RbraceExpected" xml:space="preserve">
    <value>} expected</value>
  </data>
  <data name="ERR_LbraceExpected" xml:space="preserve">
    <value>{ expected</value>
  </data>
  <data name="ERR_InExpected" xml:space="preserve">
    <value>'in' expected</value>
  </data>
  <data name="ERR_InvalidPreprocExpr" xml:space="preserve">
    <value>Invalid preprocessor expression</value>
  </data>
  <data name="ERR_InvalidMemberDecl" xml:space="preserve">
    <value>Invalid token '{0}' in class, struct, or interface member declaration</value>
  </data>
  <data name="ERR_MemberNeedsType" xml:space="preserve">
    <value>Method must have a return type</value>
  </data>
  <data name="ERR_BadBaseType" xml:space="preserve">
    <value>Invalid base type</value>
  </data>
  <data name="WRN_EmptySwitch" xml:space="preserve">
    <value>Empty switch block</value>
  </data>
  <data name="WRN_EmptySwitch_Title" xml:space="preserve">
    <value>Empty switch block</value>
  </data>
  <data name="ERR_ExpectedEndTry" xml:space="preserve">
    <value>Expected catch or finally</value>
  </data>
  <data name="ERR_InvalidExprTerm" xml:space="preserve">
    <value>Invalid expression term '{0}'</value>
  </data>
  <data name="ERR_BadNewExpr" xml:space="preserve">
    <value>A new expression requires (), [], or {} after type</value>
  </data>
  <data name="ERR_NoNamespacePrivate" xml:space="preserve">
    <value>Elements defined in a namespace cannot be explicitly declared as private, protected, or protected internal</value>
  </data>
  <data name="ERR_BadVarDecl" xml:space="preserve">
    <value>Expected ; or = (cannot specify constructor arguments in declaration)</value>
  </data>
  <data name="ERR_UsingAfterElements" xml:space="preserve">
    <value>A using clause must precede all other elements defined in the namespace except extern alias declarations</value>
  </data>
  <data name="ERR_BadBinOpArgs" xml:space="preserve">
    <value>Overloaded binary operator '{0}' takes two parameters</value>
  </data>
  <data name="ERR_BadUnOpArgs" xml:space="preserve">
    <value>Overloaded unary operator '{0}' takes one parameter</value>
  </data>
  <data name="ERR_NoVoidParameter" xml:space="preserve">
    <value>Invalid parameter type 'void'</value>
  </data>
  <data name="ERR_DuplicateAlias" xml:space="preserve">
    <value>The using alias '{0}' appeared previously in this namespace</value>
  </data>
  <data name="ERR_BadProtectedAccess" xml:space="preserve">
    <value>Cannot access protected member '{0}' via a qualifier of type '{1}'; the qualifier must be of type '{2}' (or derived from it)</value>
  </data>
  <data name="ERR_AddModuleAssembly" xml:space="preserve">
    <value>'{0}' cannot be added to this assembly because it already is an assembly</value>
  </data>
  <data name="ERR_BindToBogusProp2" xml:space="preserve">
    <value>Property, indexer, or event '{0}' is not supported by the language; try directly calling accessor methods '{1}' or '{2}'</value>
  </data>
  <data name="ERR_BindToBogusProp1" xml:space="preserve">
    <value>Property, indexer, or event '{0}' is not supported by the language; try directly calling accessor method '{1}'</value>
  </data>
  <data name="ERR_NoVoidHere" xml:space="preserve">
    <value>Keyword 'void' cannot be used in this context</value>
  </data>
  <data name="ERR_IndexerNeedsParam" xml:space="preserve">
    <value>Indexers must have at least one parameter</value>
  </data>
  <data name="ERR_BadArraySyntax" xml:space="preserve">
    <value>Array type specifier, [], must appear before parameter name</value>
  </data>
  <data name="ERR_BadOperatorSyntax" xml:space="preserve">
    <value>Declaration is not valid; use '{0} operator &lt;dest-type&gt; (...' instead</value>
  </data>
  <data name="ERR_MainClassNotFound" xml:space="preserve">
    <value>Could not find '{0}' specified for Main method</value>
  </data>
  <data name="ERR_MainClassNotClass" xml:space="preserve">
    <value>'{0}' specified for Main method must be a valid non-generic class or struct</value>
  </data>
  <data name="ERR_NoMainInClass" xml:space="preserve">
    <value>'{0}' does not have a suitable static Main method</value>
  </data>
  <data name="ERR_MainClassIsImport" xml:space="preserve">
    <value>Cannot use '{0}' for Main method because it is imported</value>
  </data>
  <data name="ERR_OutputNeedsName" xml:space="preserve">
    <value>Outputs without source must have the /out option specified</value>
  </data>
  <data name="ERR_CantHaveWin32ResAndManifest" xml:space="preserve">
    <value>Conflicting options specified: Win32 resource file; Win32 manifest</value>
  </data>
  <data name="ERR_CantHaveWin32ResAndIcon" xml:space="preserve">
    <value>Conflicting options specified: Win32 resource file; Win32 icon</value>
  </data>
  <data name="ERR_CantReadResource" xml:space="preserve">
    <value>Error reading resource '{0}' -- '{1}'</value>
  </data>
  <data name="ERR_DocFileGen" xml:space="preserve">
    <value>Error writing to XML documentation file: {0}</value>
  </data>
  <data name="WRN_XMLParseError" xml:space="preserve">
    <value>XML comment has badly formed XML -- '{0}'</value>
  </data>
  <data name="WRN_XMLParseError_Title" xml:space="preserve">
    <value>XML comment has badly formed XML</value>
  </data>
  <data name="WRN_DuplicateParamTag" xml:space="preserve">
    <value>XML comment has a duplicate param tag for '{0}'</value>
  </data>
  <data name="WRN_DuplicateParamTag_Title" xml:space="preserve">
    <value>XML comment has a duplicate param tag</value>
  </data>
  <data name="WRN_UnmatchedParamTag" xml:space="preserve">
    <value>XML comment has a param tag for '{0}', but there is no parameter by that name</value>
  </data>
  <data name="WRN_UnmatchedParamTag_Title" xml:space="preserve">
    <value>XML comment has a param tag, but there is no parameter by that name</value>
  </data>
  <data name="WRN_UnmatchedParamRefTag" xml:space="preserve">
    <value>XML comment on '{1}' has a paramref tag for '{0}', but there is no parameter by that name</value>
  </data>
  <data name="WRN_UnmatchedParamRefTag_Title" xml:space="preserve">
    <value>XML comment has a paramref tag, but there is no parameter by that name</value>
  </data>
  <data name="WRN_MissingParamTag" xml:space="preserve">
    <value>Parameter '{0}' has no matching param tag in the XML comment for '{1}' (but other parameters do)</value>
  </data>
  <data name="WRN_MissingParamTag_Title" xml:space="preserve">
    <value>Parameter has no matching param tag in the XML comment (but other parameters do)</value>
  </data>
  <data name="WRN_BadXMLRef" xml:space="preserve">
    <value>XML comment has cref attribute '{0}' that could not be resolved</value>
  </data>
  <data name="WRN_BadXMLRef_Title" xml:space="preserve">
    <value>XML comment has cref attribute that could not be resolved</value>
  </data>
  <data name="ERR_BadStackAllocExpr" xml:space="preserve">
    <value>A stackalloc expression requires [] after type</value>
  </data>
  <data name="ERR_InvalidLineNumber" xml:space="preserve">
    <value>The line number specified for #line directive is missing or invalid</value>
  </data>
  <data name="ERR_MissingPPFile" xml:space="preserve">
    <value>Quoted file name, single-line comment or end-of-line expected</value>
  </data>
  <data name="ERR_ExpectedPPFile" xml:space="preserve">
    <value>Quoted file name expected</value>
  </data>
  <data name="ERR_ReferenceDirectiveOnlyAllowedInScripts" xml:space="preserve">
    <value>#r is only allowed in scripts</value>
  </data>
  <data name="ERR_ForEachMissingMember" xml:space="preserve">
    <value>foreach statement cannot operate on variables of type '{0}' because '{0}' does not contain a public definition for '{1}'</value>
  </data>
  <data name="WRN_BadXMLRefParamType" xml:space="preserve">
    <value>Invalid type for parameter {0} in XML comment cref attribute: '{1}'</value>
  </data>
  <data name="WRN_BadXMLRefParamType_Title" xml:space="preserve">
    <value>Invalid type for parameter in XML comment cref attribute</value>
  </data>
  <data name="WRN_BadXMLRefReturnType" xml:space="preserve">
    <value>Invalid return type in XML comment cref attribute</value>
  </data>
  <data name="WRN_BadXMLRefReturnType_Title" xml:space="preserve">
    <value>Invalid return type in XML comment cref attribute</value>
  </data>
  <data name="ERR_BadWin32Res" xml:space="preserve">
    <value>Error reading Win32 resources -- {0}</value>
  </data>
  <data name="WRN_BadXMLRefSyntax" xml:space="preserve">
    <value>XML comment has syntactically incorrect cref attribute '{0}'</value>
  </data>
  <data name="WRN_BadXMLRefSyntax_Title" xml:space="preserve">
    <value>XML comment has syntactically incorrect cref attribute</value>
  </data>
  <data name="ERR_BadModifierLocation" xml:space="preserve">
    <value>Member modifier '{0}' must precede the member type and name</value>
  </data>
  <data name="ERR_MissingArraySize" xml:space="preserve">
    <value>Array creation must have array size or array initializer</value>
  </data>
  <data name="WRN_UnprocessedXMLComment" xml:space="preserve">
    <value>XML comment is not placed on a valid language element</value>
  </data>
  <data name="WRN_UnprocessedXMLComment_Title" xml:space="preserve">
    <value>XML comment is not placed on a valid language element</value>
  </data>
  <data name="WRN_FailedInclude" xml:space="preserve">
    <value>Unable to include XML fragment '{1}' of file '{0}' -- {2}</value>
  </data>
  <data name="WRN_FailedInclude_Title" xml:space="preserve">
    <value>Unable to include XML fragment</value>
  </data>
  <data name="WRN_InvalidInclude" xml:space="preserve">
    <value>Invalid XML include element -- {0}</value>
  </data>
  <data name="WRN_InvalidInclude_Title" xml:space="preserve">
    <value>Invalid XML include element</value>
  </data>
  <data name="WRN_MissingXMLComment" xml:space="preserve">
    <value>Missing XML comment for publicly visible type or member '{0}'</value>
  </data>
  <data name="WRN_MissingXMLComment_Title" xml:space="preserve">
    <value>Missing XML comment for publicly visible type or member</value>
  </data>
  <data name="WRN_MissingXMLComment_Description" xml:space="preserve">
    <value>The /doc compiler option was specified, but one or more constructs did not have comments.</value>
  </data>
  <data name="WRN_XMLParseIncludeError" xml:space="preserve">
    <value>Badly formed XML in included comments file -- '{0}'</value>
  </data>
  <data name="WRN_XMLParseIncludeError_Title" xml:space="preserve">
    <value>Badly formed XML in included comments file</value>
  </data>
  <data name="ERR_BadDelArgCount" xml:space="preserve">
    <value>Delegate '{0}' does not take {1} arguments</value>
  </data>
  <data name="ERR_UnexpectedSemicolon" xml:space="preserve">
    <value>Semicolon after method or accessor block is not valid</value>
  </data>
  <data name="ERR_MethodReturnCantBeRefAny" xml:space="preserve">
    <value>Method or delegate cannot return type '{0}'</value>
  </data>
  <data name="ERR_CompileCancelled" xml:space="preserve">
    <value>Compilation cancelled by user</value>
  </data>
  <data name="ERR_MethodArgCantBeRefAny" xml:space="preserve">
    <value>Cannot make reference to variable of type '{0}'</value>
  </data>
  <data name="ERR_AssgReadonlyLocal" xml:space="preserve">
    <value>Cannot assign to '{0}' because it is read-only</value>
  </data>
  <data name="ERR_RefReadonlyLocal" xml:space="preserve">
    <value>Cannot use '{0}' as a ref or out value because it is read-only</value>
  </data>
  <data name="ERR_CantUseRequiredAttribute" xml:space="preserve">
    <value>The RequiredAttribute attribute is not permitted on C# types</value>
  </data>
  <data name="ERR_NoModifiersOnAccessor" xml:space="preserve">
    <value>Modifiers cannot be placed on event accessor declarations</value>
  </data>
  <data name="ERR_ParamsCantBeRefOut" xml:space="preserve">
    <value>The params parameter cannot be declared as ref or out</value>
  </data>
  <data name="ERR_ReturnNotLValue" xml:space="preserve">
    <value>Cannot modify the return value of '{0}' because it is not a variable</value>
  </data>
  <data name="ERR_MissingCoClass" xml:space="preserve">
    <value>The managed coclass wrapper class '{0}' for interface '{1}' cannot be found (are you missing an assembly reference?)</value>
  </data>
  <data name="ERR_AmbiguousAttribute" xml:space="preserve">
    <value>'{0}' is ambiguous between '{1}' and '{2}'; use either '@{0}' or '{0}Attribute'</value>
  </data>
  <data name="ERR_BadArgExtraRef" xml:space="preserve">
    <value>Argument {0} may not be passed with the '{1}' keyword</value>
  </data>
  <data name="WRN_CmdOptionConflictsSource" xml:space="preserve">
    <value>Option '{0}' overrides attribute '{1}' given in a source file or added module</value>
  </data>
  <data name="WRN_CmdOptionConflictsSource_Title" xml:space="preserve">
    <value>Option overrides attribute given in a source file or added module</value>
  </data>
  <data name="WRN_CmdOptionConflictsSource_Description" xml:space="preserve">
    <value>This warning occurs if the assembly attributes AssemblyKeyFileAttribute or AssemblyKeyNameAttribute found in source conflict with the /keyfile or /keycontainer command line option or key file name or key container specified in the Project Properties.</value>
  </data>
  <data name="ERR_BadCompatMode" xml:space="preserve">
    <value>Invalid option '{0}' for /langversion; must be ISO-1, ISO-2, Default, Latest or a valid version in range 1 to 7.1.</value>
  </data>
  <data name="ERR_DelegateOnConditional" xml:space="preserve">
    <value>Cannot create delegate with '{0}' because it or a method it overrides has a Conditional attribute</value>
  </data>
  <data name="ERR_CantMakeTempFile" xml:space="preserve">
    <value>Cannot create temporary file -- {0}</value>
  </data>
  <data name="ERR_BadArgRef" xml:space="preserve">
    <value>Argument {0} must be passed with the '{1}' keyword</value>
  </data>
  <data name="ERR_YieldInAnonMeth" xml:space="preserve">
    <value>The yield statement cannot be used inside an anonymous method or lambda expression</value>
  </data>
  <data name="ERR_ReturnInIterator" xml:space="preserve">
    <value>Cannot return a value from an iterator. Use the yield return statement to return a value, or yield break to end the iteration.</value>
  </data>
  <data name="ERR_BadIteratorArgType" xml:space="preserve">
    <value>Iterators cannot have ref or out parameters</value>
  </data>
  <data name="ERR_BadIteratorReturn" xml:space="preserve">
    <value>The body of '{0}' cannot be an iterator block because '{1}' is not an iterator interface type</value>
  </data>
  <data name="ERR_BadYieldInFinally" xml:space="preserve">
    <value>Cannot yield in the body of a finally clause</value>
  </data>
  <data name="ERR_BadYieldInTryOfCatch" xml:space="preserve">
    <value>Cannot yield a value in the body of a try block with a catch clause</value>
  </data>
  <data name="ERR_EmptyYield" xml:space="preserve">
    <value>Expression expected after yield return</value>
  </data>
  <data name="ERR_AnonDelegateCantUse" xml:space="preserve">
    <value>Cannot use ref or out parameter '{0}' inside an anonymous method, lambda expression, or query expression</value>
  </data>
  <data name="ERR_IllegalInnerUnsafe" xml:space="preserve">
    <value>Unsafe code may not appear in iterators</value>
  </data>
  <data name="ERR_BadYieldInCatch" xml:space="preserve">
    <value>Cannot yield a value in the body of a catch clause</value>
  </data>
  <data name="ERR_BadDelegateLeave" xml:space="preserve">
    <value>Control cannot leave the body of an anonymous method or lambda expression</value>
  </data>
  <data name="WRN_IllegalPragma" xml:space="preserve">
    <value>Unrecognized #pragma directive</value>
  </data>
  <data name="WRN_IllegalPragma_Title" xml:space="preserve">
    <value>Unrecognized #pragma directive</value>
  </data>
  <data name="WRN_IllegalPPWarning" xml:space="preserve">
    <value>Expected disable or restore</value>
  </data>
  <data name="WRN_IllegalPPWarning_Title" xml:space="preserve">
    <value>Expected disable or restore after #pragma warning</value>
  </data>
  <data name="WRN_BadRestoreNumber" xml:space="preserve">
    <value>Cannot restore warning 'CS{0}' because it was disabled globally</value>
  </data>
  <data name="WRN_BadRestoreNumber_Title" xml:space="preserve">
    <value>Cannot restore warning because it was disabled globally</value>
  </data>
  <data name="ERR_VarargsIterator" xml:space="preserve">
    <value>__arglist is not allowed in the parameter list of iterators</value>
  </data>
  <data name="ERR_UnsafeIteratorArgType" xml:space="preserve">
    <value>Iterators cannot have unsafe parameters or yield types</value>
  </data>
  <data name="ERR_BadCoClassSig" xml:space="preserve">
    <value>The managed coclass wrapper class signature '{0}' for interface '{1}' is not a valid class name signature</value>
  </data>
  <data name="ERR_MultipleIEnumOfT" xml:space="preserve">
    <value>foreach statement cannot operate on variables of type '{0}' because it implements multiple instantiations of '{1}'; try casting to a specific interface instantiation</value>
  </data>
  <data name="ERR_FixedDimsRequired" xml:space="preserve">
    <value>A fixed size buffer field must have the array size specifier after the field name</value>
  </data>
  <data name="ERR_FixedNotInStruct" xml:space="preserve">
    <value>Fixed size buffer fields may only be members of structs</value>
  </data>
  <data name="ERR_AnonymousReturnExpected" xml:space="preserve">
    <value>Not all code paths return a value in {0} of type '{1}'</value>
  </data>
  <data name="WRN_NonECMAFeature" xml:space="preserve">
    <value>Feature '{0}' is not part of the standardized ISO C# language specification, and may not be accepted by other compilers</value>
  </data>
  <data name="WRN_NonECMAFeature_Title" xml:space="preserve">
    <value>Feature is not part of the standardized ISO C# language specification, and may not be accepted by other compilers</value>
  </data>
  <data name="ERR_ExpectedVerbatimLiteral" xml:space="preserve">
    <value>Keyword, identifier, or string expected after verbatim specifier: @</value>
  </data>
  <data name="ERR_AssgReadonly2" xml:space="preserve">
    <value>Members of readonly field '{0}' cannot be modified (except in a constructor or a variable initializer)</value>
  </data>
  <data name="ERR_RefReadonly2" xml:space="preserve">
    <value>Members of readonly field '{0}' cannot be used as a ref or out value (except in a constructor)</value>
  </data>
  <data name="ERR_AssgReadonlyStatic2" xml:space="preserve">
    <value>Fields of static readonly field '{0}' cannot be assigned to (except in a static constructor or a variable initializer)</value>
  </data>
  <data name="ERR_RefReadonlyStatic2" xml:space="preserve">
    <value>Fields of static readonly field '{0}' cannot be used as a ref or out value (except in a static constructor)</value>
  </data>
  <data name="ERR_AssgReadonlyLocal2Cause" xml:space="preserve">
    <value>Cannot modify members of '{0}' because it is a '{1}'</value>
  </data>
  <data name="ERR_RefReadonlyLocal2Cause" xml:space="preserve">
    <value>Cannot use fields of '{0}' as a ref or out value because it is a '{1}'</value>
  </data>
  <data name="ERR_AssgReadonlyLocalCause" xml:space="preserve">
    <value>Cannot assign to '{0}' because it is a '{1}'</value>
  </data>
  <data name="ERR_RefReadonlyLocalCause" xml:space="preserve">
    <value>Cannot use '{0}' as a ref or out value because it is a '{1}'</value>
  </data>
  <data name="WRN_ErrorOverride" xml:space="preserve">
    <value>{0}. See also error CS{1}.</value>
  </data>
  <data name="WRN_ErrorOverride_Title" xml:space="preserve">
    <value>Warning is overriding an error</value>
  </data>
  <data name="WRN_ErrorOverride_Description" xml:space="preserve">
    <value>The compiler emits this warning when it overrides an error with a warning. For information about the problem, search for the error code mentioned.</value>
  </data>
  <data name="ERR_AnonMethToNonDel" xml:space="preserve">
    <value>Cannot convert {0} to type '{1}' because it is not a delegate type</value>
  </data>
  <data name="ERR_CantConvAnonMethParams" xml:space="preserve">
    <value>Cannot convert {0} to delegate type '{1}' because the parameter types do not match the delegate parameter types</value>
  </data>
  <data name="ERR_CantConvAnonMethReturns" xml:space="preserve">
    <value>Cannot convert {0} to intended delegate type because some of the return types in the block are not implicitly convertible to the delegate return type</value>
  </data>
  <data name="ERR_BadAsyncReturnExpression" xml:space="preserve">
    <value>Since this is an async method, the return expression must be of type '{0}' rather than 'Task&lt;{0}&gt;'</value>
  </data>
  <data name="ERR_CantConvAsyncAnonFuncReturns" xml:space="preserve">
    <value>Cannot convert async {0} to delegate type '{1}'. An async {0} may return void, Task or Task&lt;T&gt;, none of which are convertible to '{1}'.</value>
  </data>
  <data name="ERR_IllegalFixedType" xml:space="preserve">
    <value>Fixed size buffer type must be one of the following: bool, byte, short, int, long, char, sbyte, ushort, uint, ulong, float or double</value>
  </data>
  <data name="ERR_FixedOverflow" xml:space="preserve">
    <value>Fixed size buffer of length {0} and type '{1}' is too big</value>
  </data>
  <data name="ERR_InvalidFixedArraySize" xml:space="preserve">
    <value>Fixed size buffers must have a length greater than zero</value>
  </data>
  <data name="ERR_FixedBufferNotFixed" xml:space="preserve">
    <value>You cannot use fixed size buffers contained in unfixed expressions. Try using the fixed statement.</value>
  </data>
  <data name="ERR_AttributeNotOnAccessor" xml:space="preserve">
    <value>Attribute '{0}' is not valid on property or event accessors. It is only valid on '{1}' declarations.</value>
  </data>
  <data name="WRN_InvalidSearchPathDir" xml:space="preserve">
    <value>Invalid search path '{0}' specified in '{1}' -- '{2}'</value>
  </data>
  <data name="WRN_InvalidSearchPathDir_Title" xml:space="preserve">
    <value>Invalid search path specified</value>
  </data>
  <data name="ERR_IllegalVarArgs" xml:space="preserve">
    <value>__arglist is not valid in this context</value>
  </data>
  <data name="ERR_IllegalParams" xml:space="preserve">
    <value>params is not valid in this context</value>
  </data>
  <data name="ERR_BadModifiersOnNamespace" xml:space="preserve">
    <value>A namespace declaration cannot have modifiers or attributes</value>
  </data>
  <data name="ERR_BadPlatformType" xml:space="preserve">
    <value>Invalid option '{0}' for /platform; must be anycpu, x86, Itanium or x64</value>
  </data>
  <data name="ERR_ThisStructNotInAnonMeth" xml:space="preserve">
    <value>Anonymous methods, lambda expressions, and query expressions inside structs cannot access instance members of 'this'. Consider copying 'this' to a local variable outside the anonymous method, lambda expression or query expression and using the local instead.</value>
  </data>
  <data name="ERR_NoConvToIDisp" xml:space="preserve">
    <value>'{0}': type used in a using statement must be implicitly convertible to 'System.IDisposable'</value>
  </data>
  <data name="ERR_BadParamRef" xml:space="preserve">
    <value>Parameter {0} must be declared with the '{1}' keyword</value>
  </data>
  <data name="ERR_BadParamExtraRef" xml:space="preserve">
    <value>Parameter {0} should not be declared with the '{1}' keyword</value>
  </data>
  <data name="ERR_BadParamType" xml:space="preserve">
    <value>Parameter {0} is declared as type '{1}{2}' but should be '{3}{4}'</value>
  </data>
  <data name="ERR_BadExternIdentifier" xml:space="preserve">
    <value>Invalid extern alias for '/reference'; '{0}' is not a valid identifier</value>
  </data>
  <data name="ERR_AliasMissingFile" xml:space="preserve">
    <value>Invalid reference alias option: '{0}=' -- missing filename</value>
  </data>
  <data name="ERR_GlobalExternAlias" xml:space="preserve">
    <value>You cannot redefine the global extern alias</value>
  </data>
  <data name="ERR_MissingTypeInSource" xml:space="preserve">
    <value>Reference to type '{0}' claims it is defined in this assembly, but it is not defined in source or any added modules</value>
  </data>
  <data name="ERR_MissingTypeInAssembly" xml:space="preserve">
    <value>Reference to type '{0}' claims it is defined in '{1}', but it could not be found</value>
  </data>
  <data name="WRN_MultiplePredefTypes" xml:space="preserve">
    <value>The predefined type '{0}' is defined in multiple assemblies in the global alias; using definition from '{1}'</value>
  </data>
  <data name="WRN_MultiplePredefTypes_Title" xml:space="preserve">
    <value>Predefined type is defined in multiple assemblies in the global alias</value>
  </data>
  <data name="WRN_MultiplePredefTypes_Description" xml:space="preserve">
    <value>This error occurs when a predefined system type such as System.Int32 is found in two assemblies. One way this can happen is if you are referencing mscorlib or System.Runtime.dll from two different places, such as trying to run two versions of the .NET Framework side-by-side.</value>
  </data>
  <data name="ERR_LocalCantBeFixedAndHoisted" xml:space="preserve">
    <value>Local '{0}' or its members cannot have their address taken and be used inside an anonymous method or lambda expression</value>
  </data>
  <data name="WRN_TooManyLinesForDebugger" xml:space="preserve">
    <value>Source file has exceeded the limit of 16,707,565 lines representable in the PDB; debug information will be incorrect</value>
  </data>
  <data name="WRN_TooManyLinesForDebugger_Title" xml:space="preserve">
    <value>Source file has exceeded the limit of 16,707,565 lines representable in the PDB; debug information will be incorrect</value>
  </data>
  <data name="ERR_CantConvAnonMethNoParams" xml:space="preserve">
    <value>Cannot convert anonymous method block without a parameter list to delegate type '{0}' because it has one or more out parameters</value>
  </data>
  <data name="ERR_ConditionalOnNonAttributeClass" xml:space="preserve">
    <value>Attribute '{0}' is only valid on methods or attribute classes</value>
  </data>
  <data name="WRN_CallOnNonAgileField" xml:space="preserve">
    <value>Accessing a member on '{0}' may cause a runtime exception because it is a field of a marshal-by-reference class</value>
  </data>
  <data name="WRN_CallOnNonAgileField_Title" xml:space="preserve">
    <value>Accessing a member on a field of a marshal-by-reference class may cause a runtime exception</value>
  </data>
  <data name="WRN_CallOnNonAgileField_Description" xml:space="preserve">
    <value>This warning occurs when you try to call a method, property, or indexer on a member of a class that derives from MarshalByRefObject, and the member is a value type. Objects that inherit from MarshalByRefObject are typically intended to be marshaled by reference across an application domain. If any code ever attempts to directly access the value-type member of such an object across an application domain, a runtime exception will occur. To resolve the warning, first copy the member into a local variable and call the method on that variable.</value>
  </data>
  <data name="WRN_BadWarningNumber" xml:space="preserve">
    <value>'{0}' is not a valid warning number</value>
  </data>
  <data name="WRN_BadWarningNumber_Title" xml:space="preserve">
    <value>Not a valid warning number</value>
  </data>
  <data name="WRN_BadWarningNumber_Description" xml:space="preserve">
    <value>A number that was passed to the #pragma warning preprocessor directive was not a valid warning number. Verify that the number represents a warning, not an error.</value>
  </data>
  <data name="WRN_InvalidNumber" xml:space="preserve">
    <value>Invalid number</value>
  </data>
  <data name="WRN_InvalidNumber_Title" xml:space="preserve">
    <value>Invalid number</value>
  </data>
  <data name="WRN_FileNameTooLong" xml:space="preserve">
    <value>Invalid filename specified for preprocessor directive. Filename is too long or not a valid filename.</value>
  </data>
  <data name="WRN_FileNameTooLong_Title" xml:space="preserve">
    <value>Invalid filename specified for preprocessor directive</value>
  </data>
  <data name="WRN_IllegalPPChecksum" xml:space="preserve">
    <value>Invalid #pragma checksum syntax; should be #pragma checksum "filename" "{XXXXXXXX-XXXX-XXXX-XXXX-XXXXXXXXXXXX}" "XXXX..."</value>
  </data>
  <data name="WRN_IllegalPPChecksum_Title" xml:space="preserve">
    <value>Invalid #pragma checksum syntax</value>
  </data>
  <data name="WRN_EndOfPPLineExpected" xml:space="preserve">
    <value>Single-line comment or end-of-line expected</value>
  </data>
  <data name="WRN_EndOfPPLineExpected_Title" xml:space="preserve">
    <value>Single-line comment or end-of-line expected after #pragma directive</value>
  </data>
  <data name="WRN_ConflictingChecksum" xml:space="preserve">
    <value>Different checksum values given for '{0}'</value>
  </data>
  <data name="WRN_ConflictingChecksum_Title" xml:space="preserve">
    <value>Different #pragma checksum values given</value>
  </data>
  <data name="WRN_InvalidAssemblyName" xml:space="preserve">
    <value>Assembly reference '{0}' is invalid and cannot be resolved</value>
  </data>
  <data name="WRN_InvalidAssemblyName_Title" xml:space="preserve">
    <value>Assembly reference is invalid and cannot be resolved</value>
  </data>
  <data name="WRN_InvalidAssemblyName_Description" xml:space="preserve">
    <value>This warning indicates that an attribute, such as InternalsVisibleToAttribute, was not specified correctly.</value>
  </data>
  <data name="WRN_UnifyReferenceMajMin" xml:space="preserve">
    <value>Assuming assembly reference '{0}' used by '{1}' matches identity '{2}' of '{3}', you may need to supply runtime policy</value>
  </data>
  <data name="WRN_UnifyReferenceMajMin_Title" xml:space="preserve">
    <value>Assuming assembly reference matches identity</value>
  </data>
  <data name="WRN_UnifyReferenceMajMin_Description" xml:space="preserve">
    <value>The two assemblies differ in release and/or version number. For unification to occur, you must specify directives in the application's .config file, and you must provide the correct strong name of an assembly.</value>
  </data>
  <data name="WRN_UnifyReferenceBldRev" xml:space="preserve">
    <value>Assuming assembly reference '{0}' used by '{1}' matches identity '{2}' of '{3}', you may need to supply runtime policy</value>
  </data>
  <data name="WRN_UnifyReferenceBldRev_Title" xml:space="preserve">
    <value>Assuming assembly reference matches identity</value>
  </data>
  <data name="WRN_UnifyReferenceBldRev_Description" xml:space="preserve">
    <value>The two assemblies differ in release and/or version number. For unification to occur, you must specify directives in the application's .config file, and you must provide the correct strong name of an assembly.</value>
  </data>
  <data name="ERR_DuplicateImport" xml:space="preserve">
    <value>Multiple assemblies with equivalent identity have been imported: '{0}' and '{1}'. Remove one of the duplicate references.</value>
  </data>
  <data name="ERR_DuplicateImportSimple" xml:space="preserve">
    <value>An assembly with the same simple name '{0}' has already been imported. Try removing one of the references (e.g. '{1}') or sign them to enable side-by-side.</value>
  </data>
  <data name="ERR_AssemblyMatchBadVersion" xml:space="preserve">
    <value>Assembly '{0}' with identity '{1}' uses '{2}' which has a higher version than referenced assembly '{3}' with identity '{4}'</value>
  </data>
  <data name="ERR_FixedNeedsLvalue" xml:space="preserve">
    <value>Fixed size buffers can only be accessed through locals or fields</value>
  </data>
  <data name="WRN_DuplicateTypeParamTag" xml:space="preserve">
    <value>XML comment has a duplicate typeparam tag for '{0}'</value>
  </data>
  <data name="WRN_DuplicateTypeParamTag_Title" xml:space="preserve">
    <value>XML comment has a duplicate typeparam tag</value>
  </data>
  <data name="WRN_UnmatchedTypeParamTag" xml:space="preserve">
    <value>XML comment has a typeparam tag for '{0}', but there is no type parameter by that name</value>
  </data>
  <data name="WRN_UnmatchedTypeParamTag_Title" xml:space="preserve">
    <value>XML comment has a typeparam tag, but there is no type parameter by that name</value>
  </data>
  <data name="WRN_UnmatchedTypeParamRefTag" xml:space="preserve">
    <value>XML comment on '{1}' has a typeparamref tag for '{0}', but there is no type parameter by that name</value>
  </data>
  <data name="WRN_UnmatchedTypeParamRefTag_Title" xml:space="preserve">
    <value>XML comment has a typeparamref tag, but there is no type parameter by that name</value>
  </data>
  <data name="WRN_MissingTypeParamTag" xml:space="preserve">
    <value>Type parameter '{0}' has no matching typeparam tag in the XML comment on '{1}' (but other type parameters do)</value>
  </data>
  <data name="WRN_MissingTypeParamTag_Title" xml:space="preserve">
    <value>Type parameter has no matching typeparam tag in the XML comment (but other type parameters do)</value>
  </data>
  <data name="ERR_CantChangeTypeOnOverride" xml:space="preserve">
    <value>'{0}': type must be '{2}' to match overridden member '{1}'</value>
  </data>
  <data name="ERR_DoNotUseFixedBufferAttr" xml:space="preserve">
    <value>Do not use 'System.Runtime.CompilerServices.FixedBuffer' attribute. Use the 'fixed' field modifier instead.</value>
  </data>
  <data name="WRN_AssignmentToSelf" xml:space="preserve">
    <value>Assignment made to same variable; did you mean to assign something else?</value>
  </data>
  <data name="WRN_AssignmentToSelf_Title" xml:space="preserve">
    <value>Assignment made to same variable</value>
  </data>
  <data name="WRN_ComparisonToSelf" xml:space="preserve">
    <value>Comparison made to same variable; did you mean to compare something else?</value>
  </data>
  <data name="WRN_ComparisonToSelf_Title" xml:space="preserve">
    <value>Comparison made to same variable</value>
  </data>
  <data name="ERR_CantOpenWin32Res" xml:space="preserve">
    <value>Error opening Win32 resource file '{0}' -- '{1}'</value>
  </data>
  <data name="WRN_DotOnDefault" xml:space="preserve">
    <value>Expression will always cause a System.NullReferenceException because the default value of '{0}' is null</value>
  </data>
  <data name="WRN_DotOnDefault_Title" xml:space="preserve">
    <value>Expression will always cause a System.NullReferenceException because the type's default value is null</value>
  </data>
  <data name="ERR_NoMultipleInheritance" xml:space="preserve">
    <value>Class '{0}' cannot have multiple base classes: '{1}' and '{2}'</value>
  </data>
  <data name="ERR_BaseClassMustBeFirst" xml:space="preserve">
    <value>Base class '{0}' must come before any interfaces</value>
  </data>
  <data name="WRN_BadXMLRefTypeVar" xml:space="preserve">
    <value>XML comment has cref attribute '{0}' that refers to a type parameter</value>
  </data>
  <data name="WRN_BadXMLRefTypeVar_Title" xml:space="preserve">
    <value>XML comment has cref attribute that refers to a type parameter</value>
  </data>
  <data name="ERR_FriendAssemblyBadArgs" xml:space="preserve">
    <value>Friend assembly reference '{0}' is invalid. InternalsVisibleTo declarations cannot have a version, culture, public key token, or processor architecture specified.</value>
  </data>
  <data name="ERR_FriendAssemblySNReq" xml:space="preserve">
    <value>Friend assembly reference '{0}' is invalid. Strong-name signed assemblies must specify a public key in their InternalsVisibleTo declarations.</value>
  </data>
  <data name="ERR_DelegateOnNullable" xml:space="preserve">
    <value>Cannot bind delegate to '{0}' because it is a member of 'System.Nullable&lt;T&gt;'</value>
  </data>
  <data name="ERR_BadCtorArgCount" xml:space="preserve">
    <value>'{0}' does not contain a constructor that takes {1} arguments</value>
  </data>
  <data name="ERR_GlobalAttributesNotFirst" xml:space="preserve">
    <value>Assembly and module attributes must precede all other elements defined in a file except using clauses and extern alias declarations</value>
  </data>
  <data name="ERR_ExpressionExpected" xml:space="preserve">
    <value>Expected expression</value>
  </data>
  <data name="ERR_InvalidSubsystemVersion" xml:space="preserve">
    <value>Invalid version {0} for /subsystemversion. The version must be 6.02 or greater for ARM or AppContainerExe, and 4.00 or greater otherwise</value>
  </data>
  <data name="ERR_InteropMethodWithBody" xml:space="preserve">
    <value>Embedded interop method '{0}' contains a body.</value>
  </data>
  <data name="ERR_BadWarningLevel" xml:space="preserve">
    <value>Warning level must be in the range 0-4</value>
  </data>
  <data name="ERR_BadDebugType" xml:space="preserve">
    <value>Invalid option '{0}' for /debug; must be 'portable', 'embedded', 'full' or 'pdbonly'</value>
  </data>
  <data name="ERR_BadResourceVis" xml:space="preserve">
    <value>Invalid option '{0}'; Resource visibility must be either 'public' or 'private'</value>
  </data>
  <data name="ERR_DefaultValueTypeMustMatch" xml:space="preserve">
    <value>The type of the argument to the DefaultParameterValue attribute must match the parameter type</value>
  </data>
  <data name="ERR_DefaultValueBadValueType" xml:space="preserve">
    <value>Argument of type '{0}' is not applicable for the DefaultParameterValue attribute</value>
  </data>
  <data name="ERR_MemberAlreadyInitialized" xml:space="preserve">
    <value>Duplicate initialization of member '{0}'</value>
  </data>
  <data name="ERR_MemberCannotBeInitialized" xml:space="preserve">
    <value>Member '{0}' cannot be initialized. It is not a field or property.</value>
  </data>
  <data name="ERR_StaticMemberInObjectInitializer" xml:space="preserve">
    <value>Static field or property '{0}' cannot be assigned in an object initializer</value>
  </data>
  <data name="ERR_ReadonlyValueTypeInObjectInitializer" xml:space="preserve">
    <value>Members of readonly field '{0}' of type '{1}' cannot be assigned with an object initializer because it is of a value type</value>
  </data>
  <data name="ERR_ValueTypePropertyInObjectInitializer" xml:space="preserve">
    <value>Members of property '{0}' of type '{1}' cannot be assigned with an object initializer because it is of a value type</value>
  </data>
  <data name="ERR_UnsafeTypeInObjectCreation" xml:space="preserve">
    <value>Unsafe type '{0}' cannot be used in object creation</value>
  </data>
  <data name="ERR_EmptyElementInitializer" xml:space="preserve">
    <value>Element initializer cannot be empty</value>
  </data>
  <data name="ERR_InitializerAddHasWrongSignature" xml:space="preserve">
    <value>The best overloaded method match for '{0}' has wrong signature for the initializer element. The initializable Add must be an accessible instance method.</value>
  </data>
  <data name="ERR_CollectionInitRequiresIEnumerable" xml:space="preserve">
    <value>Cannot initialize type '{0}' with a collection initializer because it does not implement 'System.Collections.IEnumerable'</value>
  </data>
  <data name="ERR_CantSetWin32Manifest" xml:space="preserve">
    <value>Error reading Win32 manifest file '{0}' -- '{1}'</value>
  </data>
  <data name="WRN_CantHaveManifestForModule" xml:space="preserve">
    <value>Ignoring /win32manifest for module because it only applies to assemblies</value>
  </data>
  <data name="WRN_CantHaveManifestForModule_Title" xml:space="preserve">
    <value>Ignoring /win32manifest for module because it only applies to assemblies</value>
  </data>
  <data name="ERR_BadExtensionArgTypes" xml:space="preserve">
    <value>'{0}' does not contain a definition for '{1}' and the best extension method overload '{2}' has some invalid arguments</value>
  </data>
  <data name="ERR_BadInstanceArgType" xml:space="preserve">
    <value>'{0}' does not contain a definition for '{1}' and the best extension method overload '{2}' requires a receiver of type '{3}'</value>
  </data>
  <data name="ERR_QueryDuplicateRangeVariable" xml:space="preserve">
    <value>The range variable '{0}' has already been declared</value>
  </data>
  <data name="ERR_QueryRangeVariableOverrides" xml:space="preserve">
    <value>The range variable '{0}' conflicts with a previous declaration of '{0}'</value>
  </data>
  <data name="ERR_QueryRangeVariableAssignedBadValue" xml:space="preserve">
    <value>Cannot assign {0} to a range variable</value>
  </data>
  <data name="ERR_QueryNoProviderCastable" xml:space="preserve">
    <value>Could not find an implementation of the query pattern for source type '{0}'.  '{1}' not found.  Consider explicitly specifying the type of the range variable '{2}'.</value>
  </data>
  <data name="ERR_QueryNoProviderStandard" xml:space="preserve">
    <value>Could not find an implementation of the query pattern for source type '{0}'.  '{1}' not found.  Are you missing a reference to 'System.Core.dll' or a using directive for 'System.Linq'?</value>
  </data>
  <data name="ERR_QueryNoProvider" xml:space="preserve">
    <value>Could not find an implementation of the query pattern for source type '{0}'.  '{1}' not found.</value>
  </data>
  <data name="ERR_QueryOuterKey" xml:space="preserve">
    <value>The name '{0}' is not in scope on the left side of 'equals'.  Consider swapping the expressions on either side of 'equals'.</value>
  </data>
  <data name="ERR_QueryInnerKey" xml:space="preserve">
    <value>The name '{0}' is not in scope on the right side of 'equals'.  Consider swapping the expressions on either side of 'equals'.</value>
  </data>
  <data name="ERR_QueryOutRefRangeVariable" xml:space="preserve">
    <value>Cannot pass the range variable '{0}' as an out or ref parameter</value>
  </data>
  <data name="ERR_QueryMultipleProviders" xml:space="preserve">
    <value>Multiple implementations of the query pattern were found for source type '{0}'.  Ambiguous call to '{1}'.</value>
  </data>
  <data name="ERR_QueryTypeInferenceFailedMulti" xml:space="preserve">
    <value>The type of one of the expressions in the {0} clause is incorrect.  Type inference failed in the call to '{1}'.</value>
  </data>
  <data name="ERR_QueryTypeInferenceFailed" xml:space="preserve">
    <value>The type of the expression in the {0} clause is incorrect.  Type inference failed in the call to '{1}'.</value>
  </data>
  <data name="ERR_QueryTypeInferenceFailedSelectMany" xml:space="preserve">
    <value>An expression of type '{0}' is not allowed in a subsequent from clause in a query expression with source type '{1}'.  Type inference failed in the call to '{2}'.</value>
  </data>
  <data name="ERR_ExpressionTreeContainsPointerOp" xml:space="preserve">
    <value>An expression tree may not contain an unsafe pointer operation</value>
  </data>
  <data name="ERR_ExpressionTreeContainsAnonymousMethod" xml:space="preserve">
    <value>An expression tree may not contain an anonymous method expression</value>
  </data>
  <data name="ERR_AnonymousMethodToExpressionTree" xml:space="preserve">
    <value>An anonymous method expression cannot be converted to an expression tree</value>
  </data>
  <data name="ERR_QueryRangeVariableReadOnly" xml:space="preserve">
    <value>Range variable '{0}' cannot be assigned to -- it is read only</value>
  </data>
  <data name="ERR_QueryRangeVariableSameAsTypeParam" xml:space="preserve">
    <value>The range variable '{0}' cannot have the same name as a method type parameter</value>
  </data>
  <data name="ERR_TypeVarNotFoundRangeVariable" xml:space="preserve">
    <value>The contextual keyword 'var' cannot be used in a range variable declaration</value>
  </data>
  <data name="ERR_BadArgTypesForCollectionAdd" xml:space="preserve">
    <value>The best overloaded Add method '{0}' for the collection initializer has some invalid arguments</value>
  </data>
  <data name="ERR_ByRefParameterInExpressionTree" xml:space="preserve">
    <value>An expression tree lambda may not contain an out or ref parameter</value>
  </data>
  <data name="ERR_VarArgsInExpressionTree" xml:space="preserve">
    <value>An expression tree lambda may not contain a method with variable arguments</value>
  </data>
  <data name="ERR_MemGroupInExpressionTree" xml:space="preserve">
    <value>An expression tree lambda may not contain a method group</value>
  </data>
  <data name="ERR_InitializerAddHasParamModifiers" xml:space="preserve">
    <value>The best overloaded method match '{0}' for the collection initializer element cannot be used. Collection initializer 'Add' methods cannot have ref or out parameters.</value>
  </data>
  <data name="ERR_NonInvocableMemberCalled" xml:space="preserve">
    <value>Non-invocable member '{0}' cannot be used like a method.</value>
  </data>
  <data name="WRN_MultipleRuntimeImplementationMatches" xml:space="preserve">
    <value>Member '{0}' implements interface member '{1}' in type '{2}'. There are multiple matches for the interface member at run-time. It is implementation dependent which method will be called.</value>
  </data>
  <data name="WRN_MultipleRuntimeImplementationMatches_Title" xml:space="preserve">
    <value>Member implements interface member with multiple matches at run-time</value>
  </data>
  <data name="WRN_MultipleRuntimeImplementationMatches_Description" xml:space="preserve">
    <value>This warning can be generated when two interface methods are differentiated only by whether a particular parameter is marked with ref or with out. It is best to change your code to avoid this warning because it is not obvious or guaranteed which method is called at runtime.

Although C# distinguishes between out and ref, the CLR sees them as the same. When deciding which method implements the interface, the CLR just picks one.

Give the compiler some way to differentiate the methods. For example, you can give them different names or provide an additional parameter on one of them.</value>
  </data>
  <data name="WRN_MultipleRuntimeOverrideMatches" xml:space="preserve">
    <value>Member '{1}' overrides '{0}'. There are multiple override candidates at run-time. It is implementation dependent which method will be called.</value>
  </data>
  <data name="WRN_MultipleRuntimeOverrideMatches_Title" xml:space="preserve">
    <value>Member overrides base member with multiple override candidates at run-time</value>
  </data>
  <data name="ERR_ObjectOrCollectionInitializerWithDelegateCreation" xml:space="preserve">
    <value>Object and collection initializer expressions may not be applied to a delegate creation expression</value>
  </data>
  <data name="ERR_InvalidConstantDeclarationType" xml:space="preserve">
    <value>'{0}' is of type '{1}'. The type specified in a constant declaration must be sbyte, byte, short, ushort, int, uint, long, ulong, char, float, double, decimal, bool, string, an enum-type, or a reference-type.</value>
  </data>
  <data name="ERR_FileNotFound" xml:space="preserve">
    <value>Source file '{0}' could not be found.</value>
  </data>
  <data name="WRN_FileAlreadyIncluded" xml:space="preserve">
    <value>Source file '{0}' specified multiple times</value>
  </data>
  <data name="WRN_FileAlreadyIncluded_Title" xml:space="preserve">
    <value>Source file specified multiple times</value>
  </data>
  <data name="ERR_NoFileSpec" xml:space="preserve">
    <value>Missing file specification for '{0}' option</value>
  </data>
  <data name="ERR_SwitchNeedsString" xml:space="preserve">
    <value>Command-line syntax error: Missing '{0}' for '{1}' option</value>
  </data>
  <data name="ERR_BadSwitch" xml:space="preserve">
    <value>Unrecognized option: '{0}'</value>
  </data>
  <data name="WRN_NoSources" xml:space="preserve">
    <value>No source files specified.</value>
  </data>
  <data name="WRN_NoSources_Title" xml:space="preserve">
    <value>No source files specified</value>
  </data>
  <data name="ERR_ExpectedSingleScript" xml:space="preserve">
    <value>Expected a script (.csx file) but none specified</value>
  </data>
  <data name="ERR_OpenResponseFile" xml:space="preserve">
    <value>Error opening response file '{0}'</value>
  </data>
  <data name="ERR_CantOpenFileWrite" xml:space="preserve">
    <value>Cannot open '{0}' for writing -- '{1}'</value>
  </data>
  <data name="ERR_BadBaseNumber" xml:space="preserve">
    <value>Invalid image base number '{0}'</value>
  </data>
  <data name="ERR_BinaryFile" xml:space="preserve">
    <value>'{0}' is a binary file instead of a text file</value>
  </data>
  <data name="FTL_BadCodepage" xml:space="preserve">
    <value>Code page '{0}' is invalid or not installed</value>
  </data>
  <data name="FTL_BadChecksumAlgorithm" xml:space="preserve">
    <value>Algorithm '{0}' is not supported</value>
  </data>
  <data name="ERR_NoMainOnDLL" xml:space="preserve">
    <value>Cannot specify /main if building a module or library</value>
  </data>
  <data name="FTL_InvalidTarget" xml:space="preserve">
    <value>Invalid target type for /target: must specify 'exe', 'winexe', 'library', or 'module'</value>
  </data>
  <data name="FTL_InputFileNameTooLong" xml:space="preserve">
    <value>File name '{0}' is empty, contains invalid characters, has a drive specification without an absolute path, or is too long</value>
  </data>
  <data name="WRN_NoConfigNotOnCommandLine" xml:space="preserve">
    <value>Ignoring /noconfig option because it was specified in a response file</value>
  </data>
  <data name="WRN_NoConfigNotOnCommandLine_Title" xml:space="preserve">
    <value>Ignoring /noconfig option because it was specified in a response file</value>
  </data>
  <data name="ERR_InvalidFileAlignment" xml:space="preserve">
    <value>Invalid file section alignment '{0}'</value>
  </data>
  <data name="ERR_InvalidOutputName" xml:space="preserve">
    <value>Invalid output name: {0}</value>
  </data>
  <data name="ERR_InvalidDebugInformationFormat" xml:space="preserve">
    <value>Invalid debug information format: {0}</value>
  </data>
  <data name="ERR_LegacyObjectIdSyntax" xml:space="preserve">
    <value>'id#' syntax is no longer supported. Use '$id' instead.</value>
  </data>
  <data name="WRN_DefineIdentifierRequired" xml:space="preserve">
    <value>Invalid name for a preprocessing symbol; '{0}' is not a valid identifier</value>
  </data>
  <data name="WRN_DefineIdentifierRequired_Title" xml:space="preserve">
    <value>Invalid name for a preprocessing symbol; not a valid identifier</value>
  </data>
  <data name="FTL_OutputFileExists" xml:space="preserve">
    <value>Cannot create short filename '{0}' when a long filename with the same short filename already exists</value>
  </data>
  <data name="ERR_OneAliasPerReference" xml:space="preserve">
    <value>A /reference option that declares an extern alias can only have one filename. To specify multiple aliases or filenames, use multiple /reference options.</value>
  </data>
  <data name="ERR_SwitchNeedsNumber" xml:space="preserve">
    <value>Command-line syntax error: Missing ':&lt;number&gt;' for '{0}' option</value>
  </data>
  <data name="ERR_MissingDebugSwitch" xml:space="preserve">
    <value>The /pdb option requires that the /debug option also be used</value>
  </data>
  <data name="ERR_ComRefCallInExpressionTree" xml:space="preserve">
    <value>An expression tree lambda may not contain a COM call with ref omitted on arguments</value>
  </data>
  <data name="ERR_InvalidFormatForGuidForOption" xml:space="preserve">
    <value>Command-line syntax error: Invalid Guid format '{0}' for option '{1}'</value>
  </data>
  <data name="ERR_MissingGuidForOption" xml:space="preserve">
    <value>Command-line syntax error: Missing Guid for option '{1}'</value>
  </data>
  <data name="WRN_CLS_NoVarArgs" xml:space="preserve">
    <value>Methods with variable arguments are not CLS-compliant</value>
  </data>
  <data name="WRN_CLS_NoVarArgs_Title" xml:space="preserve">
    <value>Methods with variable arguments are not CLS-compliant</value>
  </data>
  <data name="WRN_CLS_BadArgType" xml:space="preserve">
    <value>Argument type '{0}' is not CLS-compliant</value>
  </data>
  <data name="WRN_CLS_BadArgType_Title" xml:space="preserve">
    <value>Argument type is not CLS-compliant</value>
  </data>
  <data name="WRN_CLS_BadReturnType" xml:space="preserve">
    <value>Return type of '{0}' is not CLS-compliant</value>
  </data>
  <data name="WRN_CLS_BadReturnType_Title" xml:space="preserve">
    <value>Return type is not CLS-compliant</value>
  </data>
  <data name="WRN_CLS_BadFieldPropType" xml:space="preserve">
    <value>Type of '{0}' is not CLS-compliant</value>
  </data>
  <data name="WRN_CLS_BadFieldPropType_Title" xml:space="preserve">
    <value>Type is not CLS-compliant</value>
  </data>
  <data name="WRN_CLS_BadFieldPropType_Description" xml:space="preserve">
    <value>A public, protected, or protected internal variable must be of a type that is compliant with the Common Language Specification (CLS).</value>
  </data>
  <data name="WRN_CLS_BadIdentifierCase" xml:space="preserve">
    <value>Identifier '{0}' differing only in case is not CLS-compliant</value>
  </data>
  <data name="WRN_CLS_BadIdentifierCase_Title" xml:space="preserve">
    <value>Identifier differing only in case is not CLS-compliant</value>
  </data>
  <data name="WRN_CLS_OverloadRefOut" xml:space="preserve">
    <value>Overloaded method '{0}' differing only in ref or out, or in array rank, is not CLS-compliant</value>
  </data>
  <data name="WRN_CLS_OverloadRefOut_Title" xml:space="preserve">
    <value>Overloaded method differing only in ref or out, or in array rank, is not CLS-compliant</value>
  </data>
  <data name="WRN_CLS_OverloadUnnamed" xml:space="preserve">
    <value>Overloaded method '{0}' differing only by unnamed array types is not CLS-compliant</value>
  </data>
  <data name="WRN_CLS_OverloadUnnamed_Title" xml:space="preserve">
    <value>Overloaded method differing only by unnamed array types is not CLS-compliant</value>
  </data>
  <data name="WRN_CLS_OverloadUnnamed_Description" xml:space="preserve">
    <value>This error occurs if you have an overloaded method that takes a jagged array and the only difference between the method signatures is the element type of the array. To avoid this error, consider using a rectangular array rather than a jagged array; use an additional parameter to disambiguate the function call; rename one or more of the overloaded methods; or, if CLS Compliance is not needed, remove the CLSCompliantAttribute attribute.</value>
  </data>
  <data name="WRN_CLS_BadIdentifier" xml:space="preserve">
    <value>Identifier '{0}' is not CLS-compliant</value>
  </data>
  <data name="WRN_CLS_BadIdentifier_Title" xml:space="preserve">
    <value>Identifier is not CLS-compliant</value>
  </data>
  <data name="WRN_CLS_BadBase" xml:space="preserve">
    <value>'{0}': base type '{1}' is not CLS-compliant</value>
  </data>
  <data name="WRN_CLS_BadBase_Title" xml:space="preserve">
    <value>Base type is not CLS-compliant</value>
  </data>
  <data name="WRN_CLS_BadBase_Description" xml:space="preserve">
    <value>A base type was marked as not having to be compliant with the Common Language Specification (CLS) in an assembly that was marked as being CLS compliant. Either remove the attribute that specifies the assembly is CLS compliant or remove the attribute that indicates the type is not CLS compliant.</value>
  </data>
  <data name="WRN_CLS_BadInterfaceMember" xml:space="preserve">
    <value>'{0}': CLS-compliant interfaces must have only CLS-compliant members</value>
  </data>
  <data name="WRN_CLS_BadInterfaceMember_Title" xml:space="preserve">
    <value>CLS-compliant interfaces must have only CLS-compliant members</value>
  </data>
  <data name="WRN_CLS_NoAbstractMembers" xml:space="preserve">
    <value>'{0}': only CLS-compliant members can be abstract</value>
  </data>
  <data name="WRN_CLS_NoAbstractMembers_Title" xml:space="preserve">
    <value>Only CLS-compliant members can be abstract</value>
  </data>
  <data name="WRN_CLS_NotOnModules" xml:space="preserve">
    <value>You must specify the CLSCompliant attribute on the assembly, not the module, to enable CLS compliance checking</value>
  </data>
  <data name="WRN_CLS_NotOnModules_Title" xml:space="preserve">
    <value>You must specify the CLSCompliant attribute on the assembly, not the module, to enable CLS compliance checking</value>
  </data>
  <data name="WRN_CLS_ModuleMissingCLS" xml:space="preserve">
    <value>Added modules must be marked with the CLSCompliant attribute to match the assembly</value>
  </data>
  <data name="WRN_CLS_ModuleMissingCLS_Title" xml:space="preserve">
    <value>Added modules must be marked with the CLSCompliant attribute to match the assembly</value>
  </data>
  <data name="WRN_CLS_AssemblyNotCLS" xml:space="preserve">
    <value>'{0}' cannot be marked as CLS-compliant because the assembly does not have a CLSCompliant attribute</value>
  </data>
  <data name="WRN_CLS_AssemblyNotCLS_Title" xml:space="preserve">
    <value>Type or member cannot be marked as CLS-compliant because the assembly does not have a CLSCompliant attribute</value>
  </data>
  <data name="WRN_CLS_BadAttributeType" xml:space="preserve">
    <value>'{0}' has no accessible constructors which use only CLS-compliant types</value>
  </data>
  <data name="WRN_CLS_BadAttributeType_Title" xml:space="preserve">
    <value>Type has no accessible constructors which use only CLS-compliant types</value>
  </data>
  <data name="WRN_CLS_ArrayArgumentToAttribute" xml:space="preserve">
    <value>Arrays as attribute arguments is not CLS-compliant</value>
  </data>
  <data name="WRN_CLS_ArrayArgumentToAttribute_Title" xml:space="preserve">
    <value>Arrays as attribute arguments is not CLS-compliant</value>
  </data>
  <data name="WRN_CLS_NotOnModules2" xml:space="preserve">
    <value>You cannot specify the CLSCompliant attribute on a module that differs from the CLSCompliant attribute on the assembly</value>
  </data>
  <data name="WRN_CLS_NotOnModules2_Title" xml:space="preserve">
    <value>You cannot specify the CLSCompliant attribute on a module that differs from the CLSCompliant attribute on the assembly</value>
  </data>
  <data name="WRN_CLS_IllegalTrueInFalse" xml:space="preserve">
    <value>'{0}' cannot be marked as CLS-compliant because it is a member of non-CLS-compliant type '{1}'</value>
  </data>
  <data name="WRN_CLS_IllegalTrueInFalse_Title" xml:space="preserve">
    <value>Type cannot be marked as CLS-compliant because it is a member of non-CLS-compliant type</value>
  </data>
  <data name="WRN_CLS_MeaninglessOnPrivateType" xml:space="preserve">
    <value>CLS compliance checking will not be performed on '{0}' because it is not visible from outside this assembly</value>
  </data>
  <data name="WRN_CLS_MeaninglessOnPrivateType_Title" xml:space="preserve">
    <value>CLS compliance checking will not be performed because it is not visible from outside this assembly</value>
  </data>
  <data name="WRN_CLS_AssemblyNotCLS2" xml:space="preserve">
    <value>'{0}' does not need a CLSCompliant attribute because the assembly does not have a CLSCompliant attribute</value>
  </data>
  <data name="WRN_CLS_AssemblyNotCLS2_Title" xml:space="preserve">
    <value>Type or member does not need a CLSCompliant attribute because the assembly does not have a CLSCompliant attribute</value>
  </data>
  <data name="WRN_CLS_MeaninglessOnParam" xml:space="preserve">
    <value>CLSCompliant attribute has no meaning when applied to parameters. Try putting it on the method instead.</value>
  </data>
  <data name="WRN_CLS_MeaninglessOnParam_Title" xml:space="preserve">
    <value>CLSCompliant attribute has no meaning when applied to parameters</value>
  </data>
  <data name="WRN_CLS_MeaninglessOnReturn" xml:space="preserve">
    <value>CLSCompliant attribute has no meaning when applied to return types. Try putting it on the method instead.</value>
  </data>
  <data name="WRN_CLS_MeaninglessOnReturn_Title" xml:space="preserve">
    <value>CLSCompliant attribute has no meaning when applied to return types</value>
  </data>
  <data name="WRN_CLS_BadTypeVar" xml:space="preserve">
    <value>Constraint type '{0}' is not CLS-compliant</value>
  </data>
  <data name="WRN_CLS_BadTypeVar_Title" xml:space="preserve">
    <value>Constraint type is not CLS-compliant</value>
  </data>
  <data name="WRN_CLS_VolatileField" xml:space="preserve">
    <value>CLS-compliant field '{0}' cannot be volatile</value>
  </data>
  <data name="WRN_CLS_VolatileField_Title" xml:space="preserve">
    <value>CLS-compliant field cannot be volatile</value>
  </data>
  <data name="WRN_CLS_BadInterface" xml:space="preserve">
    <value>'{0}' is not CLS-compliant because base interface '{1}' is not CLS-compliant</value>
  </data>
  <data name="WRN_CLS_BadInterface_Title" xml:space="preserve">
    <value>Type is not CLS-compliant because base interface is not CLS-compliant</value>
  </data>
  <data name="ERR_BadAwaitArg" xml:space="preserve">
    <value>'await' requires that the type {0} have a suitable GetAwaiter method</value>
  </data>
  <data name="ERR_BadAwaitArgIntrinsic" xml:space="preserve">
    <value>Cannot await '{0}'</value>
  </data>
  <data name="ERR_BadAwaiterPattern" xml:space="preserve">
    <value>'await' requires that the return type '{0}' of '{1}.GetAwaiter()' have suitable IsCompleted, OnCompleted, and GetResult members, and implement INotifyCompletion or ICriticalNotifyCompletion</value>
  </data>
  <data name="ERR_BadAwaitArg_NeedSystem" xml:space="preserve">
    <value>'await' requires that the type '{0}' have a suitable GetAwaiter method. Are you missing a using directive for 'System'?</value>
  </data>
  <data name="ERR_BadAwaitArgVoidCall" xml:space="preserve">
    <value>Cannot await 'void'</value>
  </data>
  <data name="ERR_BadAwaitAsIdentifier" xml:space="preserve">
    <value>'await' cannot be used as an identifier within an async method or lambda expression</value>
  </data>
  <data name="ERR_DoesntImplementAwaitInterface" xml:space="preserve">
    <value>'{0}' does not implement '{1}'</value>
  </data>
  <data name="ERR_TaskRetNoObjectRequired" xml:space="preserve">
    <value>Since '{0}' is an async method that returns 'Task', a return keyword must not be followed by an object expression. Did you intend to return 'Task&lt;T&gt;'?</value>
  </data>
  <data name="ERR_BadAsyncReturn" xml:space="preserve">
    <value>The return type of an async method must be void, Task or Task&lt;T&gt;</value>
  </data>
  <data name="ERR_CantReturnVoid" xml:space="preserve">
    <value>Cannot return an expression of type 'void'</value>
  </data>
  <data name="ERR_VarargsAsync" xml:space="preserve">
    <value>__arglist is not allowed in the parameter list of async methods</value>
  </data>
  <data name="ERR_ByRefTypeAndAwait" xml:space="preserve">
    <value>'await' cannot be used in an expression containing the type '{0}'</value>
  </data>
  <data name="ERR_UnsafeAsyncArgType" xml:space="preserve">
    <value>Async methods cannot have unsafe parameters or return types</value>
  </data>
  <data name="ERR_BadAsyncArgType" xml:space="preserve">
    <value>Async methods cannot have ref or out parameters</value>
  </data>
  <data name="ERR_BadAwaitWithoutAsync" xml:space="preserve">
    <value>The 'await' operator can only be used when contained within a method or lambda expression marked with the 'async' modifier</value>
  </data>
  <data name="ERR_BadAwaitWithoutAsyncLambda" xml:space="preserve">
    <value>The 'await' operator can only be used within an async {0}. Consider marking this {0} with the 'async' modifier.</value>
  </data>
  <data name="ERR_BadAwaitWithoutAsyncMethod" xml:space="preserve">
    <value>The 'await' operator can only be used within an async method. Consider marking this method with the 'async' modifier and changing its return type to 'Task&lt;{0}&gt;'.</value>
  </data>
  <data name="ERR_BadAwaitWithoutVoidAsyncMethod" xml:space="preserve">
    <value>The 'await' operator can only be used within an async method. Consider marking this method with the 'async' modifier and changing its return type to 'Task'.</value>
  </data>
  <data name="ERR_BadAwaitInFinally" xml:space="preserve">
    <value>Cannot await in the body of a finally clause</value>
  </data>
  <data name="ERR_BadAwaitInCatch" xml:space="preserve">
    <value>Cannot await in a catch clause</value>
  </data>
  <data name="ERR_BadAwaitInCatchFilter" xml:space="preserve">
    <value>Cannot await in the filter expression of a catch clause</value>
  </data>
  <data name="ERR_BadAwaitInLock" xml:space="preserve">
    <value>Cannot await in the body of a lock statement</value>
  </data>
  <data name="ERR_BadAwaitInStaticVariableInitializer" xml:space="preserve">
    <value>The 'await' operator cannot be used in a static script variable initializer.</value>
  </data>
  <data name="ERR_AwaitInUnsafeContext" xml:space="preserve">
    <value>Cannot await in an unsafe context</value>
  </data>
  <data name="ERR_BadAsyncLacksBody" xml:space="preserve">
    <value>The 'async' modifier can only be used in methods that have a body.</value>
  </data>
  <data name="ERR_BadSpecialByRefLocal" xml:space="preserve">
    <value>Parameters or locals of type '{0}' cannot be declared in async methods or lambda expressions.</value>
  </data>
  <data name="ERR_SecurityCriticalOrSecuritySafeCriticalOnAsync" xml:space="preserve">
    <value>Security attribute '{0}' cannot be applied to an Async method.</value>
  </data>
  <data name="ERR_SecurityCriticalOrSecuritySafeCriticalOnAsyncInClassOrStruct" xml:space="preserve">
    <value>Async methods are not allowed in an Interface, Class, or Structure which has the 'SecurityCritical' or 'SecuritySafeCritical' attribute.</value>
  </data>
  <data name="ERR_MainCantBeAsync" xml:space="preserve">
    <value>'{0}': an entry point cannot be marked with the 'async' modifier</value>
  </data>
  <data name="ERR_BadAwaitInQuery" xml:space="preserve">
    <value>The 'await' operator may only be used in a query expression within the first collection expression of the initial 'from' clause or within the collection expression of a 'join' clause</value>
  </data>
  <data name="WRN_AsyncLacksAwaits" xml:space="preserve">
    <value>This async method lacks 'await' operators and will run synchronously. Consider using the 'await' operator to await non-blocking API calls, or 'await Task.Run(...)' to do CPU-bound work on a background thread.</value>
  </data>
  <data name="WRN_AsyncLacksAwaits_Title" xml:space="preserve">
    <value>Async method lacks 'await' operators and will run synchronously</value>
  </data>
  <data name="WRN_UnobservedAwaitableExpression" xml:space="preserve">
    <value>Because this call is not awaited, execution of the current method continues before the call is completed. Consider applying the 'await' operator to the result of the call.</value>
  </data>
  <data name="WRN_UnobservedAwaitableExpression_Title" xml:space="preserve">
    <value>Because this call is not awaited, execution of the current method continues before the call is completed</value>
  </data>
  <data name="WRN_UnobservedAwaitableExpression_Description" xml:space="preserve">
    <value>The current method calls an async method that returns a Task or a Task&lt;TResult&gt; and doesn't apply the await operator to the result. The call to the async method starts an asynchronous task. However, because no await operator is applied, the program continues without waiting for the task to complete. In most cases, that behavior isn't what you expect. Usually other aspects of the calling method depend on the results of the call or, minimally, the called method is expected to complete before you return from the method that contains the call.

An equally important issue is what happens to exceptions that are raised in the called async method. An exception that's raised in a method that returns a Task or Task&lt;TResult&gt; is stored in the returned task. If you don't await the task or explicitly check for exceptions, the exception is lost. If you await the task, its exception is rethrown.

As a best practice, you should always await the call.

You should consider suppressing the warning only if you're sure that you don't want to wait for the asynchronous call to complete and that the called method won't raise any exceptions. In that case, you can suppress the warning by assigning the task result of the call to a variable.</value>
  </data>
  <data name="ERR_SynchronizedAsyncMethod" xml:space="preserve">
    <value>'MethodImplOptions.Synchronized' cannot be applied to an async method</value>
  </data>
  <data name="ERR_NoConversionForCallerLineNumberParam" xml:space="preserve">
    <value>CallerLineNumberAttribute cannot be applied because there are no standard conversions from type '{0}' to type '{1}'</value>
  </data>
  <data name="ERR_NoConversionForCallerFilePathParam" xml:space="preserve">
    <value>CallerFilePathAttribute cannot be applied because there are no standard conversions from type '{0}' to type '{1}'</value>
  </data>
  <data name="ERR_NoConversionForCallerMemberNameParam" xml:space="preserve">
    <value>CallerMemberNameAttribute cannot be applied because there are no standard conversions from type '{0}' to type '{1}'</value>
  </data>
  <data name="ERR_BadCallerLineNumberParamWithoutDefaultValue" xml:space="preserve">
    <value>The CallerLineNumberAttribute may only be applied to parameters with default values</value>
  </data>
  <data name="ERR_BadCallerFilePathParamWithoutDefaultValue" xml:space="preserve">
    <value>The CallerFilePathAttribute may only be applied to parameters with default values</value>
  </data>
  <data name="ERR_BadCallerMemberNameParamWithoutDefaultValue" xml:space="preserve">
    <value>The CallerMemberNameAttribute may only be applied to parameters with default values</value>
  </data>
  <data name="WRN_CallerLineNumberParamForUnconsumedLocation" xml:space="preserve">
    <value>The CallerLineNumberAttribute applied to parameter '{0}' will have no effect because it applies to a member that is used in contexts that do not allow optional arguments</value>
  </data>
  <data name="WRN_CallerLineNumberParamForUnconsumedLocation_Title" xml:space="preserve">
    <value>The CallerLineNumberAttribute will have no effect because it applies to a member that is used in contexts that do not allow optional arguments</value>
  </data>
  <data name="WRN_CallerFilePathParamForUnconsumedLocation" xml:space="preserve">
    <value>The CallerFilePathAttribute applied to parameter '{0}' will have no effect because it applies to a member that is used in contexts that do not allow optional arguments</value>
  </data>
  <data name="WRN_CallerFilePathParamForUnconsumedLocation_Title" xml:space="preserve">
    <value>The CallerFilePathAttribute will have no effect because it applies to a member that is used in contexts that do not allow optional arguments</value>
  </data>
  <data name="WRN_CallerMemberNameParamForUnconsumedLocation" xml:space="preserve">
    <value>The CallerMemberNameAttribute applied to parameter '{0}' will have no effect because it applies to a member that is used in contexts that do not allow optional arguments</value>
  </data>
  <data name="WRN_CallerMemberNameParamForUnconsumedLocation_Title" xml:space="preserve">
    <value>The CallerMemberNameAttribute will have no effect because it applies to a member that is used in contexts that do not allow optional arguments</value>
  </data>
  <data name="ERR_NoEntryPoint" xml:space="preserve">
    <value>Program does not contain a static 'Main' method suitable for an entry point</value>
  </data>
  <data name="ERR_ArrayInitializerIncorrectLength" xml:space="preserve">
    <value>An array initializer of length '{0}' is expected</value>
  </data>
  <data name="ERR_ArrayInitializerExpected" xml:space="preserve">
    <value>A nested array initializer is expected</value>
  </data>
  <data name="ERR_IllegalVarianceSyntax" xml:space="preserve">
    <value>Invalid variance modifier. Only interface and delegate type parameters can be specified as variant.</value>
  </data>
  <data name="ERR_UnexpectedAliasedName" xml:space="preserve">
    <value>Unexpected use of an aliased name</value>
  </data>
  <data name="ERR_UnexpectedGenericName" xml:space="preserve">
    <value>Unexpected use of a generic name</value>
  </data>
  <data name="ERR_UnexpectedUnboundGenericName" xml:space="preserve">
    <value>Unexpected use of an unbound generic name</value>
  </data>
  <data name="ERR_GlobalStatement" xml:space="preserve">
    <value>Expressions and statements can only occur in a method body</value>
  </data>
  <data name="ERR_NamedArgumentForArray" xml:space="preserve">
    <value>An array access may not have a named argument specifier</value>
  </data>
  <data name="ERR_NotYetImplementedInRoslyn" xml:space="preserve">
    <value>This language feature ('{0}') is not yet implemented.</value>
  </data>
  <data name="ERR_DefaultValueNotAllowed" xml:space="preserve">
    <value>Default values are not valid in this context.</value>
  </data>
  <data name="ERR_CantOpenIcon" xml:space="preserve">
    <value>Error opening icon file {0} -- {1}</value>
  </data>
  <data name="ERR_CantOpenWin32Manifest" xml:space="preserve">
    <value>Error opening Win32 manifest file {0} -- {1}</value>
  </data>
  <data name="ERR_ErrorBuildingWin32Resources" xml:space="preserve">
    <value>Error building Win32 resources -- {0}</value>
  </data>
  <data name="ERR_DefaultValueBeforeRequiredValue" xml:space="preserve">
    <value>Optional parameters must appear after all required parameters</value>
  </data>
  <data name="ERR_ExplicitImplCollisionOnRefOut" xml:space="preserve">
    <value>Cannot inherit interface '{0}' with the specified type parameters because it causes method '{1}' to contain overloads which differ only on ref and out</value>
  </data>
  <data name="ERR_PartialWrongTypeParamsVariance" xml:space="preserve">
    <value>Partial declarations of '{0}' must have the same type parameter names and variance modifiers in the same order</value>
  </data>
  <data name="ERR_UnexpectedVariance" xml:space="preserve">
    <value>Invalid variance: The type parameter '{1}' must be {3} valid on '{0}'. '{1}' is {2}.</value>
  </data>
  <data name="ERR_DeriveFromDynamic" xml:space="preserve">
    <value>'{0}': cannot derive from the dynamic type</value>
  </data>
  <data name="ERR_DeriveFromConstructedDynamic" xml:space="preserve">
    <value>'{0}': cannot implement a dynamic interface '{1}'</value>
  </data>
  <data name="ERR_DynamicTypeAsBound" xml:space="preserve">
    <value>Constraint cannot be the dynamic type</value>
  </data>
  <data name="ERR_ConstructedDynamicTypeAsBound" xml:space="preserve">
    <value>Constraint cannot be a dynamic type '{0}'</value>
  </data>
  <data name="ERR_DynamicRequiredTypesMissing" xml:space="preserve">
    <value>One or more types required to compile a dynamic expression cannot be found. Are you missing a reference?</value>
  </data>
  <data name="ERR_MetadataNameTooLong" xml:space="preserve">
    <value>Name '{0}' exceeds the maximum length allowed in metadata.</value>
  </data>
  <data name="ERR_AttributesNotAllowed" xml:space="preserve">
    <value>Attributes are not valid in this context.</value>
  </data>
  <data name="ERR_ExternAliasNotAllowed" xml:space="preserve">
    <value>'extern alias' is not valid in this context</value>
  </data>
  <data name="WRN_IsDynamicIsConfusing" xml:space="preserve">
    <value>Using '{0}' to test compatibility with '{1}' is essentially identical to testing compatibility with '{2}' and will succeed for all non-null values</value>
  </data>
  <data name="WRN_IsDynamicIsConfusing_Title" xml:space="preserve">
    <value>Using 'is' to test compatibility with 'dynamic' is essentially identical to testing compatibility with 'Object'</value>
  </data>
  <data name="ERR_OverloadRefOutCtor" xml:space="preserve">
    <value>Cannot define overloaded constructor '{0}' because it differs from another constructor only on ref and out</value>
  </data>
  <data name="ERR_YieldNotAllowedInScript" xml:space="preserve">
    <value>Cannot use 'yield' in top-level script code</value>
  </data>
  <data name="ERR_NamespaceNotAllowedInScript" xml:space="preserve">
    <value>Cannot declare namespace in script code</value>
  </data>
  <data name="ERR_GlobalAttributesNotAllowed" xml:space="preserve">
    <value>Assembly and module attributes are not allowed in this context</value>
  </data>
  <data name="ERR_InvalidDelegateType" xml:space="preserve">
    <value>Delegate '{0}' has no invoke method or an invoke method with a return type or parameter types that are not supported.</value>
  </data>
  <data name="WRN_MainIgnored" xml:space="preserve">
    <value>The entry point of the program is global script code; ignoring '{0}' entry point.</value>
  </data>
  <data name="WRN_MainIgnored_Title" xml:space="preserve">
    <value>The entry point of the program is global script code; ignoring entry point</value>
  </data>
  <data name="ERR_StaticInAsOrIs" xml:space="preserve">
    <value>The second operand of an 'is' or 'as' operator may not be static type '{0}'</value>
  </data>
  <data name="ERR_BadVisEventType" xml:space="preserve">
    <value>Inconsistent accessibility: event type '{1}' is less accessible than event '{0}'</value>
  </data>
  <data name="ERR_NamedArgumentSpecificationBeforeFixedArgument" xml:space="preserve">
    <value>Named argument specifications must appear after all fixed arguments have been specified</value>
  </data>
  <data name="ERR_BadNamedArgument" xml:space="preserve">
    <value>The best overload for '{0}' does not have a parameter named '{1}'</value>
  </data>
  <data name="ERR_BadNamedArgumentForDelegateInvoke" xml:space="preserve">
    <value>The delegate '{0}' does not have a parameter named '{1}'</value>
  </data>
  <data name="ERR_DuplicateNamedArgument" xml:space="preserve">
    <value>Named argument '{0}' cannot be specified multiple times</value>
  </data>
  <data name="ERR_NamedArgumentUsedInPositional" xml:space="preserve">
    <value>Named argument '{0}' specifies a parameter for which a positional argument has already been given</value>
  </data>
  <data name="ERR_DefaultValueUsedWithAttributes" xml:space="preserve">
    <value>Cannot specify default parameter value in conjunction with DefaultParameterAttribute or OptionalAttribute</value>
  </data>
  <data name="ERR_DefaultValueMustBeConstant" xml:space="preserve">
    <value>Default parameter value for '{0}' must be a compile-time constant</value>
  </data>
  <data name="ERR_RefOutDefaultValue" xml:space="preserve">
    <value>A ref or out parameter cannot have a default value</value>
  </data>
  <data name="ERR_DefaultValueForExtensionParameter" xml:space="preserve">
    <value>Cannot specify a default value for the 'this' parameter</value>
  </data>
  <data name="ERR_DefaultValueForParamsParameter" xml:space="preserve">
    <value>Cannot specify a default value for a parameter array</value>
  </data>
  <data name="ERR_NoConversionForDefaultParam" xml:space="preserve">
    <value>A value of type '{0}' cannot be used as a default parameter because there are no standard conversions to type '{1}'</value>
  </data>
  <data name="ERR_NoConversionForNubDefaultParam" xml:space="preserve">
    <value>A value of type '{0}' cannot be used as default parameter for nullable parameter '{1}' because '{0}' is not a simple type</value>
  </data>
  <data name="ERR_NotNullRefDefaultParameter" xml:space="preserve">
    <value>'{0}' is of type '{1}'. A default parameter value of a reference type other than string can only be initialized with null</value>
  </data>
  <data name="WRN_DefaultValueForUnconsumedLocation" xml:space="preserve">
    <value>The default value specified for parameter '{0}' will have no effect because it applies to a member that is used in contexts that do not allow optional arguments</value>
  </data>
  <data name="WRN_DefaultValueForUnconsumedLocation_Title" xml:space="preserve">
    <value>The default value specified will have no effect because it applies to a member that is used in contexts that do not allow optional arguments</value>
  </data>
  <data name="ERR_PublicKeyFileFailure" xml:space="preserve">
    <value>Error signing output with public key from file '{0}' -- {1}</value>
  </data>
  <data name="ERR_PublicKeyContainerFailure" xml:space="preserve">
    <value>Error signing output with public key from container '{0}' -- {1}</value>
  </data>
  <data name="ERR_BadDynamicTypeof" xml:space="preserve">
    <value>The typeof operator cannot be used on the dynamic type</value>
  </data>
  <data name="ERR_ExpressionTreeContainsDynamicOperation" xml:space="preserve">
    <value>An expression tree may not contain a dynamic operation</value>
  </data>
  <data name="ERR_BadAsyncExpressionTree" xml:space="preserve">
    <value>Async lambda expressions cannot be converted to expression trees</value>
  </data>
  <data name="ERR_DynamicAttributeMissing" xml:space="preserve">
    <value>Cannot define a class or member that utilizes 'dynamic' because the compiler required type '{0}' cannot be found. Are you missing a reference?</value>
  </data>
  <data name="ERR_CannotPassNullForFriendAssembly" xml:space="preserve">
    <value>Cannot pass null for friend assembly name</value>
  </data>
  <data name="ERR_SignButNoPrivateKey" xml:space="preserve">
    <value>Key file '{0}' is missing the private key needed for signing</value>
  </data>
  <data name="ERR_PublicSignButNoKey" xml:space="preserve">
    <value>Public signing was specified and requires a public key, but no public key was specified.</value>
  </data>
  <data name="ERR_PublicSignNetModule" xml:space="preserve">
    <value>Public signing is not supported for netmodules.</value>
  </data>
  <data name="WRN_DelaySignButNoKey" xml:space="preserve">
    <value>Delay signing was specified and requires a public key, but no public key was specified</value>
  </data>
  <data name="WRN_DelaySignButNoKey_Title" xml:space="preserve">
    <value>Delay signing was specified and requires a public key, but no public key was specified</value>
  </data>
  <data name="ERR_InvalidVersionFormat" xml:space="preserve">
    <value>The specified version string does not conform to the required format - major[.minor[.build[.revision]]]</value>
  </data>
  <data name="ERR_InvalidVersionFormat2" xml:space="preserve">
    <value>The specified version string does not conform to the required format - major.minor.build.revision</value>
  </data>
  <data name="WRN_InvalidVersionFormat" xml:space="preserve">
    <value>The specified version string does not conform to the recommended format - major.minor.build.revision</value>
  </data>
  <data name="WRN_InvalidVersionFormat_Title" xml:space="preserve">
    <value>The specified version string does not conform to the recommended format - major.minor.build.revision</value>
  </data>
  <data name="ERR_InvalidAssemblyCultureForExe" xml:space="preserve">
    <value>Executables cannot be satellite assemblies; culture should always be empty</value>
  </data>
  <data name="ERR_NoCorrespondingArgument" xml:space="preserve">
    <value>There is no argument given that corresponds to the required formal parameter '{0}' of '{1}'</value>
  </data>
  <data name="WRN_UnimplementedCommandLineSwitch" xml:space="preserve">
    <value>The command line switch '{0}' is not yet implemented and was ignored.</value>
  </data>
  <data name="WRN_UnimplementedCommandLineSwitch_Title" xml:space="preserve">
    <value>Command line switch is not yet implemented</value>
  </data>
  <data name="ERR_ModuleEmitFailure" xml:space="preserve">
    <value>Failed to emit module '{0}'.</value>
  </data>
  <data name="ERR_FixedLocalInLambda" xml:space="preserve">
    <value>Cannot use fixed local '{0}' inside an anonymous method, lambda expression, or query expression</value>
  </data>
  <data name="ERR_ExpressionTreeContainsNamedArgument" xml:space="preserve">
    <value>An expression tree may not contain a named argument specification</value>
  </data>
  <data name="ERR_ExpressionTreeContainsOptionalArgument" xml:space="preserve">
    <value>An expression tree may not contain a call or invocation that uses optional arguments</value>
  </data>
  <data name="ERR_ExpressionTreeContainsIndexedProperty" xml:space="preserve">
    <value>An expression tree may not contain an indexed property</value>
  </data>
  <data name="ERR_IndexedPropertyRequiresParams" xml:space="preserve">
    <value>Indexed property '{0}' has non-optional arguments which must be provided</value>
  </data>
  <data name="ERR_IndexedPropertyMustHaveAllOptionalParams" xml:space="preserve">
    <value>Indexed property '{0}' must have all arguments optional</value>
  </data>
  <data name="ERR_SpecialByRefInLambda" xml:space="preserve">
    <value>Instance of type '{0}' cannot be used inside an anonymous function, query expression, iterator block or async method</value>
  </data>
  <data name="ERR_SecurityAttributeMissingAction" xml:space="preserve">
    <value>First argument to a security attribute must be a valid SecurityAction</value>
  </data>
  <data name="ERR_SecurityAttributeInvalidAction" xml:space="preserve">
    <value>Security attribute '{0}' has an invalid SecurityAction value '{1}'</value>
  </data>
  <data name="ERR_SecurityAttributeInvalidActionAssembly" xml:space="preserve">
    <value>SecurityAction value '{0}' is invalid for security attributes applied to an assembly</value>
  </data>
  <data name="ERR_SecurityAttributeInvalidActionTypeOrMethod" xml:space="preserve">
    <value>SecurityAction value '{0}' is invalid for security attributes applied to a type or a method</value>
  </data>
  <data name="ERR_PrincipalPermissionInvalidAction" xml:space="preserve">
    <value>SecurityAction value '{0}' is invalid for PrincipalPermission attribute</value>
  </data>
  <data name="ERR_FeatureNotValidInExpressionTree" xml:space="preserve">
    <value>An expression tree may not contain '{0}'</value>
  </data>
  <data name="ERR_PermissionSetAttributeInvalidFile" xml:space="preserve">
    <value>Unable to resolve file path '{0}' specified for the named argument '{1}' for PermissionSet attribute</value>
  </data>
  <data name="ERR_PermissionSetAttributeFileReadError" xml:space="preserve">
    <value>Error reading file '{0}' specified for the named argument '{1}' for PermissionSet attribute: '{2}'</value>
  </data>
  <data name="ERR_GlobalSingleTypeNameNotFoundFwd" xml:space="preserve">
    <value>The type name '{0}' could not be found in the global namespace. This type has been forwarded to assembly '{1}' Consider adding a reference to that assembly.</value>
  </data>
  <data name="ERR_DottedTypeNameNotFoundInNSFwd" xml:space="preserve">
    <value>The type name '{0}' could not be found in the namespace '{1}'. This type has been forwarded to assembly '{2}' Consider adding a reference to that assembly.</value>
  </data>
  <data name="ERR_SingleTypeNameNotFoundFwd" xml:space="preserve">
    <value>The type name '{0}' could not be found. This type has been forwarded to assembly '{1}'. Consider adding a reference to that assembly.</value>
  </data>
  <data name="ERR_AssemblySpecifiedForLinkAndRef" xml:space="preserve">
    <value>Assemblies '{0}' and '{1}' refer to the same metadata but only one is a linked reference (specified using /link option); consider removing one of the references.</value>
  </data>
  <data name="WRN_DeprecatedCollectionInitAdd" xml:space="preserve">
    <value>The best overloaded Add method '{0}' for the collection initializer element is obsolete.</value>
  </data>
  <data name="WRN_DeprecatedCollectionInitAdd_Title" xml:space="preserve">
    <value>The best overloaded Add method for the collection initializer element is obsolete</value>
  </data>
  <data name="WRN_DeprecatedCollectionInitAddStr" xml:space="preserve">
    <value>The best overloaded Add method '{0}' for the collection initializer element is obsolete. {1}</value>
  </data>
  <data name="WRN_DeprecatedCollectionInitAddStr_Title" xml:space="preserve">
    <value>The best overloaded Add method for the collection initializer element is obsolete</value>
  </data>
  <data name="ERR_DeprecatedCollectionInitAddStr" xml:space="preserve">
    <value>The best overloaded Add method '{0}' for the collection initializer element is obsolete. {1}</value>
  </data>
  <data name="ERR_IteratorInInteractive" xml:space="preserve">
    <value>Yield statements may not appear at the top level in interactive code.</value>
  </data>
  <data name="ERR_SecurityAttributeInvalidTarget" xml:space="preserve">
    <value>Security attribute '{0}' is not valid on this declaration type. Security attributes are only valid on assembly, type and method declarations.</value>
  </data>
  <data name="ERR_BadDynamicMethodArg" xml:space="preserve">
    <value>Cannot use an expression of type '{0}' as an argument to a dynamically dispatched operation.</value>
  </data>
  <data name="ERR_BadDynamicMethodArgLambda" xml:space="preserve">
    <value>Cannot use a lambda expression as an argument to a dynamically dispatched operation without first casting it to a delegate or expression tree type.</value>
  </data>
  <data name="ERR_BadDynamicMethodArgMemgrp" xml:space="preserve">
    <value>Cannot use a method group as an argument to a dynamically dispatched operation. Did you intend to invoke the method?</value>
  </data>
  <data name="ERR_NoDynamicPhantomOnBase" xml:space="preserve">
    <value>The call to method '{0}' needs to be dynamically dispatched, but cannot be because it is part of a base access expression. Consider casting the dynamic arguments or eliminating the base access.</value>
  </data>
  <data name="ERR_BadDynamicQuery" xml:space="preserve">
    <value>Query expressions over source type 'dynamic' or with a join sequence of type 'dynamic' are not allowed</value>
  </data>
  <data name="ERR_NoDynamicPhantomOnBaseIndexer" xml:space="preserve">
    <value>The indexer access needs to be dynamically dispatched, but cannot be because it is part of a base access expression. Consider casting the dynamic arguments or eliminating the base access.</value>
  </data>
  <data name="WRN_DynamicDispatchToConditionalMethod" xml:space="preserve">
    <value>The dynamically dispatched call to method '{0}' may fail at runtime because one or more applicable overloads are conditional methods.</value>
  </data>
  <data name="WRN_DynamicDispatchToConditionalMethod_Title" xml:space="preserve">
    <value>Dynamically dispatched call may fail at runtime because one or more applicable overloads are conditional methods</value>
  </data>
  <data name="ERR_BadArgTypeDynamicExtension" xml:space="preserve">
    <value>'{0}' has no applicable method named '{1}' but appears to have an extension method by that name. Extension methods cannot be dynamically dispatched. Consider casting the dynamic arguments or calling the extension method without the extension method syntax.</value>
  </data>
  <data name="WRN_CallerFilePathPreferredOverCallerMemberName" xml:space="preserve">
    <value>The CallerMemberNameAttribute applied to parameter '{0}' will have no effect. It is overridden by the CallerFilePathAttribute.</value>
  </data>
  <data name="WRN_CallerFilePathPreferredOverCallerMemberName_Title" xml:space="preserve">
    <value>The CallerMemberNameAttribute will have no effect; it is overridden by the CallerFilePathAttribute</value>
  </data>
  <data name="WRN_CallerLineNumberPreferredOverCallerMemberName" xml:space="preserve">
    <value>The CallerMemberNameAttribute applied to parameter '{0}' will have no effect. It is overridden by the CallerLineNumberAttribute.</value>
  </data>
  <data name="WRN_CallerLineNumberPreferredOverCallerMemberName_Title" xml:space="preserve">
    <value>The CallerMemberNameAttribute will have no effect; it is overridden by the CallerLineNumberAttribute</value>
  </data>
  <data name="WRN_CallerLineNumberPreferredOverCallerFilePath" xml:space="preserve">
    <value>The CallerFilePathAttribute applied to parameter '{0}' will have no effect. It is overridden by the CallerLineNumberAttribute.</value>
  </data>
  <data name="WRN_CallerLineNumberPreferredOverCallerFilePath_Title" xml:space="preserve">
    <value>The CallerFilePathAttribute will have no effect; it is overridden by the CallerLineNumberAttribute</value>
  </data>
  <data name="ERR_InvalidDynamicCondition" xml:space="preserve">
    <value>Expression must be implicitly convertible to Boolean or its type '{0}' must define operator '{1}'.</value>
  </data>
  <data name="ERR_MixingWinRTEventWithRegular" xml:space="preserve">
    <value>'{0}' cannot implement '{1}' because '{2}' is a Windows Runtime event and '{3}' is a regular .NET event.</value>
  </data>
  <data name="WRN_CA2000_DisposeObjectsBeforeLosingScope1" xml:space="preserve">
    <value>Call System.IDisposable.Dispose() on allocated instance of {0} before all references to it are out of scope.</value>
  </data>
  <data name="WRN_CA2000_DisposeObjectsBeforeLosingScope1_Title" xml:space="preserve">
    <value>Call System.IDisposable.Dispose() on allocated instance before all references to it are out of scope</value>
  </data>
  <data name="WRN_CA2000_DisposeObjectsBeforeLosingScope2" xml:space="preserve">
    <value>Allocated instance of {0} is not disposed along all exception paths.  Call System.IDisposable.Dispose() before all references to it are out of scope.</value>
  </data>
  <data name="WRN_CA2000_DisposeObjectsBeforeLosingScope2_Title" xml:space="preserve">
    <value>Allocated instance is not disposed along all exception paths</value>
  </data>
  <data name="WRN_CA2202_DoNotDisposeObjectsMultipleTimes" xml:space="preserve">
    <value>Object '{0}' can be disposed more than once.</value>
  </data>
  <data name="WRN_CA2202_DoNotDisposeObjectsMultipleTimes_Title" xml:space="preserve">
    <value>Object can be disposed more than once</value>
  </data>
  <data name="ERR_NewCoClassOnLink" xml:space="preserve">
    <value>Interop type '{0}' cannot be embedded. Use the applicable interface instead.</value>
  </data>
  <data name="ERR_NoPIANestedType" xml:space="preserve">
    <value>Type '{0}' cannot be embedded because it is a nested type. Consider setting the 'Embed Interop Types' property to false.</value>
  </data>
  <data name="ERR_GenericsUsedInNoPIAType" xml:space="preserve">
    <value>Type '{0}' cannot be embedded because it has a generic argument. Consider setting the 'Embed Interop Types' property to false.</value>
  </data>
  <data name="ERR_InteropStructContainsMethods" xml:space="preserve">
    <value>Embedded interop struct '{0}' can contain only public instance fields.</value>
  </data>
  <data name="ERR_WinRtEventPassedByRef" xml:space="preserve">
    <value>A Windows Runtime event may not be passed as an out or ref parameter.</value>
  </data>
  <data name="ERR_MissingMethodOnSourceInterface" xml:space="preserve">
    <value>Source interface '{0}' is missing method '{1}' which is required to embed event '{2}'.</value>
  </data>
  <data name="ERR_MissingSourceInterface" xml:space="preserve">
    <value>Interface '{0}' has an invalid source interface which is required to embed event '{1}'.</value>
  </data>
  <data name="ERR_InteropTypeMissingAttribute" xml:space="preserve">
    <value>Interop type '{0}' cannot be embedded because it is missing the required '{1}' attribute.</value>
  </data>
  <data name="ERR_NoPIAAssemblyMissingAttribute" xml:space="preserve">
    <value>Cannot embed interop types from assembly '{0}' because it is missing the '{1}' attribute.</value>
  </data>
  <data name="ERR_NoPIAAssemblyMissingAttributes" xml:space="preserve">
    <value>Cannot embed interop types from assembly '{0}' because it is missing either the '{1}' attribute or the '{2}' attribute.</value>
  </data>
  <data name="ERR_InteropTypesWithSameNameAndGuid" xml:space="preserve">
    <value>Cannot embed interop type '{0}' found in both assembly '{1}' and '{2}'. Consider setting the 'Embed Interop Types' property to false.</value>
  </data>
  <data name="ERR_LocalTypeNameClash" xml:space="preserve">
    <value>Embedding the interop type '{0}' from assembly '{1}' causes a name clash in the current assembly. Consider setting the 'Embed Interop Types' property to false.</value>
  </data>
  <data name="WRN_ReferencedAssemblyReferencesLinkedPIA" xml:space="preserve">
    <value>A reference was created to embedded interop assembly '{0}' because of an indirect reference to that assembly created by assembly '{1}'. Consider changing the 'Embed Interop Types' property on either assembly.</value>
  </data>
  <data name="WRN_ReferencedAssemblyReferencesLinkedPIA_Title" xml:space="preserve">
    <value>A reference was created to embedded interop assembly because of an indirect assembly reference</value>
  </data>
  <data name="WRN_ReferencedAssemblyReferencesLinkedPIA_Description" xml:space="preserve">
    <value>You have added a reference to an assembly using /link (Embed Interop Types property set to True). This instructs the compiler to embed interop type information from that assembly. However, the compiler cannot embed interop type information from that assembly because another assembly that you have referenced also references that assembly using /reference (Embed Interop Types property set to False).

To embed interop type information for both assemblies, use /link for references to each assembly (set the Embed Interop Types property to True).

To remove the warning, you can use /reference instead (set the Embed Interop Types property to False). In this case, a primary interop assembly (PIA) provides interop type information.</value>
  </data>
  <data name="ERR_GenericsUsedAcrossAssemblies" xml:space="preserve">
    <value>Type '{0}' from assembly '{1}' cannot be used across assembly boundaries because it has a generic type argument that is an embedded interop type.</value>
  </data>
  <data name="ERR_NoCanonicalView" xml:space="preserve">
    <value>Cannot find the interop type that matches the embedded interop type '{0}'. Are you missing an assembly reference?</value>
  </data>
  <data name="ERR_ByRefReturnUnsupported" xml:space="preserve">
    <value>By-reference return type 'ref {0}' is not supported.</value>
  </data>
  <data name="ERR_NetModuleNameMismatch" xml:space="preserve">
    <value>Module name '{0}' stored in '{1}' must match its filename.</value>
  </data>
  <data name="ERR_BadModuleName" xml:space="preserve">
    <value>Invalid module name: {0}</value>
  </data>
  <data name="ERR_BadCompilationOptionValue" xml:space="preserve">
    <value>Invalid '{0}' value: '{1}'.</value>
  </data>
  <data name="ERR_BadAppConfigPath" xml:space="preserve">
    <value>AppConfigPath must be absolute.</value>
  </data>
  <data name="WRN_AssemblyAttributeFromModuleIsOverridden" xml:space="preserve">
    <value>Attribute '{0}' from module '{1}' will be ignored in favor of the instance appearing in source</value>
  </data>
  <data name="WRN_AssemblyAttributeFromModuleIsOverridden_Title" xml:space="preserve">
    <value>Attribute will be ignored in favor of the instance appearing in source</value>
  </data>
  <data name="ERR_CmdOptionConflictsSource" xml:space="preserve">
    <value>Attribute '{0}' given in a source file conflicts with option '{1}'.</value>
  </data>
  <data name="ERR_FixedBufferTooManyDimensions" xml:space="preserve">
    <value>A fixed buffer may only have one dimension.</value>
  </data>
  <data name="WRN_ReferencedAssemblyDoesNotHaveStrongName" xml:space="preserve">
    <value>Referenced assembly '{0}' does not have a strong name.</value>
  </data>
  <data name="WRN_ReferencedAssemblyDoesNotHaveStrongName_Title" xml:space="preserve">
    <value>Referenced assembly does not have a strong name</value>
  </data>
  <data name="ERR_InvalidSignaturePublicKey" xml:space="preserve">
    <value>Invalid signature public key specified in AssemblySignatureKeyAttribute.</value>
  </data>
  <data name="ERR_ExportedTypeConflictsWithDeclaration" xml:space="preserve">
    <value>Type '{0}' exported from module '{1}' conflicts with type declared in primary module of this assembly.</value>
  </data>
  <data name="ERR_ExportedTypesConflict" xml:space="preserve">
    <value>Type '{0}' exported from module '{1}' conflicts with type '{2}' exported from module '{3}'.</value>
  </data>
  <data name="ERR_ForwardedTypeConflictsWithDeclaration" xml:space="preserve">
    <value>Forwarded type '{0}' conflicts with type declared in primary module of this assembly.</value>
  </data>
  <data name="ERR_ForwardedTypesConflict" xml:space="preserve">
    <value>Type '{0}' forwarded to assembly '{1}' conflicts with type '{2}' forwarded to assembly '{3}'.</value>
  </data>
  <data name="ERR_ForwardedTypeConflictsWithExportedType" xml:space="preserve">
    <value>Type '{0}' forwarded to assembly '{1}' conflicts with type '{2}' exported from module '{3}'.</value>
  </data>
  <data name="WRN_RefCultureMismatch" xml:space="preserve">
    <value>Referenced assembly '{0}' has different culture setting of '{1}'.</value>
  </data>
  <data name="WRN_RefCultureMismatch_Title" xml:space="preserve">
    <value>Referenced assembly has different culture setting</value>
  </data>
  <data name="ERR_AgnosticToMachineModule" xml:space="preserve">
    <value>Agnostic assembly cannot have a processor specific module '{0}'.</value>
  </data>
  <data name="ERR_ConflictingMachineModule" xml:space="preserve">
    <value>Assembly and module '{0}' cannot target different processors.</value>
  </data>
  <data name="WRN_ConflictingMachineAssembly" xml:space="preserve">
    <value>Referenced assembly '{0}' targets a different processor.</value>
  </data>
  <data name="WRN_ConflictingMachineAssembly_Title" xml:space="preserve">
    <value>Referenced assembly targets a different processor</value>
  </data>
  <data name="ERR_CryptoHashFailed" xml:space="preserve">
    <value>Cryptographic failure while creating hashes.</value>
  </data>
  <data name="ERR_MissingNetModuleReference" xml:space="preserve">
    <value>Reference to '{0}' netmodule missing.</value>
  </data>
  <data name="ERR_NetModuleNameMustBeUnique" xml:space="preserve">
    <value>Module '{0}' is already defined in this assembly. Each module must have a unique filename.</value>
  </data>
  <data name="ERR_CantReadConfigFile" xml:space="preserve">
    <value>Cannot read config file '{0}' -- '{1}'</value>
  </data>
  <data name="ERR_EncNoPIAReference" xml:space="preserve">
    <value>Cannot continue since the edit includes a reference to an embedded type: '{0}'.</value>
  </data>
  <data name="ERR_EncReferenceToAddedMember" xml:space="preserve">
    <value>Member '{0}' added during the current debug session can only be accessed from within its declaring assembly '{1}'.</value>
  </data>
  <data name="ERR_MutuallyExclusiveOptions" xml:space="preserve">
    <value>Compilation options '{0}' and '{1}' can't both be specified at the same time.</value>
  </data>
  <data name="ERR_LinkedNetmoduleMetadataMustProvideFullPEImage" xml:space="preserve">
    <value>Linked netmodule metadata must provide a full PE image: '{0}'.</value>
  </data>
  <data name="ERR_BadPrefer32OnLib" xml:space="preserve">
    <value>/platform:anycpu32bitpreferred can only be used with /t:exe, /t:winexe and /t:appcontainerexe</value>
  </data>
  <data name="IDS_PathList" xml:space="preserve">
    <value>&lt;path list&gt;</value>
  </data>
  <data name="IDS_Text" xml:space="preserve">
    <value>&lt;text&gt;</value>
  </data>
  <data name="IDS_FeatureNullPropagatingOperator" xml:space="preserve">
    <value>null propagating operator</value>
  </data>
  <data name="IDS_FeatureExpressionBodiedMethod" xml:space="preserve">
    <value>expression-bodied method</value>
  </data>
  <data name="IDS_FeatureExpressionBodiedProperty" xml:space="preserve">
    <value>expression-bodied property</value>
  </data>
  <data name="IDS_FeatureExpressionBodiedIndexer" xml:space="preserve">
    <value>expression-bodied indexer</value>
  </data>
  <data name="IDS_FeatureAutoPropertyInitializer" xml:space="preserve">
    <value>auto property initializer</value>
  </data>
  <data name="IDS_Namespace1" xml:space="preserve">
    <value>&lt;namespace&gt;</value>
  </data>
  <data name="IDS_FeatureRefLocalsReturns" xml:space="preserve">
    <value>byref locals and returns</value>
  </data>
  <data name="CompilationC" xml:space="preserve">
    <value>Compilation (C#): </value>
  </data>
  <data name="SyntaxNodeIsNotWithinSynt" xml:space="preserve">
    <value>Syntax node is not within syntax tree</value>
  </data>
  <data name="LocationMustBeProvided" xml:space="preserve">
    <value>Location must be provided in order to provide minimal type qualification.</value>
  </data>
  <data name="SyntaxTreeSemanticModelMust" xml:space="preserve">
    <value>SyntaxTreeSemanticModel must be provided in order to provide minimal type qualification.</value>
  </data>
  <data name="CantReferenceCompilationOf" xml:space="preserve">
    <value>Can't reference compilation of type '{0}' from {1} compilation.</value>
  </data>
  <data name="SyntaxTreeAlreadyPresent" xml:space="preserve">
    <value>Syntax tree already present</value>
  </data>
  <data name="SubmissionCanOnlyInclude" xml:space="preserve">
    <value>Submission can only include script code.</value>
  </data>
  <data name="SubmissionCanHaveAtMostOne" xml:space="preserve">
    <value>Submission can have at most one syntax tree.</value>
  </data>
  <data name="SyntaxTreeNotFoundTo" xml:space="preserve">
    <value>SyntaxTree '{0}' not found to remove</value>
  </data>
  <data name="TreeMustHaveARootNodeWith" xml:space="preserve">
    <value>tree must have a root node with SyntaxKind.CompilationUnit</value>
  </data>
  <data name="TypeArgumentCannotBeNull" xml:space="preserve">
    <value>Type argument cannot be null</value>
  </data>
  <data name="WrongNumberOfTypeArguments" xml:space="preserve">
    <value>Wrong number of type arguments</value>
  </data>
  <data name="NameConflictForName" xml:space="preserve">
    <value>Name conflict for name {0}</value>
  </data>
  <data name="LookupOptionsHasInvalidCombo" xml:space="preserve">
    <value>LookupOptions has an invalid combination of options</value>
  </data>
  <data name="ItemsMustBeNonEmpty" xml:space="preserve">
    <value>items: must be non-empty</value>
  </data>
  <data name="UseVerbatimIdentifier" xml:space="preserve">
    <value>Use Microsoft.CodeAnalysis.CSharp.SyntaxFactory.Identifier or Microsoft.CodeAnalysis.CSharp.SyntaxFactory.VerbatimIdentifier to create identifier tokens.</value>
  </data>
  <data name="UseLiteralForTokens" xml:space="preserve">
    <value>Use Microsoft.CodeAnalysis.CSharp.SyntaxFactory.Literal to create character literal tokens.</value>
  </data>
  <data name="UseLiteralForNumeric" xml:space="preserve">
    <value>Use Microsoft.CodeAnalysis.CSharp.SyntaxFactory.Literal to create numeric literal tokens.</value>
  </data>
  <data name="ThisMethodCanOnlyBeUsedToCreateTokens" xml:space="preserve">
    <value>This method can only be used to create tokens - {0} is not a token kind.</value>
  </data>
  <data name="GenericParameterDefinition" xml:space="preserve">
    <value>Generic parameter is definition when expected to be reference {0}</value>
  </data>
  <data name="InvalidGetDeclarationNameMultipleDeclarators" xml:space="preserve">
    <value>Called GetDeclarationName for a declaration node that can possibly contain multiple variable declarators.</value>
  </data>
  <data name="TreeNotPartOfCompilation" xml:space="preserve">
    <value>tree not part of compilation</value>
  </data>
  <data name="PositionIsNotWithinSyntax" xml:space="preserve">
    <value>Position is not within syntax tree with full span {0}</value>
  </data>
  <data name="WRN_BadUILang" xml:space="preserve">
    <value>The language name '{0}' is invalid.</value>
  </data>
  <data name="WRN_BadUILang_Title" xml:space="preserve">
    <value>The language name is invalid</value>
  </data>
  <data name="ERR_UnsupportedTransparentIdentifierAccess" xml:space="preserve">
    <value>Transparent identifier member access failed for field '{0}' of '{1}'.  Does the data being queried implement the query pattern?</value>
  </data>
  <data name="ERR_ParamDefaultValueDiffersFromAttribute" xml:space="preserve">
    <value>The parameter has multiple distinct default values.</value>
  </data>
  <data name="ERR_FieldHasMultipleDistinctConstantValues" xml:space="preserve">
    <value>The field has multiple distinct constant values.</value>
  </data>
  <data name="WRN_UnqualifiedNestedTypeInCref" xml:space="preserve">
    <value>Within cref attributes, nested types of generic types should be qualified.</value>
  </data>
  <data name="WRN_UnqualifiedNestedTypeInCref_Title" xml:space="preserve">
    <value>Within cref attributes, nested types of generic types should be qualified</value>
  </data>
  <data name="NotACSharpSymbol" xml:space="preserve">
    <value>Not a C# symbol.</value>
  </data>
  <data name="HDN_UnusedUsingDirective" xml:space="preserve">
    <value>Unnecessary using directive.</value>
  </data>
  <data name="HDN_UnusedExternAlias" xml:space="preserve">
    <value>Unused extern alias.</value>
  </data>
  <data name="ElementsCannotBeNull" xml:space="preserve">
    <value>Elements cannot be null.</value>
  </data>
  <data name="IDS_LIB_ENV" xml:space="preserve">
    <value>LIB environment variable</value>
  </data>
  <data name="IDS_LIB_OPTION" xml:space="preserve">
    <value>/LIB option</value>
  </data>
  <data name="IDS_REFERENCEPATH_OPTION" xml:space="preserve">
    <value>/REFERENCEPATH option</value>
  </data>
  <data name="IDS_DirectoryDoesNotExist" xml:space="preserve">
    <value>directory does not exist</value>
  </data>
  <data name="IDS_DirectoryHasInvalidPath" xml:space="preserve">
    <value>path is too long or invalid</value>
  </data>
  <data name="WRN_NoRuntimeMetadataVersion" xml:space="preserve">
    <value>No value for RuntimeMetadataVersion found. No assembly containing System.Object was found nor was a value for RuntimeMetadataVersion specified through options.</value>
  </data>
  <data name="WRN_NoRuntimeMetadataVersion_Title" xml:space="preserve">
    <value>No value for RuntimeMetadataVersion found</value>
  </data>
  <data name="WrongSemanticModelType" xml:space="preserve">
    <value>Expected a {0} SemanticModel.</value>
  </data>
  <data name="IDS_FeatureLambda" xml:space="preserve">
    <value>lambda expression</value>
  </data>
  <data name="ERR_FeatureNotAvailableInVersion1" xml:space="preserve">
    <value>Feature '{0}' is not available in C# 1. Please use language version {1} or greater.</value>
  </data>
  <data name="ERR_FeatureNotAvailableInVersion2" xml:space="preserve">
    <value>Feature '{0}' is not available in C# 2. Please use language version {1} or greater.</value>
  </data>
  <data name="ERR_FeatureNotAvailableInVersion3" xml:space="preserve">
    <value>Feature '{0}' is not available in C# 3. Please use language version {1} or greater.</value>
  </data>
  <data name="ERR_FeatureNotAvailableInVersion4" xml:space="preserve">
    <value>Feature '{0}' is not available in C# 4. Please use language version {1} or greater.</value>
  </data>
  <data name="ERR_FeatureNotAvailableInVersion5" xml:space="preserve">
    <value>Feature '{0}' is not available in C# 5. Please use language version {1} or greater.</value>
  </data>
  <data name="ERR_FeatureNotAvailableInVersion6" xml:space="preserve">
    <value>Feature '{0}' is not available in C# 6. Please use language version {1} or greater.</value>
  </data>
  <data name="ERR_FeatureNotAvailableInVersion7" xml:space="preserve">
    <value>Feature '{0}' is not available in C# 7. Please use language version {1} or greater.</value>
  </data>
  <data name="ERR_FeatureIsExperimental" xml:space="preserve">
    <value>Feature '{0}' is experimental and unsupported; use '/features:{1}' to enable.</value>
  </data>
  <data name="ERR_FeatureIsUnimplemented" xml:space="preserve">
    <value>Feature '{0}' is not implemented in this compiler.</value>
  </data>
  <data name="IDS_VersionExperimental" xml:space="preserve">
    <value>'experimental'</value>
  </data>
  <data name="PositionNotWithinTree" xml:space="preserve">
    <value>Position must be within span of the syntax tree.</value>
  </data>
  <data name="SpeculatedSyntaxNodeCannotBelongToCurrentCompilation" xml:space="preserve">
    <value>Syntax node to be speculated cannot belong to a syntax tree from the current compilation.</value>
  </data>
  <data name="ChainingSpeculativeModelIsNotSupported" xml:space="preserve">
    <value>Chaining speculative semantic model is not supported. You should create a speculative model from the non-speculative ParentModel.</value>
  </data>
  <data name="IDS_ToolName" xml:space="preserve">
    <value>Microsoft (R) Visual C# Compiler</value>
  </data>
  <data name="IDS_LogoLine1" xml:space="preserve">
    <value>{0} version {1}</value>
  </data>
  <data name="IDS_LogoLine2" xml:space="preserve">
    <value>Copyright (C) Microsoft Corporation. All rights reserved.</value>
  </data>
  <data name="IDS_CSCHelp" xml:space="preserve">
    <value>
                              Visual C# Compiler Options

                        - OUTPUT FILES -
 /out:&lt;file&gt;                   Specify output file name (default: base name of 
                               file with main class or first file)
 /target:exe                   Build a console executable (default) (Short 
                               form: /t:exe)
 /target:winexe                Build a Windows executable (Short form: 
                               /t:winexe)
 /target:library               Build a library (Short form: /t:library)
 /target:module                Build a module that can be added to another 
                               assembly (Short form: /t:module)
 /target:appcontainerexe       Build an Appcontainer executable (Short form: 
                               /t:appcontainerexe)
 /target:winmdobj              Build a Windows Runtime intermediate file that 
                               is consumed by WinMDExp (Short form: /t:winmdobj)
 /doc:&lt;file&gt;                   XML Documentation file to generate
 /platform:&lt;string&gt;            Limit which platforms this code can run on: x86,
                               Itanium, x64, arm, anycpu32bitpreferred, or 
                               anycpu. The default is anycpu.

                        - INPUT FILES -
 /recurse:&lt;wildcard&gt;           Include all files in the current directory and 
                               subdirectories according to the wildcard 
                               specifications
 /reference:&lt;alias&gt;=&lt;file&gt;     Reference metadata from the specified assembly 
                               file using the given alias (Short form: /r)
 /reference:&lt;file list&gt;        Reference metadata from the specified assembly 
                               files (Short form: /r)
 /addmodule:&lt;file list&gt;        Link the specified modules into this assembly
 /link:&lt;file list&gt;             Embed metadata from the specified interop 
                               assembly files (Short form: /l)
 /analyzer:&lt;file list&gt;         Run the analyzers from this assembly
                               (Short form: /a)
 /additionalfile:&lt;file list&gt;   Additional files that don't directly affect code
                               generation but may be used by analyzers for producing
                               errors or warnings.
 /embed                        Embed all source files in the PDB.
 /embed:&lt;file list&gt;            Embed specific files in the PDB

                        - RESOURCES -
 /win32res:&lt;file&gt;              Specify a Win32 resource file (.res)
 /win32icon:&lt;file&gt;             Use this icon for the output
 /win32manifest:&lt;file&gt;         Specify a Win32 manifest file (.xml)
 /nowin32manifest              Do not include the default Win32 manifest
 /resource:&lt;resinfo&gt;           Embed the specified resource (Short form: /res)
 /linkresource:&lt;resinfo&gt;       Link the specified resource to this assembly 
                               (Short form: /linkres) Where the resinfo format 
                               is &lt;file&gt;[,&lt;string name&gt;[,public|private]]

                        - CODE GENERATION -
 /debug[+|-]                   Emit debugging information
 /debug:{full|pdbonly|portable|embedded}
                               Specify debugging type ('full' is default, 
                               'portable' is a cross-platform format,
                               'embedded' is a cross-platform format embedded into 
                               the target .dll or .exe)
 /optimize[+|-]                Enable optimizations (Short form: /o)
 /deterministic                Produce a deterministic assembly
                               (including module version GUID and timestamp)
 /instrument:TestCoverage      Produce an assembly instrumented to collect
                               coverage information
 /sourcelink:&lt;file&gt;            Source link info to embed into Portable PDB.

                        - ERRORS AND WARNINGS -
 /warnaserror[+|-]             Report all warnings as errors
 /warnaserror[+|-]:&lt;warn list&gt; Report specific warnings as errors
 /warn:&lt;n&gt;                     Set warning level (0-4) (Short form: /w)
 /nowarn:&lt;warn list&gt;           Disable specific warning messages
 /ruleset:&lt;file&gt;               Specify a ruleset file that disables specific
                               diagnostics.
 /errorlog:&lt;file&gt;              Specify a file to log all compiler and analyzer
                               diagnostics.
 /reportanalyzer               Report additional analyzer information, such as
                               execution time.
 
                        - LANGUAGE -
 /checked[+|-]                 Generate overflow checks
 /unsafe[+|-]                  Allow 'unsafe' code
 /define:&lt;symbol list&gt;         Define conditional compilation symbol(s) (Short 
                               form: /d)
 /langversion:&lt;string&gt;         Specify language version mode: ISO-1, ISO-2, 3, 
                               4, 5, 6, Default, or Latest

                        - SECURITY -
 /delaysign[+|-]               Delay-sign the assembly using only the public 
                               portion of the strong name key
 /publicsign[+|-]              Public-sign the assembly using only the public
                               portion of the strong name key
 /keyfile:&lt;file&gt;               Specify a strong name key file
 /keycontainer:&lt;string&gt;        Specify a strong name key container
 /highentropyva[+|-]           Enable high-entropy ASLR

                        - MISCELLANEOUS -
 @&lt;file&gt;                       Read response file for more options
 /help                         Display this usage message (Short form: /?)
 /nologo                       Suppress compiler copyright message
 /noconfig                     Do not auto include CSC.RSP file
 /parallel[+|-]                Concurrent build.
 /version                      Display the compiler version number and exit.

                        - ADVANCED -
 /baseaddress:&lt;address&gt;        Base address for the library to be built
 /bugreport:&lt;file&gt;             Create a 'Bug Report' file
 /checksumalgorithm:&lt;alg&gt;      Specify algorithm for calculating source file 
                               checksum stored in PDB. Supported values are:
                               SHA1 (default) or SHA256.
 /codepage:&lt;n&gt;                 Specify the codepage to use when opening source 
                               files
 /utf8output                   Output compiler messages in UTF-8 encoding
 /main:&lt;type&gt;                  Specify the type that contains the entry point 
                               (ignore all other possible entry points) (Short 
                               form: /m)
 /fullpaths                    Compiler generates fully qualified paths
 /filealign:&lt;n&gt;                Specify the alignment used for output file 
                               sections
 /pathmap:&lt;K1&gt;=&lt;V1&gt;,&lt;K2&gt;=&lt;V2&gt;,...
                               Specify a mapping for source path names output by
                               the compiler.
 /pdb:&lt;file&gt;                   Specify debug information file name (default: 
                               output file name with .pdb extension)
 /errorendlocation             Output line and column of the end location of 
                               each error
 /preferreduilang              Specify the preferred output language name.
 /nostdlib[+|-]                Do not reference standard library (mscorlib.dll)
 /subsystemversion:&lt;string&gt;    Specify subsystem version of this assembly
 /lib:&lt;file list&gt;              Specify additional directories to search in for 
                               references
 /errorreport:&lt;string&gt;         Specify how to handle internal compiler errors: 
                               prompt, send, queue, or none. The default is 
                               queue.
 /appconfig:&lt;file&gt;             Specify an application configuration file 
                               containing assembly binding settings
 /moduleassemblyname:&lt;string&gt;  Name of the assembly which this module will be 
                               a part of
 /modulename:&lt;string&gt;          Specify the name of the source module
</value>
    <comment>Visual C# Compiler Options</comment>
  </data>
  <data name="ERR_ComImportWithInitializers" xml:space="preserve">
    <value>'{0}': a class with the ComImport attribute cannot specify field initializers.</value>
  </data>
  <data name="WRN_PdbLocalNameTooLong" xml:space="preserve">
    <value>Local name '{0}' is too long for PDB.  Consider shortening or compiling without /debug.</value>
  </data>
  <data name="WRN_PdbLocalNameTooLong_Title" xml:space="preserve">
    <value>Local name is too long for PDB</value>
  </data>
  <data name="ERR_RetNoObjectRequiredLambda" xml:space="preserve">
    <value>Anonymous function converted to a void returning delegate cannot return a value</value>
  </data>
  <data name="ERR_TaskRetNoObjectRequiredLambda" xml:space="preserve">
    <value>Async lambda expression converted to a 'Task' returning delegate cannot return a value. Did you intend to return 'Task&lt;T&gt;'?</value>
  </data>
  <data name="WRN_AnalyzerCannotBeCreated" xml:space="preserve">
    <value>An instance of analyzer {0} cannot be created from {1} : {2}.</value>
  </data>
  <data name="WRN_AnalyzerCannotBeCreated_Title" xml:space="preserve">
    <value>An analyzer instance cannot be created</value>
  </data>
  <data name="WRN_NoAnalyzerInAssembly" xml:space="preserve">
    <value>The assembly {0} does not contain any analyzers.</value>
  </data>
  <data name="WRN_NoAnalyzerInAssembly_Title" xml:space="preserve">
    <value>Assembly does not contain any analyzers</value>
  </data>
  <data name="WRN_UnableToLoadAnalyzer" xml:space="preserve">
    <value>Unable to load Analyzer assembly {0} : {1}</value>
  </data>
  <data name="WRN_UnableToLoadAnalyzer_Title" xml:space="preserve">
    <value>Unable to load Analyzer assembly</value>
  </data>
  <data name="INF_UnableToLoadSomeTypesInAnalyzer" xml:space="preserve">
    <value>Skipping some types in analyzer assembly {0} due to a ReflectionTypeLoadException : {1}.</value>
  </data>
  <data name="ERR_CantReadRulesetFile" xml:space="preserve">
    <value>Error reading ruleset file {0} - {1}</value>
  </data>
  <data name="ERR_BadPdbData" xml:space="preserve">
    <value>Error reading debug information for '{0}'</value>
  </data>
  <data name="IDS_OperationCausedStackOverflow" xml:space="preserve">
    <value>Operation caused a stack overflow.</value>
  </data>
  <data name="WRN_IdentifierOrNumericLiteralExpected" xml:space="preserve">
    <value>Expected identifier or numeric literal.</value>
  </data>
  <data name="WRN_IdentifierOrNumericLiteralExpected_Title" xml:space="preserve">
    <value>Expected identifier or numeric literal</value>
  </data>
  <data name="ERR_InitializerOnNonAutoProperty" xml:space="preserve">
    <value>Only auto-implemented properties can have initializers.</value>
  </data>
  <data name="ERR_AutoPropertyMustHaveGetAccessor" xml:space="preserve">
    <value>Auto-implemented properties must have get accessors.</value>
  </data>
  <data name="ERR_AutoPropertyMustOverrideSet" xml:space="preserve">
    <value>Auto-implemented properties must override all accessors of the overridden property.</value>
  </data>
  <data name="ERR_AutoPropertyInitializerInInterface" xml:space="preserve">
    <value>Auto-implemented properties inside interfaces cannot have initializers.</value>
  </data>
  <data name="ERR_InitializerInStructWithoutExplicitConstructor" xml:space="preserve">
    <value>Structs without explicit constructors cannot contain members with initializers.</value>
  </data>
  <data name="ERR_EncodinglessSyntaxTree" xml:space="preserve">
    <value>Cannot emit debug information for a source text without encoding.</value>
  </data>
  <data name="ERR_BlockBodyAndExpressionBody" xml:space="preserve">
    <value>Block bodies and expression bodies cannot both be provided.</value>
  </data>
  <data name="ERR_SwitchFallOut" xml:space="preserve">
    <value>Control cannot fall out of switch from final case label ('{0}')</value>
  </data>
  <data name="ERR_UnexpectedBoundGenericName" xml:space="preserve">
    <value>Type arguments are not allowed in the nameof operator.</value>
  </data>
  <data name="ERR_NullPropagatingOpInExpressionTree" xml:space="preserve">
    <value>An expression tree lambda may not contain a null propagating operator.</value>
  </data>
  <data name="ERR_DictionaryInitializerInExpressionTree" xml:space="preserve">
    <value>An expression tree lambda may not contain a dictionary initializer.</value>
  </data>
  <data name="ERR_ExtensionCollectionElementInitializerInExpressionTree" xml:space="preserve">
    <value>An extension Add method is not supported for a collection initializer in an expression lambda.</value>
  </data>
  <data name="IDS_FeatureNameof" xml:space="preserve">
    <value>nameof operator</value>
  </data>
  <data name="IDS_FeatureDictionaryInitializer" xml:space="preserve">
    <value>dictionary initializer</value>
  </data>
  <data name="ERR_UnclosedExpressionHole" xml:space="preserve">
    <value>Missing close delimiter '}' for interpolated expression started with '{'.</value>
  </data>
  <data name="ERR_SingleLineCommentInExpressionHole" xml:space="preserve">
    <value>A single-line comment may not be used in an interpolated string.</value>
  </data>
  <data name="ERR_InsufficientStack" xml:space="preserve">
    <value>An expression is too long or complex to compile</value>
  </data>
  <data name="ERR_ExpressionHasNoName" xml:space="preserve">
    <value>Expression does not have a name.</value>
  </data>
  <data name="ERR_SubexpressionNotInNameof" xml:space="preserve">
    <value>Sub-expression cannot be used in an argument to nameof.</value>
  </data>
  <data name="ERR_AliasQualifiedNameNotAnExpression" xml:space="preserve">
    <value>An alias-qualified name is not an expression.</value>
  </data>
  <data name="ERR_NameofMethodGroupWithTypeParameters" xml:space="preserve">
    <value>Type parameters are not allowed on a method group as an argument to 'nameof'.</value>
  </data>
  <data name="NoNoneSearchCriteria" xml:space="preserve">
    <value>SearchCriteria is expected.</value>
  </data>
  <data name="ERR_InvalidAssemblyCulture" xml:space="preserve">
    <value>Assembly culture strings may not contain embedded NUL characters.</value>
  </data>
  <data name="IDS_FeatureUsingStatic" xml:space="preserve">
    <value>using static</value>
  </data>
  <data name="IDS_FeatureInterpolatedStrings" xml:space="preserve">
    <value>interpolated strings</value>
  </data>
  <data name="IDS_AwaitInCatchAndFinally" xml:space="preserve">
    <value>await in catch blocks and finally blocks</value>
  </data>
  <data name="IDS_FeatureBinaryLiteral" xml:space="preserve">
    <value>binary literals</value>
  </data>
  <data name="IDS_FeatureDigitSeparator" xml:space="preserve">
    <value>digit separators</value>
  </data>
  <data name="IDS_FeatureLocalFunctions" xml:space="preserve">
    <value>local functions</value>
  </data>
  <data name="ERR_UnescapedCurly" xml:space="preserve">
    <value>A '{0}' character must be escaped (by doubling) in an interpolated string.</value>
  </data>
  <data name="ERR_EscapedCurly" xml:space="preserve">
    <value>A '{0}' character may only be escaped by doubling '{0}{0}' in an interpolated string.</value>
  </data>
  <data name="ERR_TrailingWhitespaceInFormatSpecifier" xml:space="preserve">
    <value>A format specifier may not contain trailing whitespace.</value>
  </data>
  <data name="ERR_EmptyFormatSpecifier" xml:space="preserve">
    <value>Empty format specifier.</value>
  </data>
  <data name="ERR_ErrorInReferencedAssembly" xml:space="preserve">
    <value>There is an error in a referenced assembly '{0}'.</value>
  </data>
  <data name="ERR_ExpressionOrDeclarationExpected" xml:space="preserve">
    <value>Expression or declaration statement expected.</value>
  </data>
  <data name="ERR_NameofExtensionMethod" xml:space="preserve">
    <value>Extension method groups are not allowed as an argument to 'nameof'.</value>
  </data>
  <data name="WRN_AlignmentMagnitude" xml:space="preserve">
    <value>Alignment value {0} has a magnitude greater than {1} and may result in a large formatted string.</value>
  </data>
  <data name="HDN_UnusedExternAlias_Title" xml:space="preserve">
    <value>Unused extern alias</value>
  </data>
  <data name="HDN_UnusedUsingDirective_Title" xml:space="preserve">
    <value>Unnecessary using directive</value>
  </data>
  <data name="INF_UnableToLoadSomeTypesInAnalyzer_Title" xml:space="preserve">
    <value>Skip loading types in analyzer assembly that fail due to a ReflectionTypeLoadException</value>
  </data>
  <data name="WRN_AlignmentMagnitude_Title" xml:space="preserve">
    <value>Alignment value has a magnitude that may result in a large formatted string</value>
  </data>
  <data name="ERR_ConstantStringTooLong" xml:space="preserve">
    <value>Length of String constant exceeds current memory limit.  Try splitting the string into multiple constants.</value>
  </data>
  <data name="ERR_TupleTooFewElements" xml:space="preserve">
    <value>Tuple must contain at least two elements.</value>
  </data>
  <data name="ERR_DebugEntryPointNotSourceMethodDefinition" xml:space="preserve">
    <value>Debug entry point must be a definition of a method declared in the current compilation.</value>
  </data>
  <data name="ERR_LoadDirectiveOnlyAllowedInScripts" xml:space="preserve">
    <value>#load is only allowed in scripts</value>
  </data>
  <data name="ERR_PPLoadFollowsToken" xml:space="preserve">
    <value>Cannot use #load after first token in file</value>
  </data>
  <data name="CouldNotFindFile" xml:space="preserve">
    <value>Could not find file.</value>
    <comment>File path referenced in source (#load) could not be resolved.</comment>
  </data>
  <data name="SyntaxTreeFromLoadNoRemoveReplace" xml:space="preserve">
    <value>SyntaxTree '{0}' resulted from a #load directive and cannot be removed or replaced directly.</value>
  </data>
  <data name="ERR_SourceFileReferencesNotSupported" xml:space="preserve">
    <value>Source file references are not supported.</value>
  </data>
  <data name="ERR_InvalidPathMap" xml:space="preserve">
    <value>The pathmap option was incorrectly formatted.</value>
  </data>
  <data name="ERR_InvalidReal" xml:space="preserve">
    <value>Invalid real literal.</value>
  </data>
  <data name="ERR_AutoPropertyCannotBeRefReturning" xml:space="preserve">
    <value>Auto-implemented properties cannot return by reference</value>
  </data>
  <data name="ERR_RefPropertyMustHaveGetAccessor" xml:space="preserve">
    <value>Properties which return by reference must have a get accessor</value>
  </data>
  <data name="ERR_RefPropertyCannotHaveSetAccessor" xml:space="preserve">
    <value>Properties which return by reference cannot have set accessors</value>
  </data>
  <data name="ERR_CantChangeRefReturnOnOverride" xml:space="preserve">
    <value>'{0}' must {2}return by reference to match overridden member '{1}'</value>
  </data>
  <data name="ERR_MustNotHaveRefReturn" xml:space="preserve">
    <value>By-reference returns may only be used in methods that return by reference</value>
  </data>
  <data name="ERR_MustHaveRefReturn" xml:space="preserve">
    <value>By-value returns may only be used in methods that return by value</value>
  </data>
  <data name="ERR_RefReturnMustHaveIdentityConversion" xml:space="preserve">
    <value>The return expression must be of type '{0}' because this method returns by reference</value>
  </data>
  <data name="ERR_CloseUnimplementedInterfaceMemberWrongRefReturn" xml:space="preserve">
    <value>'{0}' does not implement interface member '{1}'. '{2}' cannot implement '{1}' because it does not return by {3}</value>
  </data>
  <data name="ERR_BadIteratorReturnRef" xml:space="preserve">
    <value>The body of '{0}' cannot be an iterator block because '{0}' returns by reference</value>
  </data>
  <data name="ERR_BadRefReturnExpressionTree" xml:space="preserve">
    <value>Lambda expressions that return by reference cannot be converted to expression trees</value>
  </data>
  <data name="ERR_RefReturningCallInExpressionTree" xml:space="preserve">
    <value>An expression tree lambda may not contain a call to a method, property, or indexer that returns by reference</value>
  </data>
  <data name="ERR_RefReturnLvalueExpected" xml:space="preserve">
    <value>An expression cannot be used in this context because it may not be returned by reference</value>
  </data>
  <data name="ERR_RefReturnNonreturnableLocal" xml:space="preserve">
    <value>Cannot return '{0}' by reference because it was initialized to a value that cannot be returned by reference</value>
  </data>
  <data name="ERR_RefReturnNonreturnableLocal2" xml:space="preserve">
    <value>Cannot return by reference a member of '{0}' because it was initialized to a value that cannot be returned by reference</value>
  </data>
  <data name="ERR_RefReturnReadonlyLocal" xml:space="preserve">
    <value>Cannot return '{0}' by reference because it is read-only</value>
  </data>
  <data name="ERR_RefReturnRangeVariable" xml:space="preserve">
    <value>Cannot return the range variable '{0}' by reference</value>
  </data>
  <data name="ERR_RefReturnReadonlyLocalCause" xml:space="preserve">
    <value>Cannot return '{0}' by reference because it is a '{1}'</value>
  </data>
  <data name="ERR_RefReturnReadonlyLocal2Cause" xml:space="preserve">
    <value>Cannot return fields of '{0}' by reference because it is a '{1}'</value>
  </data>
  <data name="ERR_RefReturnReadonly" xml:space="preserve">
    <value>A readonly field cannot be returned by reference</value>
  </data>
  <data name="ERR_RefReturnReadonlyStatic" xml:space="preserve">
    <value>A static readonly field cannot be returned by reference</value>
  </data>
  <data name="ERR_RefReturnReadonly2" xml:space="preserve">
    <value>Members of readonly field '{0}' cannot be returned by reference</value>
  </data>
  <data name="ERR_RefReturnReadonlyStatic2" xml:space="preserve">
    <value>Fields of static readonly field '{0}' cannot be returned by reference</value>
  </data>
  <data name="ERR_RefReturnCall" xml:space="preserve">
    <value>Cannot return by reference a result of '{0}' because the argument passed to parameter '{1}' cannot be returned by reference</value>
  </data>
  <data name="ERR_RefReturnCall2" xml:space="preserve">
    <value>Cannot return by reference a member of result of '{0}' because the argument passed to parameter '{1}' cannot be returned by reference</value>
  </data>
  <data name="ERR_RefReturnParameter" xml:space="preserve">
    <value>Cannot return a parameter by reference '{0}' because it is not a ref or out parameter</value>
  </data>
  <data name="ERR_RefReturnParameter2" xml:space="preserve">
    <value>Cannot return or a member of parameter '{0}' by reference because it is not a ref or out parameter</value>
  </data>
  <data name="ERR_RefReturnLocal" xml:space="preserve">
    <value>Cannot return local '{0}' by reference because it is not a ref local</value>
  </data>
  <data name="ERR_RefReturnLocal2" xml:space="preserve">
    <value>Cannot return a member of local '{0}' by reference because it is not a ref local</value>
  </data>
  <data name="ERR_RefReturnReceiver" xml:space="preserve">
    <value>Cannot return '{0}' by reference because its receiver may not be returned by reference</value>
  </data>
  <data name="ERR_RefReturnStructThis" xml:space="preserve">
    <value>Struct members cannot return 'this' or other instance members by reference</value>
  </data>
  <data name="ERR_InitializeByValueVariableWithReference" xml:space="preserve">
    <value>Cannot initialize a by-value variable with a reference</value>
  </data>
  <data name="ERR_InitializeByReferenceVariableWithValue" xml:space="preserve">
    <value>Cannot initialize a by-reference variable with a value</value>
  </data>
  <data name="ERR_RefAssignmentMustHaveIdentityConversion" xml:space="preserve">
    <value>The expression must be of type '{0}' because it is being assigned by reference</value>
  </data>
  <data name="ERR_ByReferenceVariableMustBeInitialized" xml:space="preserve">
    <value>A declaration of a by-reference variable must have an initializer</value>
  </data>
  <data name="ERR_AnonDelegateCantUseLocal" xml:space="preserve">
    <value>Cannot use ref local '{0}' inside an anonymous method, lambda expression, or query expression</value>
  </data>
  <data name="ERR_BadIteratorLocalType" xml:space="preserve">
    <value>Iterators cannot have by reference locals</value>
  </data>
  <data name="ERR_BadAsyncLocalType" xml:space="preserve">
    <value>Async methods cannot have by reference locals</value>
  </data>
  <data name="ERR_RefReturningCallAndAwait" xml:space="preserve">
    <value>'await' cannot be used in an expression containing a call to '{0}' because it returns by reference</value>
  </data>
  <data name="ERR_ExpressionTreeContainsLocalFunction" xml:space="preserve">
    <value>An expression tree may not contain a reference to a local function</value>
  </data>
  <data name="ERR_DynamicLocalFunctionParamsParameter" xml:space="preserve">
    <value>Cannot pass argument with dynamic type to params parameter '{0}' of local function '{1}'.</value>
  </data>
  <data name="SyntaxTreeIsNotASubmission" xml:space="preserve">
    <value>Syntax tree should be created from a submission.</value>
  </data>
  <data name="ERR_TooManyUserStrings" xml:space="preserve">
    <value>Combined length of user strings used by the program exceeds allowed limit. Try to decrease use of string literals.</value>
  </data>
  <data name="ERR_PatternNullableType" xml:space="preserve">
    <value>It is not legal to use nullable type '{0}' in a pattern; use the underlying type '{1}' instead.</value>
  </data>
  <data name="ERR_BadIsPatternExpression" xml:space="preserve">
    <value>Invalid operand for pattern match; value required, but found '{0}'.</value>
  </data>
  <data name="ERR_PeWritingFailure" xml:space="preserve">
    <value>An error occurred while writing the output file: {0}.</value>
  </data>
  <data name="ERR_TupleDuplicateElementName" xml:space="preserve">
    <value>Tuple element names must be unique.</value>
  </data>
  <data name="ERR_TupleReservedElementName" xml:space="preserve">
    <value>Tuple element name '{0}' is only allowed at position {1}.</value>
  </data>
  <data name="ERR_TupleReservedElementNameAnyPosition" xml:space="preserve">
    <value>Tuple element name '{0}' is disallowed at any position.</value>
  </data>
  <data name="ERR_PredefinedTypeMemberNotFoundInAssembly" xml:space="preserve">
    <value>Member '{0}' was not found on type '{1}' from assembly '{2}'.</value>
  </data>
  <data name="IDS_FeatureTuples" xml:space="preserve">
    <value>tuples</value>
  </data>
  <data name="ERR_MissingDeconstruct" xml:space="preserve">
    <value>No Deconstruct instance or extension method was found for type '{0}', with {1} out parameters and a void return type.</value>
  </data>
  <data name="ERR_DeconstructRequiresExpression" xml:space="preserve">
    <value>Deconstruct assignment requires an expression with a type on the right-hand-side.</value>
  </data>
  <data name="ERR_SwitchExpressionValueExpected" xml:space="preserve">
    <value>The switch expression must be a value; found '{0}'.</value>
  </data>
  <data name="ERR_PatternIsSubsumed" xml:space="preserve">
    <value>The switch case has already been handled by a previous case.</value>
  </data>
  <data name="ERR_PatternWrongType" xml:space="preserve">
    <value>An expression of type {0} cannot be handled by a pattern of type {1}.</value>
  </data>
  <data name="WRN_AttributeIgnoredWhenPublicSigning" xml:space="preserve">
    <value>Attribute '{0}' is ignored when public signing is specified.</value>
  </data>
  <data name="WRN_AttributeIgnoredWhenPublicSigning_Title" xml:space="preserve">
    <value>Attribute is ignored when public signing is specified.</value>
  </data>
  <data name="ERR_OptionMustBeAbsolutePath" xml:space="preserve">
    <value>Option '{0}' must be an absolute path.</value>
  </data>
  <data name="ERR_ConversionNotTupleCompatible" xml:space="preserve">
    <value>Tuple with {0} elements cannot be converted to type '{1}'.</value>
  </data>
  <data name="IDS_FeatureOutVar" xml:space="preserve">
    <value>out variable declaration</value>
  </data>
  <data name="ERR_ImplicitlyTypedOutVariableUsedInTheSameArgumentList" xml:space="preserve">
    <value>Reference to an implicitly-typed out variable '{0}' is not permitted in the same argument list.</value>
  </data>
  <data name="ERR_TypeInferenceFailedForImplicitlyTypedOutVariable" xml:space="preserve">
    <value>Cannot infer the type of implicitly-typed out variable '{0}'.</value>
  </data>
  <data name="ERR_TypeInferenceFailedForImplicitlyTypedDeconstructionVariable" xml:space="preserve">
    <value>Cannot infer the type of implicitly-typed deconstruction variable '{0}'.</value>
  </data>
  <data name="ERR_DiscardTypeInferenceFailed" xml:space="preserve">
    <value>Cannot infer the type of implicitly-typed discard.</value>
  </data>
  <data name="ERR_DeconstructWrongCardinality" xml:space="preserve">
    <value>Cannot deconstruct a tuple of '{0}' elements into '{1}' variables.</value>
  </data>
  <data name="ERR_CannotDeconstructDynamic" xml:space="preserve">
    <value>Cannot deconstruct dynamic objects.</value>
  </data>
  <data name="ERR_DeconstructTooFewElements" xml:space="preserve">
    <value>Deconstruction must contain at least two variables.</value>
  </data>
  <data name="TypeMustBeVar" xml:space="preserve">
    <value>The type must be 'var'.</value>
  </data>
  <data name="WRN_TupleLiteralNameMismatch" xml:space="preserve">
    <value>The tuple element name '{0}' is ignored because a different name or no name is specified by the target type '{1}'.</value>
  </data>
  <data name="WRN_TupleLiteralNameMismatch_Title" xml:space="preserve">
    <value>The tuple element name is ignored because a different name or no name is specified by the assignment target.</value>
  </data>
  <data name="ERR_PredefinedValueTupleTypeMustBeStruct" xml:space="preserve">
    <value>Predefined type '{0}' must be a struct.</value>
  </data>
  <data name="ERR_NewWithTupleTypeSyntax" xml:space="preserve">
    <value>'new' cannot be used with tuple type. Use a tuple literal expression instead.</value>
  </data>
  <data name="ERR_DeconstructionVarFormDisallowsSpecificType" xml:space="preserve">
    <value>Deconstruction 'var (...)' form disallows a specific type for 'var'.</value>
  </data>
  <data name="ERR_TupleElementNamesAttributeMissing" xml:space="preserve">
    <value>Cannot define a class or member that utilizes tuples because the compiler required type '{0}' cannot be found. Are you missing a reference?</value>
  </data>
  <data name="ERR_ExplicitTupleElementNamesAttribute" xml:space="preserve">
    <value>Cannot reference 'System.Runtime.CompilerServices.TupleElementNamesAttribute' explicitly. Use the tuple syntax to define tuple names.</value>
  </data>
  <data name="ERR_ExpressionTreeContainsOutVariable" xml:space="preserve">
    <value>An expression tree may not contain an out argument variable declaration.</value>
  </data>
  <data name="ERR_ExpressionTreeContainsDiscard" xml:space="preserve">
    <value>An expression tree may not contain a discard.</value>
  </data>
  <data name="ERR_ExpressionTreeContainsIsMatch" xml:space="preserve">
    <value>An expression tree may not contain an 'is' pattern-matching operator.</value>
  </data>
  <data name="ERR_ExpressionTreeContainsTupleLiteral" xml:space="preserve">
    <value>An expression tree may not contain a tuple literal.</value>
  </data>
  <data name="ERR_ExpressionTreeContainsTupleConversion" xml:space="preserve">
    <value>An expression tree may not contain a tuple conversion.</value>
  </data>
  <data name="ERR_SourceLinkRequiresPortablePdb" xml:space="preserve">
    <value>/sourcelink switch is only supported when emitting Portable PDB (/debug:portable or /debug:embedded must be specified).</value>
  </data>
  <data name="ERR_CannotEmbedWithoutPdb" xml:space="preserve">
    <value>/embed switch is only supported when emitting Portable PDB (/debug:portable or /debug:embedded).</value>
  </data>
  <data name="ERR_InvalidInstrumentationKind" xml:space="preserve">
    <value>Invalid instrumentation kind: {0}</value>
  </data>
  <data name="ERR_VarInvocationLvalueReserved" xml:space="preserve">
    <value>The syntax 'var (...)' as an lvalue is reserved.</value>
  </data>
  <data name="ERR_ExpressionVariableInConstructorOrFieldInitializer" xml:space="preserve">
    <value>Out variable and pattern variable declarations are not allowed within constructor initializers, field initializers, or property initializers.</value>
  </data>
  <data name="ERR_ExpressionVariableInQueryClause" xml:space="preserve">
    <value>Out variable and pattern variable declarations are not allowed within a query clause.</value>
  </data>
  <data name="ERR_SemiOrLBraceOrArrowExpected" xml:space="preserve">
    <value>{ or ; or =&gt; expected</value>
  </data>
  <data name="ERR_ThrowMisplaced" xml:space="preserve">
    <value>A throw expression is not allowed in this context.</value>
  </data>
  <data name="ERR_MixedDeconstructionUnsupported" xml:space="preserve">
    <value>A deconstruction cannot mix declarations and expressions on the left-hand-side.</value>
  </data>
  <data name="ERR_DeclarationExpressionNotPermitted" xml:space="preserve">
    <value>A declaration is not allowed in this context.</value>
  </data>
  <data name="ERR_MustDeclareForeachIteration" xml:space="preserve">
    <value>A foreach loop must declare its iteration variables.</value>
  </data>
  <data name="ERR_TupleElementNamesInDeconstruction" xml:space="preserve">
    <value>Tuple element names are not permitted on the left of a deconstruction.</value>
  </data>
  <data name="ERR_PossibleBadNegCast" xml:space="preserve">
    <value>To cast a negative value, you must enclose the value in parentheses.</value>
  </data>
  <data name="ERR_ExpressionTreeContainsThrowExpression" xml:space="preserve">
    <value>An expression tree may not contain a throw-expression.</value>
  </data>
  <data name="ERR_BadAssemblyName" xml:space="preserve">
    <value>Invalid assembly name: {0}</value>
  </data>
  <data name="ERR_BadAsyncMethodBuilderTaskProperty" xml:space="preserve">
    <value>For type '{0}' to be used as an AsyncMethodBuilder for type '{1}', its Task property should return type '{1}' instead of type '{2}'.</value>
  </data>
  <data name="ERR_AttributesInLocalFuncDecl" xml:space="preserve">
    <value>Attributes are not allowed on local function parameters or type parameters</value>
  </data>
  <data name="ERR_TypeForwardedToMultipleAssemblies" xml:space="preserve">
    <value>Module '{0}' in assembly '{1}' is forwarding the type '{2}' to multiple assemblies: '{3}' and '{4}'.</value>
  </data>
  <data name="ERR_PatternDynamicType" xml:space="preserve">
    <value>It is not legal to use the type 'dynamic' in a pattern.</value>
  </data>
  <data name="ERR_BadDynamicMethodArgDefaultLiteral" xml:space="preserve">
    <value>Cannot use a default literal as an argument to a dynamically dispatched operation.</value>
  </data>
  <data name="ERR_BadDocumentationMode" xml:space="preserve">
    <value>Provided documentation mode is unsupported or invalid: '{0}'.</value>
  </data>
  <data name="ERR_BadSourceCodeKind" xml:space="preserve">
    <value>Provided source code kind is unsupported or invalid: '{0}'</value>
  </data>
  <data name="ERR_BadLanguageVersion" xml:space="preserve">
    <value>Provided language version is unsupported or invalid: '{0}'.</value>
  </data>
  <data name="ERR_InvalidPreprocessingSymbol" xml:space="preserve">
    <value>Invalid name for a preprocessing symbol; '{0}' is not a valid identifier</value>
  </data>
  <data name="ERR_FeatureNotAvailableInVersion7_1" xml:space="preserve">
    <value>Feature '{0}' is not available in C# 7.1. Please use language version {1} or greater.</value>
  </data>
  <data name="ERR_LanguageVersionCannotHaveLeadingZeroes" xml:space="preserve">
    <value>Specified language version '{0}' cannot have leading zeroes</value>
  </data>
  <data name="ERR_VoidAssignment" xml:space="preserve">
    <value>A value of type 'void' may not be assigned.</value>
  </data>
  <data name="ERR_CompilerAndLanguageVersion" xml:space="preserve">
    <value>Compiler version: '{0}'. Language version: {1}.</value>
  </data>
<<<<<<< HEAD
  <data name="WRN_DefaultInSwitch" xml:space="preserve">
    <value>Did you mean to use the default switch label (`default:`) rather than `case default:`? If you really mean to use the default literal, consider `case (default):` or another literal (`case 0:` or `case null:`) as appropriate.</value>
  </data>
  <data name="WRN_DefaultInSwitch_Title" xml:space="preserve">
    <value>Did you mean to use the default switch label (`default:`) rather than `case default:`? If you really mean to use the default literal, consider `case (default):` or another literal (`case 0:` or `case null:`) as appropriate.</value>
=======
  <data name="ERR_VoidInTuple" xml:space="preserve">
    <value>A tuple may not contain a value of type 'void'.</value>
>>>>>>> e55fc007
  </data>
</root><|MERGE_RESOLUTION|>--- conflicted
+++ resolved
@@ -5053,15 +5053,13 @@
   <data name="ERR_CompilerAndLanguageVersion" xml:space="preserve">
     <value>Compiler version: '{0}'. Language version: {1}.</value>
   </data>
-<<<<<<< HEAD
   <data name="WRN_DefaultInSwitch" xml:space="preserve">
     <value>Did you mean to use the default switch label (`default:`) rather than `case default:`? If you really mean to use the default literal, consider `case (default):` or another literal (`case 0:` or `case null:`) as appropriate.</value>
   </data>
   <data name="WRN_DefaultInSwitch_Title" xml:space="preserve">
     <value>Did you mean to use the default switch label (`default:`) rather than `case default:`? If you really mean to use the default literal, consider `case (default):` or another literal (`case 0:` or `case null:`) as appropriate.</value>
-=======
+  </data>
   <data name="ERR_VoidInTuple" xml:space="preserve">
     <value>A tuple may not contain a value of type 'void'.</value>
->>>>>>> e55fc007
   </data>
 </root>