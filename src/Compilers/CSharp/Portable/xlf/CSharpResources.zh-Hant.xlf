﻿<?xml version="1.0" encoding="utf-8"?>
<xliff xmlns="urn:oasis:names:tc:xliff:document:1.2" xmlns:xsi="http://www.w3.org/2001/XMLSchema-instance" version="1.2" xsi:schemaLocation="urn:oasis:names:tc:xliff:document:1.2 xliff-core-1.2-transitional.xsd">
  <file datatype="xml" source-language="en" target-language="zh-Hant" original="../CSharpResources.resx">
    <body>
      <trans-unit id="IDS_NULL">
        <source>&lt;null&gt;</source>
        <target state="translated">&lt;null&gt;</target>
        <note />
      </trans-unit>
      <trans-unit id="IDS_ThrowExpression">
        <source>&lt;throw expression&gt;</source>
        <target state="translated">&lt;throw 運算式&gt;</target>
        <note />
      </trans-unit>
      <trans-unit id="IDS_RELATEDERROR">
        <source>(Location of symbol related to previous error)</source>
        <target state="translated">(與之前錯誤相關符號的位置)</target>
        <note />
      </trans-unit>
      <trans-unit id="IDS_RELATEDWARNING">
        <source>(Location of symbol related to previous warning)</source>
        <target state="translated">(與之前警告相關符號的位置)</target>
        <note />
      </trans-unit>
      <trans-unit id="IDS_XMLIGNORED">
        <source>&lt;!-- Badly formed XML comment ignored for member "{0}" --&gt;</source>
        <target state="translated">&lt;!-- 已忽略成員 "{0}" 中格式錯誤的 XML 註解 --&gt;</target>
        <note />
      </trans-unit>
      <trans-unit id="IDS_XMLIGNORED2">
        <source> Badly formed XML file "{0}" cannot be included </source>
        <target state="translated"> 無法納入格式錯誤的 XML 檔 "{0}" </target>
        <note />
      </trans-unit>
      <trans-unit id="IDS_XMLFAILEDINCLUDE">
        <source> Failed to insert some or all of included XML </source>
        <target state="translated"> 無法插入某些或所有 include 的 XML </target>
        <note />
      </trans-unit>
      <trans-unit id="IDS_XMLBADINCLUDE">
        <source> Include tag is invalid </source>
        <target state="translated"> Include 標記無效 </target>
        <note />
      </trans-unit>
      <trans-unit id="IDS_XMLNOINCLUDE">
        <source> No matching elements were found for the following include tag </source>
        <target state="translated"> 找不到與下列 include 標記相符的項目 </target>
        <note />
      </trans-unit>
      <trans-unit id="IDS_XMLMISSINGINCLUDEFILE">
        <source>Missing file attribute</source>
        <target state="translated">遺漏檔案屬性</target>
        <note />
      </trans-unit>
      <trans-unit id="IDS_XMLMISSINGINCLUDEPATH">
        <source>Missing path attribute</source>
        <target state="translated">遺漏路徑屬性</target>
        <note />
      </trans-unit>
      <trans-unit id="IDS_GlobalNamespace">
        <source>&lt;global namespace&gt;</source>
        <target state="translated">&lt;全域命名空間&gt;</target>
        <note />
      </trans-unit>
      <trans-unit id="IDS_FeatureGenerics">
        <source>generics</source>
        <target state="translated">泛型</target>
        <note />
      </trans-unit>
      <trans-unit id="IDS_FeatureAnonDelegates">
        <source>anonymous methods</source>
        <target state="translated">匿名方法</target>
        <note />
      </trans-unit>
      <trans-unit id="IDS_FeatureModuleAttrLoc">
        <source>module as an attribute target specifier</source>
        <target state="translated">模組做為屬性目標規範</target>
        <note />
      </trans-unit>
      <trans-unit id="IDS_FeatureGlobalNamespace">
        <source>namespace alias qualifier</source>
        <target state="translated">命名空間別名限定詞</target>
        <note />
      </trans-unit>
      <trans-unit id="IDS_FeatureFixedBuffer">
        <source>fixed size buffers</source>
        <target state="translated">固定大小緩衝區</target>
        <note />
      </trans-unit>
      <trans-unit id="IDS_FeaturePragma">
        <source>#pragma</source>
        <target state="translated">#pragma</target>
        <note />
      </trans-unit>
      <trans-unit id="IDS_FeatureStaticClasses">
        <source>static classes</source>
        <target state="translated">靜態類別</target>
        <note />
      </trans-unit>
      <trans-unit id="IDS_FeatureReadOnlyStructs">
        <source>readonly structs</source>
        <target state="translated">唯讀結構</target>
        <note />
      </trans-unit>
      <trans-unit id="IDS_FeaturePartialTypes">
        <source>partial types</source>
        <target state="translated">部分類型</target>
        <note />
      </trans-unit>
      <trans-unit id="IDS_FeatureAsync">
        <source>async function</source>
        <target state="translated">非同步函式</target>
        <note />
      </trans-unit>
      <trans-unit id="IDS_FeatureSwitchOnBool">
        <source>switch on boolean type</source>
        <target state="translated">布林類型的參數</target>
        <note />
      </trans-unit>
      <trans-unit id="IDS_MethodGroup">
        <source>method group</source>
        <target state="translated">方法群組</target>
        <note />
      </trans-unit>
      <trans-unit id="IDS_AnonMethod">
        <source>anonymous method</source>
        <target state="translated">匿名方法</target>
        <note />
      </trans-unit>
      <trans-unit id="IDS_Lambda">
        <source>lambda expression</source>
        <target state="translated">Lambda 運算式</target>
        <note />
      </trans-unit>
      <trans-unit id="IDS_Collection">
        <source>collection</source>
        <target state="translated">集合</target>
        <note />
      </trans-unit>
      <trans-unit id="IDS_FeaturePropertyAccessorMods">
        <source>access modifiers on properties</source>
        <target state="translated">屬性的存取修飾詞</target>
        <note />
      </trans-unit>
      <trans-unit id="IDS_FeatureExternAlias">
        <source>extern alias</source>
        <target state="translated">外部別名</target>
        <note />
      </trans-unit>
      <trans-unit id="IDS_FeatureIterators">
        <source>iterators</source>
        <target state="translated">迭代器</target>
        <note />
      </trans-unit>
      <trans-unit id="IDS_FeatureDefault">
        <source>default operator</source>
        <target state="translated">預設運算子</target>
        <note />
      </trans-unit>
      <trans-unit id="IDS_FeatureDefaultLiteral">
        <source>default literal</source>
        <target state="translated">預設常值</target>
        <note />
      </trans-unit>
      <trans-unit id="IDS_FeaturePrivateProtected">
        <source>private protected</source>
        <target state="translated">private protected</target>
        <note />
      </trans-unit>
      <trans-unit id="IDS_FeatureNullable">
        <source>nullable types</source>
        <target state="translated">可為 Null 的類型</target>
        <note />
      </trans-unit>
      <trans-unit id="IDS_FeaturePatternMatching">
        <source>pattern matching</source>
        <target state="translated">模式比對</target>
        <note />
      </trans-unit>
      <trans-unit id="IDS_FeatureExpressionBodiedAccessor">
        <source>expression body property accessor</source>
        <target state="translated">運算式主體屬性存取子</target>
        <note />
      </trans-unit>
      <trans-unit id="IDS_FeatureExpressionBodiedDeOrConstructor">
        <source>expression body constructor and destructor</source>
        <target state="translated">運算式主體建構函式及解構函式</target>
        <note />
      </trans-unit>
      <trans-unit id="IDS_FeatureThrowExpression">
        <source>throw expression</source>
        <target state="translated">Throw 運算式</target>
        <note />
      </trans-unit>
      <trans-unit id="IDS_FeatureImplicitArray">
        <source>implicitly typed array</source>
        <target state="translated">隱含類型陣列</target>
        <note />
      </trans-unit>
      <trans-unit id="IDS_FeatureImplicitLocal">
        <source>implicitly typed local variable</source>
        <target state="translated">隱含類型區域變數</target>
        <note />
      </trans-unit>
      <trans-unit id="IDS_FeatureAnonymousTypes">
        <source>anonymous types</source>
        <target state="translated">匿名類型</target>
        <note />
      </trans-unit>
      <trans-unit id="IDS_FeatureAutoImplementedProperties">
        <source>automatically implemented properties</source>
        <target state="translated">自動實作的屬性</target>
        <note />
      </trans-unit>
      <trans-unit id="IDS_FeatureReadonlyAutoImplementedProperties">
        <source>readonly automatically implemented properties</source>
        <target state="translated">自動實作的唯讀屬性</target>
        <note />
      </trans-unit>
      <trans-unit id="IDS_FeatureObjectInitializer">
        <source>object initializer</source>
        <target state="translated">物件初始設定式</target>
        <note />
      </trans-unit>
      <trans-unit id="IDS_FeatureCollectionInitializer">
        <source>collection initializer</source>
        <target state="translated">集合初始設定式</target>
        <note />
      </trans-unit>
      <trans-unit id="IDS_FeatureQueryExpression">
        <source>query expression</source>
        <target state="translated">查詢運算式</target>
        <note />
      </trans-unit>
      <trans-unit id="IDS_FeatureExtensionMethod">
        <source>extension method</source>
        <target state="translated">擴充方法</target>
        <note />
      </trans-unit>
      <trans-unit id="IDS_FeaturePartialMethod">
        <source>partial method</source>
        <target state="translated">部分方法</target>
        <note />
      </trans-unit>
      <trans-unit id="IDS_SK_METHOD">
        <source>method</source>
        <target state="translated">方法</target>
        <note />
      </trans-unit>
      <trans-unit id="IDS_SK_TYPE">
        <source>type</source>
        <target state="translated">類型</target>
        <note />
      </trans-unit>
      <trans-unit id="IDS_SK_NAMESPACE">
        <source>namespace</source>
        <target state="translated">命名空間</target>
        <note />
      </trans-unit>
      <trans-unit id="IDS_SK_FIELD">
        <source>field</source>
        <target state="translated">欄位</target>
        <note />
      </trans-unit>
      <trans-unit id="IDS_SK_PROPERTY">
        <source>property</source>
        <target state="translated">屬性</target>
        <note />
      </trans-unit>
      <trans-unit id="IDS_SK_UNKNOWN">
        <source>element</source>
        <target state="translated">元素</target>
        <note />
      </trans-unit>
      <trans-unit id="IDS_SK_VARIABLE">
        <source>variable</source>
        <target state="translated">變數</target>
        <note />
      </trans-unit>
      <trans-unit id="IDS_SK_LABEL">
        <source>label</source>
        <target state="translated">標籤</target>
        <note />
      </trans-unit>
      <trans-unit id="IDS_SK_EVENT">
        <source>event</source>
        <target state="translated">事件</target>
        <note />
      </trans-unit>
      <trans-unit id="IDS_SK_TYVAR">
        <source>type parameter</source>
        <target state="translated">類型參數</target>
        <note />
      </trans-unit>
      <trans-unit id="IDS_SK_ALIAS">
        <source>using alias</source>
        <target state="translated">使用別名</target>
        <note />
      </trans-unit>
      <trans-unit id="IDS_SK_EXTERNALIAS">
        <source>extern alias</source>
        <target state="translated">外部別名</target>
        <note />
      </trans-unit>
      <trans-unit id="IDS_SK_CONSTRUCTOR">
        <source>constructor</source>
        <target state="translated">建構函式</target>
        <note />
      </trans-unit>
      <trans-unit id="IDS_FOREACHLOCAL">
        <source>foreach iteration variable</source>
        <target state="translated">foreach 反覆運算變數</target>
        <note />
      </trans-unit>
      <trans-unit id="IDS_FIXEDLOCAL">
        <source>fixed variable</source>
        <target state="translated">固定變數</target>
        <note />
      </trans-unit>
      <trans-unit id="IDS_USINGLOCAL">
        <source>using variable</source>
        <target state="translated">使用變數</target>
        <note />
      </trans-unit>
      <trans-unit id="IDS_Contravariant">
        <source>contravariant</source>
        <target state="translated">contravariant</target>
        <note />
      </trans-unit>
      <trans-unit id="IDS_Contravariantly">
        <source>contravariantly</source>
        <target state="translated">以 Contravariant 方式</target>
        <note />
      </trans-unit>
      <trans-unit id="IDS_Covariant">
        <source>covariant</source>
        <target state="translated">Covariant</target>
        <note />
      </trans-unit>
      <trans-unit id="IDS_Covariantly">
        <source>covariantly</source>
        <target state="translated">以 Covariant 方式</target>
        <note />
      </trans-unit>
      <trans-unit id="IDS_Invariantly">
        <source>invariantly</source>
        <target state="translated">非 Variant 方式</target>
        <note />
      </trans-unit>
      <trans-unit id="IDS_FeatureDynamic">
        <source>dynamic</source>
        <target state="translated">動態</target>
        <note />
      </trans-unit>
      <trans-unit id="IDS_FeatureNamedArgument">
        <source>named argument</source>
        <target state="translated">具名引數</target>
        <note />
      </trans-unit>
      <trans-unit id="IDS_FeatureOptionalParameter">
        <source>optional parameter</source>
        <target state="translated">選擇性參數</target>
        <note />
      </trans-unit>
      <trans-unit id="IDS_FeatureExceptionFilter">
        <source>exception filter</source>
        <target state="translated">例外狀況篩選條件</target>
        <note />
      </trans-unit>
      <trans-unit id="IDS_FeatureTypeVariance">
        <source>type variance</source>
        <target state="translated">類型變異數</target>
        <note />
      </trans-unit>
      <trans-unit id="XML_InvalidToken">
        <source>The character(s) '{0}' cannot be used at this location.</source>
        <target state="translated">此位置不可使用字元 '{0}'。</target>
        <note />
      </trans-unit>
      <trans-unit id="XML_IncorrectComment">
        <source>Incorrect syntax was used in a comment.</source>
        <target state="translated">註解中使用的語法錯誤。</target>
        <note />
      </trans-unit>
      <trans-unit id="XML_InvalidCharEntity">
        <source>An invalid character was found inside an entity reference.</source>
        <target state="translated">實體參考中發現無效的字元。</target>
        <note />
      </trans-unit>
      <trans-unit id="XML_ExpectedEndOfTag">
        <source>Expected '&gt;' or '/&gt;' to close tag '{0}'.</source>
        <target state="translated">必須以 '&gt;' 或 '/&gt;' 做為結束標記 '{0}'。</target>
        <note />
      </trans-unit>
      <trans-unit id="XML_ExpectedIdentifier">
        <source>An identifier was expected.</source>
        <target state="translated">必須是識別項。</target>
        <note />
      </trans-unit>
      <trans-unit id="XML_InvalidUnicodeChar">
        <source>Invalid unicode character.</source>
        <target state="translated">Unicode 字元無效。</target>
        <note />
      </trans-unit>
      <trans-unit id="XML_InvalidWhitespace">
        <source>Whitespace is not allowed at this location.</source>
        <target state="translated">此位置不可使用空白。</target>
        <note />
      </trans-unit>
      <trans-unit id="XML_LessThanInAttributeValue">
        <source>The character '&lt;' cannot be used in an attribute value.</source>
        <target state="translated">屬性值中不可使用字元 '&lt;'。</target>
        <note />
      </trans-unit>
      <trans-unit id="XML_MissingEqualsAttribute">
        <source>Missing equals sign between attribute and attribute value.</source>
        <target state="translated">屬性與屬性值之間少了等號。</target>
        <note />
      </trans-unit>
      <trans-unit id="XML_RefUndefinedEntity_1">
        <source>Reference to undefined entity '{0}'.</source>
        <target state="translated">參考未定義的實體 '{0}'。</target>
        <note />
      </trans-unit>
      <trans-unit id="XML_StringLiteralNoStartQuote">
        <source>A string literal was expected, but no opening quotation mark was found.</source>
        <target state="translated">必須是字串常值，但未找到左引號。</target>
        <note />
      </trans-unit>
      <trans-unit id="XML_StringLiteralNoEndQuote">
        <source>Missing closing quotation mark for string literal.</source>
        <target state="translated">遺漏字串常值的右引號。</target>
        <note />
      </trans-unit>
      <trans-unit id="XML_StringLiteralNonAsciiQuote">
        <source>Non-ASCII quotations marks may not be used around string literals.</source>
        <target state="translated">字串常值前後不可使用非 ASCII 引號。</target>
        <note />
      </trans-unit>
      <trans-unit id="XML_EndTagNotExpected">
        <source>End tag was not expected at this location.</source>
        <target state="translated">此位置不可出現結束標記。</target>
        <note />
      </trans-unit>
      <trans-unit id="XML_ElementTypeMatch">
        <source>End tag '{0}' does not match the start tag '{1}'.</source>
        <target state="translated">結束標記 '{0}' 與起始標記 '{1}' 不對稱。</target>
        <note />
      </trans-unit>
      <trans-unit id="XML_EndTagExpected">
        <source>Expected an end tag for element '{0}'.</source>
        <target state="translated">必須是元素 '{0}' 的結束標記。</target>
        <note />
      </trans-unit>
      <trans-unit id="XML_WhitespaceMissing">
        <source>Required white space was missing.</source>
        <target state="translated">遺漏了必要的空格。</target>
        <note />
      </trans-unit>
      <trans-unit id="XML_ExpectedEndOfXml">
        <source>Unexpected character at this location.</source>
        <target state="translated">此位置處找到未預期的字元。</target>
        <note />
      </trans-unit>
      <trans-unit id="XML_CDataEndTagNotAllowed">
        <source>The literal string ']]&gt;' is not allowed in element content.</source>
        <target state="translated">常值字串 ']]&gt;' 不可用在元素內容中。</target>
        <note />
      </trans-unit>
      <trans-unit id="XML_DuplicateAttribute">
        <source>Duplicate '{0}' attribute</source>
        <target state="translated">{0}' 屬性重複</target>
        <note />
      </trans-unit>
      <trans-unit id="ERR_NoMetadataFile">
        <source>Metadata file '{0}' could not be found</source>
        <target state="translated">找不到中繼資料檔 '{0}'</target>
        <note />
      </trans-unit>
      <trans-unit id="ERR_MetadataReferencesNotSupported">
        <source>Metadata references are not supported.</source>
        <target state="translated">不支援中繼資料參考。</target>
        <note />
      </trans-unit>
      <trans-unit id="FTL_MetadataCantOpenFile">
        <source>Metadata file '{0}' could not be opened -- {1}</source>
        <target state="translated">無法開啟中繼資料檔'{0}' -- {1}</target>
        <note />
      </trans-unit>
      <trans-unit id="ERR_NoTypeDef">
        <source>The type '{0}' is defined in an assembly that is not referenced. You must add a reference to assembly '{1}'.</source>
        <target state="translated">類型 '{0}' 定義在未參考的組件中。您必須加入組件 '{1}' 的參考。</target>
        <note />
      </trans-unit>
      <trans-unit id="ERR_NoTypeDefFromModule">
        <source>The type '{0}' is defined in a module that has not been added. You must add the module '{1}'.</source>
        <target state="translated">類型 '{0}' 定義在未加入的模組中。您必須加入模組 '{1}'。</target>
        <note />
      </trans-unit>
      <trans-unit id="ERR_OutputWriteFailed">
        <source>Could not write to output file '{0}' -- '{1}'</source>
        <target state="translated">無法寫入輸出檔 '{0}' -- '{1}'</target>
        <note />
      </trans-unit>
      <trans-unit id="ERR_MultipleEntryPoints">
        <source>Program has more than one entry point defined. Compile with /main to specify the type that contains the entry point.</source>
        <target state="translated">程式已定義了一個以上的進入點。請以 /main 進行編譯，以指定包含進入點的類型。</target>
        <note />
      </trans-unit>
      <trans-unit id="ERR_BadBinaryOps">
        <source>Operator '{0}' cannot be applied to operands of type '{1}' and '{2}'</source>
        <target state="translated">運算子 '{0}' 不可套用至類型為 '{1}' 和 '{2}' 的運算元</target>
        <note />
      </trans-unit>
      <trans-unit id="ERR_IntDivByZero">
        <source>Division by constant zero</source>
        <target state="translated">除以常數零</target>
        <note />
      </trans-unit>
      <trans-unit id="ERR_BadIndexLHS">
        <source>Cannot apply indexing with [] to an expression of type '{0}'</source>
        <target state="translated">無法套用有 [] 的索引至類型為 '{0}' 的運算式</target>
        <note />
      </trans-unit>
      <trans-unit id="ERR_BadIndexCount">
        <source>Wrong number of indices inside []; expected {0}</source>
        <target state="translated">[] 內的索引數目錯誤; 必須是 {0}。</target>
        <note />
      </trans-unit>
      <trans-unit id="ERR_BadUnaryOp">
        <source>Operator '{0}' cannot be applied to operand of type '{1}'</source>
        <target state="translated">運算子 '{0}' 不可套用至類型為 '{1}' 的運算元</target>
        <note />
      </trans-unit>
      <trans-unit id="ERR_BadOpOnNullOrDefault">
        <source>Operator '{0}' cannot be applied to operand '{1}'</source>
        <target state="translated">運算子 '{0}' 不可套用至運算元 '{1}'</target>
        <note />
      </trans-unit>
      <trans-unit id="ERR_ThisInStaticMeth">
        <source>Keyword 'this' is not valid in a static property, static method, or static field initializer</source>
        <target state="translated">關鍵字 'this' 在靜態屬性、靜態方法或靜態欄位初始設定式中無效。</target>
        <note />
      </trans-unit>
      <trans-unit id="ERR_ThisInBadContext">
        <source>Keyword 'this' is not available in the current context</source>
        <target state="translated">關鍵字 'this' 在目前內容中無法使用</target>
        <note />
      </trans-unit>
      <trans-unit id="WRN_InvalidMainSig">
        <source>'{0}' has the wrong signature to be an entry point</source>
        <target state="translated">'{0}' 的進入點簽章錯誤</target>
        <note />
      </trans-unit>
      <trans-unit id="WRN_InvalidMainSig_Title">
        <source>Method has the wrong signature to be an entry point</source>
        <target state="translated">方法的進入點簽章錯誤</target>
        <note />
      </trans-unit>
      <trans-unit id="ERR_NoImplicitConv">
        <source>Cannot implicitly convert type '{0}' to '{1}'</source>
        <target state="translated">無法將類型 '{0}' 隱含轉換成 '{1}'</target>
        <note />
      </trans-unit>
      <trans-unit id="ERR_NoExplicitConv">
        <source>Cannot convert type '{0}' to '{1}'</source>
        <target state="translated">無法將類型 '{0}' 轉換成 '{1}'</target>
        <note />
      </trans-unit>
      <trans-unit id="ERR_ConstOutOfRange">
        <source>Constant value '{0}' cannot be converted to a '{1}'</source>
        <target state="translated">常數值 '{0}' 不可轉換成 '{1}'</target>
        <note />
      </trans-unit>
      <trans-unit id="ERR_AmbigBinaryOps">
        <source>Operator '{0}' is ambiguous on operands of type '{1}' and '{2}'</source>
        <target state="translated">運算子 '{0}' 在類型為 '{1}' 和 '{2}' 的運算元上模稜兩可</target>
        <note />
      </trans-unit>
      <trans-unit id="ERR_AmbigBinaryOpsOnDefault">
        <source>Operator '{0}' is ambiguous on operands 'default' and 'default'</source>
        <target state="translated">運算子 '{0}' 在運算元 'default' 和 'default' 不明確</target>
        <note />
      </trans-unit>
      <trans-unit id="ERR_AmbigUnaryOp">
        <source>Operator '{0}' is ambiguous on an operand of type '{1}'</source>
        <target state="translated">運算子 '{0}' 在類型為 '{1}' 的運算元上模稜兩可</target>
        <note />
      </trans-unit>
      <trans-unit id="ERR_InAttrOnOutParam">
        <source>An out parameter cannot have the In attribute</source>
        <target state="translated">out 參數不能有 In 屬性</target>
        <note />
      </trans-unit>
      <trans-unit id="ERR_ValueCantBeNull">
        <source>Cannot convert null to '{0}' because it is a non-nullable value type</source>
        <target state="translated">無法將 null 轉換成 '{0}'，因為它是不可為 null 的實值類型</target>
        <note />
      </trans-unit>
      <trans-unit id="ERR_NoExplicitBuiltinConv">
        <source>Cannot convert type '{0}' to '{1}' via a reference conversion, boxing conversion, unboxing conversion, wrapping conversion, or null type conversion</source>
        <target state="translated">無法透過參考轉換、boxing 轉換、unboxing 轉換、wrapping 轉換或 null 類型轉換，來將類型 '{0}' 轉換成 '{1}'</target>
        <note />
      </trans-unit>
      <trans-unit id="FTL_DebugEmitFailure">
        <source>Unexpected error writing debug information -- '{0}'</source>
        <target state="translated">寫入偵錯資訊時發生未預期的錯誤 -- '{0}'</target>
        <note />
      </trans-unit>
      <trans-unit id="ERR_BadVisReturnType">
        <source>Inconsistent accessibility: return type '{1}' is less accessible than method '{0}'</source>
        <target state="translated">不一致的存取範圍: 傳回類型 '{1}' 比方法 '{0}' 的存取範圍小</target>
        <note />
      </trans-unit>
      <trans-unit id="ERR_BadVisParamType">
        <source>Inconsistent accessibility: parameter type '{1}' is less accessible than method '{0}'</source>
        <target state="translated">不一致的存取範圍: 參數類型 '{1}' 比方法 '{0}' 的存取範圍小</target>
        <note />
      </trans-unit>
      <trans-unit id="ERR_BadVisFieldType">
        <source>Inconsistent accessibility: field type '{1}' is less accessible than field '{0}'</source>
        <target state="translated">不一致的存取範圍: 欄位類型 '{1}' 比欄位 '{0}' 的存取範圍小</target>
        <note />
      </trans-unit>
      <trans-unit id="ERR_BadVisPropertyType">
        <source>Inconsistent accessibility: property type '{1}' is less accessible than property '{0}'</source>
        <target state="translated">不一致的存取範圍: 屬性類型 '{1}' 比屬性 '{0}' 的存取範圍小</target>
        <note />
      </trans-unit>
      <trans-unit id="ERR_BadVisIndexerReturn">
        <source>Inconsistent accessibility: indexer return type '{1}' is less accessible than indexer '{0}'</source>
        <target state="translated">不一致的存取範圍: 索引子傳回類型 '{1}' 比索引子 '{0}' 的存取範圍小</target>
        <note />
      </trans-unit>
      <trans-unit id="ERR_BadVisIndexerParam">
        <source>Inconsistent accessibility: parameter type '{1}' is less accessible than indexer '{0}'</source>
        <target state="translated">不一致的存取範圍: 參數類型 '{1}' 比索引子 '{0}' 的存取範圍小</target>
        <note />
      </trans-unit>
      <trans-unit id="ERR_BadVisOpReturn">
        <source>Inconsistent accessibility: return type '{1}' is less accessible than operator '{0}'</source>
        <target state="translated">不一致的存取範圍: 傳回類型 '{1}' 比運算子 '{0}' 的存取範圍小</target>
        <note />
      </trans-unit>
      <trans-unit id="ERR_BadVisOpParam">
        <source>Inconsistent accessibility: parameter type '{1}' is less accessible than operator '{0}'</source>
        <target state="translated">不一致的存取範圍: 參數類型 '{1}' 比運算子 '{0}' 的存取範圍小</target>
        <note />
      </trans-unit>
      <trans-unit id="ERR_BadVisDelegateReturn">
        <source>Inconsistent accessibility: return type '{1}' is less accessible than delegate '{0}'</source>
        <target state="translated">不一致的存取範圍: 傳回類型 '{1}' 比委派 '{0}' 的存取範圍小</target>
        <note />
      </trans-unit>
      <trans-unit id="ERR_BadVisDelegateParam">
        <source>Inconsistent accessibility: parameter type '{1}' is less accessible than delegate '{0}'</source>
        <target state="translated">不一致的存取範圍: 參數類型 '{1}' 比委派 '{0}' 的存取範圍小</target>
        <note />
      </trans-unit>
      <trans-unit id="ERR_BadVisBaseClass">
        <source>Inconsistent accessibility: base class '{1}' is less accessible than class '{0}'</source>
        <target state="translated">不一致的存取範圍: 基底類別 '{1}' 比類別 '{0}' 的存取範圍小</target>
        <note />
      </trans-unit>
      <trans-unit id="ERR_BadVisBaseInterface">
        <source>Inconsistent accessibility: base interface '{1}' is less accessible than interface '{0}'</source>
        <target state="translated">不一致的存取範圍: 基底介面 '{1}' 比介面 '{0}' 的存取範圍小</target>
        <note />
      </trans-unit>
      <trans-unit id="ERR_EventNeedsBothAccessors">
        <source>'{0}': event property must have both add and remove accessors</source>
        <target state="translated">'{0}': 事件屬性必須同時要有 add 和 remove 存取子</target>
        <note />
      </trans-unit>
      <trans-unit id="ERR_EventNotDelegate">
        <source>'{0}': event must be of a delegate type</source>
        <target state="translated">'{0}': 事件必須為委派類型</target>
        <note />
      </trans-unit>
      <trans-unit id="WRN_UnreferencedEvent">
        <source>The event '{0}' is never used</source>
        <target state="translated">事件 '{0}' 從未使用過</target>
        <note />
      </trans-unit>
      <trans-unit id="WRN_UnreferencedEvent_Title">
        <source>Event is never used</source>
        <target state="translated">從未使用過事件</target>
        <note />
      </trans-unit>
      <trans-unit id="ERR_InterfaceEventInitializer">
        <source>'{0}': event in interface cannot have initializer</source>
        <target state="translated">'{0}': 介面中的事件不可有初始設定式</target>
        <note />
      </trans-unit>
      <trans-unit id="ERR_EventPropertyInInterface">
        <source>An event in an interface cannot have add or remove accessors</source>
        <target state="translated">介面中的事件不能有 add 或 remove 存取子</target>
        <note />
      </trans-unit>
      <trans-unit id="ERR_BadEventUsage">
        <source>The event '{0}' can only appear on the left hand side of += or -= (except when used from within the type '{1}')</source>
        <target state="translated">事件 '{0}' 只可出現在 += 或 -= 的左側 (除非從類型 '{1}' 中使用)</target>
        <note />
      </trans-unit>
      <trans-unit id="ERR_ExplicitEventFieldImpl">
        <source>An explicit interface implementation of an event must use event accessor syntax</source>
        <target state="translated">事件的明確介面實作必須使用存取子語法</target>
        <note />
      </trans-unit>
      <trans-unit id="ERR_CantOverrideNonEvent">
        <source>'{0}': cannot override; '{1}' is not an event</source>
        <target state="translated">'{0}': 無法覆寫; '{1}' 不是事件。</target>
        <note />
      </trans-unit>
      <trans-unit id="ERR_AddRemoveMustHaveBody">
        <source>An add or remove accessor must have a body</source>
        <target state="translated">add 或 remove 存取子必須具有主體</target>
        <note />
      </trans-unit>
      <trans-unit id="ERR_AbstractEventInitializer">
        <source>'{0}': abstract event cannot have initializer</source>
        <target state="translated">'{0}': 抽象事件不可有初始設定式</target>
        <note />
      </trans-unit>
      <trans-unit id="ERR_ReservedAssemblyName">
        <source>The assembly name '{0}' is reserved and cannot be used as a reference in an interactive session</source>
        <target state="translated">組件名稱 '{0}' 已保留，不可用做為互動工作階段中的參考。</target>
        <note />
      </trans-unit>
      <trans-unit id="ERR_ReservedEnumerator">
        <source>The enumerator name '{0}' is reserved and cannot be used</source>
        <target state="translated">列舉程式名稱 '{0}' 已保留，且無法使用。</target>
        <note />
      </trans-unit>
      <trans-unit id="ERR_AsMustHaveReferenceType">
        <source>The as operator must be used with a reference type or nullable type ('{0}' is a non-nullable value type)</source>
        <target state="translated">as 運算子必須搭配參考類型或可為 Null 的類型一起使用 ('{0}' 是不可為 Null 的實值類型)</target>
        <note />
      </trans-unit>
      <trans-unit id="WRN_LowercaseEllSuffix">
        <source>The 'l' suffix is easily confused with the digit '1' -- use 'L' for clarity</source>
        <target state="translated">字尾 'l' 很容易與數字 '1' 混淆 -- 請使用 'L' 以避免困擾</target>
        <note />
      </trans-unit>
      <trans-unit id="WRN_LowercaseEllSuffix_Title">
        <source>The 'l' suffix is easily confused with the digit '1'</source>
        <target state="translated">字尾 'l' 很容易與數字 '1' 混淆</target>
        <note />
      </trans-unit>
      <trans-unit id="ERR_BadEventUsageNoField">
        <source>The event '{0}' can only appear on the left hand side of += or -=</source>
        <target state="translated">事件 '{0}' 只可出現在 += 或 -= 的左側</target>
        <note />
      </trans-unit>
      <trans-unit id="ERR_ConstraintOnlyAllowedOnGenericDecl">
        <source>Constraints are not allowed on non-generic declarations</source>
        <target state="translated">非泛型宣告中不可使用條件約束</target>
        <note />
      </trans-unit>
      <trans-unit id="ERR_TypeParamMustBeIdentifier">
        <source>Type parameter declaration must be an identifier not a type</source>
        <target state="translated">類型參數宣告必須是識別項，而非類型。</target>
        <note />
      </trans-unit>
      <trans-unit id="ERR_MemberReserved">
        <source>Type '{1}' already reserves a member called '{0}' with the same parameter types</source>
        <target state="translated">類型 '{1}' 已保留了一個具有相同參數類型且名為 '{0}' 的成員</target>
        <note />
      </trans-unit>
      <trans-unit id="ERR_DuplicateParamName">
        <source>The parameter name '{0}' is a duplicate</source>
        <target state="translated">參數名稱 '{0}' 重複</target>
        <note />
      </trans-unit>
      <trans-unit id="ERR_DuplicateNameInNS">
        <source>The namespace '{1}' already contains a definition for '{0}'</source>
        <target state="translated">命名空間 '{1}' 已包含 '{0}' 的定義</target>
        <note />
      </trans-unit>
      <trans-unit id="ERR_DuplicateNameInClass">
        <source>The type '{0}' already contains a definition for '{1}'</source>
        <target state="translated">類型 '{0}' 已包含 '{1}' 的定義</target>
        <note />
      </trans-unit>
      <trans-unit id="ERR_NameNotInContext">
        <source>The name '{0}' does not exist in the current context</source>
        <target state="translated">名稱 '{0}' 不存在於目前的內容中</target>
        <note />
      </trans-unit>
      <trans-unit id="ERR_NameNotInContextPossibleMissingReference">
        <source>The name '{0}' does not exist in the current context (are you missing a reference to assembly '{1}'?)</source>
        <target state="translated">名稱 '{0}' 不存在於目前的內容中 (是否遺漏了組件 '{1}' 的參考?)</target>
        <note />
      </trans-unit>
      <trans-unit id="ERR_AmbigContext">
        <source>'{0}' is an ambiguous reference between '{1}' and '{2}'</source>
        <target state="translated">'{0}' 是 '{1}' 與 '{2}' 之間模稜兩可的參考</target>
        <note />
      </trans-unit>
      <trans-unit id="WRN_DuplicateUsing">
        <source>The using directive for '{0}' appeared previously in this namespace</source>
        <target state="translated">{0}' 的 using 指示詞之前曾出現於此命名空間中</target>
        <note />
      </trans-unit>
      <trans-unit id="WRN_DuplicateUsing_Title">
        <source>Using directive appeared previously in this namespace</source>
        <target state="translated">Using 指示詞先前出現在此命名空間中</target>
        <note />
      </trans-unit>
      <trans-unit id="ERR_BadMemberFlag">
        <source>The modifier '{0}' is not valid for this item</source>
        <target state="translated">修飾詞 '{0}' 對此項目無效</target>
        <note />
      </trans-unit>
      <trans-unit id="ERR_BadMemberProtection">
        <source>More than one protection modifier</source>
        <target state="translated">有一個以上的保護修飾詞</target>
        <note />
      </trans-unit>
      <trans-unit id="WRN_NewRequired">
        <source>'{0}' hides inherited member '{1}'. Use the new keyword if hiding was intended.</source>
        <target state="translated">'{0}' 會隱藏繼承的成員 '{1}'。若本意即為要隱藏，請使用 new 關鍵字。</target>
        <note />
      </trans-unit>
      <trans-unit id="WRN_NewRequired_Title">
        <source>Member hides inherited member; missing new keyword</source>
        <target state="translated">成員隱藏所繼承的成員; 遺漏 new 關鍵字</target>
        <note />
      </trans-unit>
      <trans-unit id="WRN_NewRequired_Description">
        <source>A variable was declared with the same name as a variable in a base class. However, the new keyword was not used. This warning informs you that you should use new; the variable is declared as if new had been used in the declaration.</source>
        <target state="translated">所宣告的變數名稱與基底類別中的變數相同。不過，未使用 new 關鍵字。此警告通知您應該使用 new; 宣告變數的方式就像已將 new 用於宣告一樣。</target>
        <note />
      </trans-unit>
      <trans-unit id="WRN_NewNotRequired">
        <source>The member '{0}' does not hide an accessible member. The new keyword is not required.</source>
        <target state="translated">成員 '{0}' 並未隱藏可存取的成員。不需要 new 關鍵字。</target>
        <note />
      </trans-unit>
      <trans-unit id="WRN_NewNotRequired_Title">
        <source>Member does not hide an inherited member; new keyword is not required</source>
        <target state="translated">成員未隱藏所繼承的成員; 不需要 new 關鍵字</target>
        <note />
      </trans-unit>
      <trans-unit id="ERR_CircConstValue">
        <source>The evaluation of the constant value for '{0}' involves a circular definition</source>
        <target state="translated">{0}' 常數值的運算發生循環定義</target>
        <note />
      </trans-unit>
      <trans-unit id="ERR_MemberAlreadyExists">
        <source>Type '{1}' already defines a member called '{0}' with the same parameter types</source>
        <target state="translated">類型 '{1}' 已定義了一個具有相同參數類型且名為 '{0}' 的成員</target>
        <note />
      </trans-unit>
      <trans-unit id="ERR_StaticNotVirtual">
        <source>A static member '{0}' cannot be marked as override, virtual, or abstract</source>
        <target state="translated">靜態成員 '{0}' 不可標記為 override、virtual 或 abstract。</target>
        <note />
      </trans-unit>
      <trans-unit id="ERR_OverrideNotNew">
        <source>A member '{0}' marked as override cannot be marked as new or virtual</source>
        <target state="translated">標記為 override 的成員 '{0}'，不可標記為 new 或 virtual。</target>
        <note />
      </trans-unit>
      <trans-unit id="WRN_NewOrOverrideExpected">
        <source>'{0}' hides inherited member '{1}'. To make the current member override that implementation, add the override keyword. Otherwise add the new keyword.</source>
        <target state="translated">'{0}' 會隱藏繼承的成員 '{1}'。若要讓目前的成員覆寫該實作，請加入 override 關鍵字; 否則請加入 new 關鍵字。</target>
        <note />
      </trans-unit>
      <trans-unit id="WRN_NewOrOverrideExpected_Title">
        <source>Member hides inherited member; missing override keyword</source>
        <target state="translated">成員隱藏所繼承的成員; 遺漏 override 關鍵字</target>
        <note />
      </trans-unit>
      <trans-unit id="ERR_OverrideNotExpected">
        <source>'{0}': no suitable method found to override</source>
        <target state="translated">'{0}': 未找到任何合適的方法可覆寫</target>
        <note />
      </trans-unit>
      <trans-unit id="ERR_NamespaceUnexpected">
        <source>A namespace cannot directly contain members such as fields or methods</source>
        <target state="translated">命名空間不能直接包含如欄位或方法等成員</target>
        <note />
      </trans-unit>
      <trans-unit id="ERR_NoSuchMember">
        <source>'{0}' does not contain a definition for '{1}'</source>
        <target state="translated">'{0}' 未包含 '{1}' 的定義</target>
        <note />
      </trans-unit>
      <trans-unit id="ERR_BadSKknown">
        <source>'{0}' is a {1} but is used like a {2}</source>
        <target state="translated">'{0}' 是 {1}，但卻當成 {2} 使用。</target>
        <note />
      </trans-unit>
      <trans-unit id="ERR_BadSKunknown">
        <source>'{0}' is a {1}, which is not valid in the given context</source>
        <target state="translated">'{0}' 是 {1}，其在指定內容中無效。</target>
        <note />
      </trans-unit>
      <trans-unit id="ERR_ObjectRequired">
        <source>An object reference is required for the non-static field, method, or property '{0}'</source>
        <target state="translated">需要有物件參考，才可使用非靜態欄位、方法或屬性 '{0}'。</target>
        <note />
      </trans-unit>
      <trans-unit id="ERR_AmbigCall">
        <source>The call is ambiguous between the following methods or properties: '{0}' and '{1}'</source>
        <target state="translated">以下方法或屬性之間的呼叫模稜兩可: '{0}' 和 '{1}'</target>
        <note />
      </trans-unit>
      <trans-unit id="ERR_BadAccess">
        <source>'{0}' is inaccessible due to its protection level</source>
        <target state="translated">'{0}' 由於其保護層級之故，所以無法存取。</target>
        <note />
      </trans-unit>
      <trans-unit id="ERR_MethDelegateMismatch">
        <source>No overload for '{0}' matches delegate '{1}'</source>
        <target state="translated">{0}' 沒有任何多載符合委派 '{1}'</target>
        <note />
      </trans-unit>
      <trans-unit id="ERR_RetObjectRequired">
        <source>An object of a type convertible to '{0}' is required</source>
        <target state="translated">需要可轉換成 '{0}' 之類型的物件</target>
        <note />
      </trans-unit>
      <trans-unit id="ERR_RetNoObjectRequired">
        <source>Since '{0}' returns void, a return keyword must not be followed by an object expression</source>
        <target state="translated">因為 '{0}' 傳回了 void，所以 return 關鍵字之後不可接著物件運算式。</target>
        <note />
      </trans-unit>
      <trans-unit id="ERR_LocalDuplicate">
        <source>A local variable or function named '{0}' is already defined in this scope</source>
        <target state="translated">已經在此範圍內定義名為 '{0}' 的區域變數或函式</target>
        <note />
      </trans-unit>
      <trans-unit id="ERR_AssgLvalueExpected">
        <source>The left-hand side of an assignment must be a variable, property or indexer</source>
        <target state="translated">指派的左側必須是變數、屬性或索引子。</target>
        <note />
      </trans-unit>
      <trans-unit id="ERR_StaticConstParam">
        <source>'{0}': a static constructor must be parameterless</source>
        <target state="translated">'{0}': 靜態建構函式不能使用參數</target>
        <note />
      </trans-unit>
      <trans-unit id="ERR_NotConstantExpression">
        <source>The expression being assigned to '{0}' must be constant</source>
        <target state="translated">指派至 '{0}' 的運算式必須為常數</target>
        <note />
      </trans-unit>
      <trans-unit id="ERR_NotNullConstRefField">
        <source>'{0}' is of type '{1}'. A const field of a reference type other than string can only be initialized with null.</source>
        <target state="translated">'{0}' 為類型 '{1}'。非字串之參考類型的 const 欄位，只能以 null 初始設定。</target>
        <note />
      </trans-unit>
      <trans-unit id="ERR_LocalIllegallyOverrides">
        <source>A local or parameter named '{0}' cannot be declared in this scope because that name is used in an enclosing local scope to define a local or parameter</source>
        <target state="translated">無法在此範圍宣告名為 '{0}' 的區域變數或參數，因為該名稱已用於封入區域變數範圍，以定義區域變數或參數。</target>
        <note />
      </trans-unit>
      <trans-unit id="ERR_BadUsingNamespace">
        <source>A 'using namespace' directive can only be applied to namespaces; '{0}' is a type not a namespace. Consider a 'using static' directive instead</source>
        <target state="translated">using namespace' 指示詞只能套用至命名空間; '{0}' 是類型而非命名空間。請考慮改用 'using static' 指示詞</target>
        <note />
      </trans-unit>
      <trans-unit id="ERR_BadUsingType">
        <source>A 'using static' directive can only be applied to types; '{0}' is a namespace not a type. Consider a 'using namespace' directive instead</source>
        <target state="translated">using static' 指示詞只能套用至類型; '{0}' 是命名空間而非類型。請考慮改用 'using namespace' 指示詞</target>
        <note />
      </trans-unit>
      <trans-unit id="ERR_NoAliasHere">
        <source>A 'using static' directive cannot be used to declare an alias</source>
        <target state="translated">using static' 指示詞不能用來宣告別名</target>
        <note />
      </trans-unit>
      <trans-unit id="ERR_NoBreakOrCont">
        <source>No enclosing loop out of which to break or continue</source>
        <target state="translated">沒有可中斷或繼續的封閉式迴圈</target>
        <note />
      </trans-unit>
      <trans-unit id="ERR_DuplicateLabel">
        <source>The label '{0}' is a duplicate</source>
        <target state="translated">標籤 '{0}' 重複</target>
        <note />
      </trans-unit>
      <trans-unit id="ERR_NoConstructors">
        <source>The type '{0}' has no constructors defined</source>
        <target state="translated">類型 '{0}' 未定義任何建構函式</target>
        <note />
      </trans-unit>
      <trans-unit id="ERR_NoNewAbstract">
        <source>Cannot create an instance of the abstract class or interface '{0}'</source>
        <target state="translated">無法建立抽象類別或介面 '{0}' 的執行個體</target>
        <note />
      </trans-unit>
      <trans-unit id="ERR_ConstValueRequired">
        <source>A const field requires a value to be provided</source>
        <target state="translated">需要為 const 欄位提供值</target>
        <note />
      </trans-unit>
      <trans-unit id="ERR_CircularBase">
        <source>Circular base class dependency involving '{0}' and '{1}'</source>
        <target state="translated">循環基底類別相依包括 '{0}' 和 '{1}'</target>
        <note />
      </trans-unit>
      <trans-unit id="ERR_BadDelegateConstructor">
        <source>The delegate '{0}' does not have a valid constructor</source>
        <target state="translated">委派 '{0}' 沒有有效的建構函式</target>
        <note />
      </trans-unit>
      <trans-unit id="ERR_MethodNameExpected">
        <source>Method name expected</source>
        <target state="translated">必須是方法名稱</target>
        <note />
      </trans-unit>
      <trans-unit id="ERR_ConstantExpected">
        <source>A constant value is expected</source>
        <target state="translated">必須是常數值</target>
        <note />
      </trans-unit>
      <trans-unit id="ERR_V6SwitchGoverningTypeValueExpected">
        <source>A switch expression or case label must be a bool, char, string, integral, enum, or corresponding nullable type in C# 6 and earlier.</source>
        <target state="translated">Switch 運算式或 case 標籤必須是 bool、char、string、integral、enum 或 C# 6 及舊版中對應的可為 Null 類型。</target>
        <note />
      </trans-unit>
      <trans-unit id="ERR_IntegralTypeValueExpected">
        <source>A value of an integral type expected</source>
        <target state="translated">必須是整數類型的值</target>
        <note />
      </trans-unit>
      <trans-unit id="ERR_DuplicateCaseLabel">
        <source>The switch statement contains multiple cases with the label value '{0}'</source>
        <target state="translated">switch 陳述式包含多個標籤值為 '{0}' 的情況</target>
        <note />
      </trans-unit>
      <trans-unit id="ERR_InvalidGotoCase">
        <source>A goto case is only valid inside a switch statement</source>
        <target state="translated">goto case 只有在 switch 陳述式中有效</target>
        <note />
      </trans-unit>
      <trans-unit id="ERR_PropertyLacksGet">
        <source>The property or indexer '{0}' cannot be used in this context because it lacks the get accessor</source>
        <target state="translated">屬性或索引子 '{0}' 無法用在此內容中，因為它缺少 get 存取子。</target>
        <note />
      </trans-unit>
      <trans-unit id="ERR_BadExceptionType">
        <source>The type caught or thrown must be derived from System.Exception</source>
        <target state="translated">類型 catch 或 throw 必須衍生自 System.Exception</target>
        <note />
      </trans-unit>
      <trans-unit id="ERR_BadEmptyThrow">
        <source>A throw statement with no arguments is not allowed outside of a catch clause</source>
        <target state="translated">沒有引數的 throw 陳述式不可用於 catch 子句之外</target>
        <note />
      </trans-unit>
      <trans-unit id="ERR_BadFinallyLeave">
        <source>Control cannot leave the body of a finally clause</source>
        <target state="translated">控制項不可脫離 finally 子句的主體</target>
        <note />
      </trans-unit>
      <trans-unit id="ERR_LabelShadow">
        <source>The label '{0}' shadows another label by the same name in a contained scope</source>
        <target state="translated">標籤 '{0}' 所包含的範圍內以相同的名稱遮蔽了另一個標籤</target>
        <note />
      </trans-unit>
      <trans-unit id="ERR_LabelNotFound">
        <source>No such label '{0}' within the scope of the goto statement</source>
        <target state="translated">goto 陳述式的範圍內沒有這種標籤 '{0}'</target>
        <note />
      </trans-unit>
      <trans-unit id="ERR_UnreachableCatch">
        <source>A previous catch clause already catches all exceptions of this or of a super type ('{0}')</source>
        <target state="translated">之前的 catch 子句已取得所有屬於此類型或超級類型 ('{0}') 的例外狀況</target>
        <note />
      </trans-unit>
      <trans-unit id="WRN_FilterIsConstantTrue">
        <source>Filter expression is a constant 'true', consider removing the filter</source>
        <target state="translated">篩選條件運算式是常數 'true'，請考慮移除此篩選條件</target>
        <note />
      </trans-unit>
      <trans-unit id="WRN_FilterIsConstantTrue_Title">
        <source>Filter expression is a constant 'true'</source>
        <target state="translated">篩選條件運算式是常數 'true'</target>
        <note />
      </trans-unit>
      <trans-unit id="ERR_ReturnExpected">
        <source>'{0}': not all code paths return a value</source>
        <target state="translated">'{0}': 不是所有程式碼路徑都有傳回值</target>
        <note />
      </trans-unit>
      <trans-unit id="WRN_UnreachableCode">
        <source>Unreachable code detected</source>
        <target state="translated">偵測到執行不到的程式碼</target>
        <note />
      </trans-unit>
      <trans-unit id="WRN_UnreachableCode_Title">
        <source>Unreachable code detected</source>
        <target state="translated">偵測到執行不到的程式碼</target>
        <note />
      </trans-unit>
      <trans-unit id="ERR_SwitchFallThrough">
        <source>Control cannot fall through from one case label ('{0}') to another</source>
        <target state="translated">程式控制權無法從一個 case 標籤 ('{0}') 繼續到另一個</target>
        <note />
      </trans-unit>
      <trans-unit id="WRN_UnreferencedLabel">
        <source>This label has not been referenced</source>
        <target state="translated">未參考此標籤</target>
        <note />
      </trans-unit>
      <trans-unit id="WRN_UnreferencedLabel_Title">
        <source>This label has not been referenced</source>
        <target state="translated">未參考此標籤</target>
        <note />
      </trans-unit>
      <trans-unit id="ERR_UseDefViolation">
        <source>Use of unassigned local variable '{0}'</source>
        <target state="translated">使用未指派的區域變數 '{0}'</target>
        <note />
      </trans-unit>
      <trans-unit id="WRN_UnreferencedVar">
        <source>The variable '{0}' is declared but never used</source>
        <target state="translated">已宣告變數 '{0}'，但從未使用過它。</target>
        <note />
      </trans-unit>
      <trans-unit id="WRN_UnreferencedVar_Title">
        <source>Variable is declared but never used</source>
        <target state="translated">已宣告變數，但從未使用過它</target>
        <note />
      </trans-unit>
      <trans-unit id="WRN_UnreferencedField">
        <source>The field '{0}' is never used</source>
        <target state="translated">欄位 '{0}' 從未使用過</target>
        <note />
      </trans-unit>
      <trans-unit id="WRN_UnreferencedField_Title">
        <source>Field is never used</source>
        <target state="translated">從未使用過欄位</target>
        <note />
      </trans-unit>
      <trans-unit id="ERR_UseDefViolationField">
        <source>Use of possibly unassigned field '{0}'</source>
        <target state="translated">使用可能未指派的欄位 '{0}'</target>
        <note />
      </trans-unit>
      <trans-unit id="ERR_UseDefViolationProperty">
        <source>Use of possibly unassigned auto-implemented property '{0}'</source>
        <target state="translated">可能使用了未指派的自動實作屬性 '{0}'</target>
        <note />
      </trans-unit>
      <trans-unit id="ERR_UnassignedThis">
        <source>Field '{0}' must be fully assigned before control is returned to the caller</source>
        <target state="translated">在程式控制權回到呼叫端之前，必須完整指派欄位 '{0}'。</target>
        <note />
      </trans-unit>
      <trans-unit id="ERR_AmbigQM">
        <source>Type of conditional expression cannot be determined because '{0}' and '{1}' implicitly convert to one another</source>
        <target state="translated">無法判斷條件運算式的類型，因為 '{0}' 和 '{1}' 會互相隱含轉換。</target>
        <note />
      </trans-unit>
      <trans-unit id="ERR_InvalidQM">
        <source>Type of conditional expression cannot be determined because there is no implicit conversion between '{0}' and '{1}'</source>
        <target state="translated">無法確認條件運算式的類型，因為 '{0}' 和 '{1}' 之間沒有隱含轉換。</target>
        <note />
      </trans-unit>
      <trans-unit id="ERR_NoBaseClass">
        <source>A base class is required for a 'base' reference</source>
        <target state="translated">base' 參考需要基底類別</target>
        <note />
      </trans-unit>
      <trans-unit id="ERR_BaseIllegal">
        <source>Use of keyword 'base' is not valid in this context</source>
        <target state="translated">在此內容中使用關鍵字 'base' 無效</target>
        <note />
      </trans-unit>
      <trans-unit id="ERR_ObjectProhibited">
        <source>Member '{0}' cannot be accessed with an instance reference; qualify it with a type name instead</source>
        <target state="translated">成員 '{0}' 無法以執行個體參考進行存取; 請改用類型名稱。</target>
        <note />
      </trans-unit>
      <trans-unit id="ERR_ParamUnassigned">
        <source>The out parameter '{0}' must be assigned to before control leaves the current method</source>
        <target state="translated">在程式控制權脫離目前的方法之前，必須指派 out 參數 '{0}'。</target>
        <note />
      </trans-unit>
      <trans-unit id="ERR_InvalidArray">
        <source>Invalid rank specifier: expected ',' or ']'</source>
        <target state="translated">陣序規範無效: 必須是 ',' 或 ']'</target>
        <note />
      </trans-unit>
      <trans-unit id="ERR_ExternHasBody">
        <source>'{0}' cannot be extern and declare a body</source>
        <target state="translated">'{0}' 不可同時為外部並宣告主體</target>
        <note />
      </trans-unit>
      <trans-unit id="ERR_ExternHasConstructorInitializer">
        <source>'{0}' cannot be extern and have a constructor initializer</source>
        <target state="translated">'{0}' 不可同時為外部並具有建構函式初始設定式</target>
        <note />
      </trans-unit>
      <trans-unit id="ERR_AbstractAndExtern">
        <source>'{0}' cannot be both extern and abstract</source>
        <target state="translated">'{0}' 不可同時為外部與抽象</target>
        <note />
      </trans-unit>
      <trans-unit id="ERR_BadAttributeParamType">
        <source>Attribute constructor parameter '{0}' has type '{1}', which is not a valid attribute parameter type</source>
        <target state="translated">屬性建構函式參數 '{0}' 的類型為 '{1}'，但是該類型不是有效的屬性參數類型。</target>
        <note />
      </trans-unit>
      <trans-unit id="ERR_BadAttributeArgument">
        <source>An attribute argument must be a constant expression, typeof expression or array creation expression of an attribute parameter type</source>
        <target state="translated">屬性引數必須是常數運算式、typeof 運算式或屬性參數類型的陣列建立運算式</target>
        <note />
      </trans-unit>
      <trans-unit id="ERR_BadAttributeParamDefaultArgument">
        <source>Attribute constructor parameter '{0}' is optional, but no default parameter value was specified.</source>
        <target state="translated">屬性建構函式參數 '{0}' 為選擇性參數，但並未指定預設參數值。</target>
        <note />
      </trans-unit>
      <trans-unit id="WRN_IsAlwaysTrue">
        <source>The given expression is always of the provided ('{0}') type</source>
        <target state="translated">指定的運算式一律會是提供的 ('{0}') 類型</target>
        <note />
      </trans-unit>
      <trans-unit id="WRN_IsAlwaysTrue_Title">
        <source>'is' expression's given expression is always of the provided type</source>
        <target state="translated">'is' 運算式的指定運算式一律會是提供的類型</target>
        <note />
      </trans-unit>
      <trans-unit id="WRN_IsAlwaysFalse">
        <source>The given expression is never of the provided ('{0}') type</source>
        <target state="translated">指定的運算式絕不是提供的 ('{0}') 類型</target>
        <note />
      </trans-unit>
      <trans-unit id="WRN_IsAlwaysFalse_Title">
        <source>'is' expression's given expression is never of the provided type</source>
        <target state="translated">'is' 運算式的指定運算式絕不是提供的類型</target>
        <note />
      </trans-unit>
      <trans-unit id="ERR_LockNeedsReference">
        <source>'{0}' is not a reference type as required by the lock statement</source>
        <target state="translated">'{0}' 不是 lock 陳述式所需的參考類型</target>
        <note />
      </trans-unit>
      <trans-unit id="ERR_NullNotValid">
        <source>Use of null is not valid in this context</source>
        <target state="translated">在此內容中使用 null 無效</target>
        <note />
      </trans-unit>
      <trans-unit id="ERR_DefaultLiteralNotValid">
        <source>Use of default literal is not valid in this context</source>
        <target state="translated">在此內容中使用預設常值無效</target>
        <note />
      </trans-unit>
      <trans-unit id="ERR_UseDefViolationThis">
        <source>The 'this' object cannot be used before all of its fields are assigned to</source>
        <target state="translated">指定其所有欄位前，無法使用 'this' 物件</target>
        <note />
      </trans-unit>
      <trans-unit id="ERR_ArgsInvalid">
        <source>The __arglist construct is valid only within a variable argument method</source>
        <target state="translated">__arglist 建構函式只有在變數引數方法中才有效</target>
        <note />
      </trans-unit>
      <trans-unit id="ERR_PtrExpected">
        <source>The * or -&gt; operator must be applied to a pointer</source>
        <target state="translated">必須對指標套用 * 或 -&gt; 運算子</target>
        <note />
      </trans-unit>
      <trans-unit id="ERR_PtrIndexSingle">
        <source>A pointer must be indexed by only one value</source>
        <target state="translated">只能使用一個值對指標編製索引</target>
        <note />
      </trans-unit>
      <trans-unit id="WRN_ByRefNonAgileField">
        <source>Using '{0}' as a ref or out value or taking its address may cause a runtime exception because it is a field of a marshal-by-reference class</source>
        <target state="translated">若將 '{0}' 用作為 ref 或 out 值或取得其位址，皆可能會導致執行階段例外狀況，因為其為 marshal-by-reference 類別的欄位</target>
        <note />
      </trans-unit>
      <trans-unit id="WRN_ByRefNonAgileField_Title">
        <source>Using a field of a marshal-by-reference class as a ref or out value or taking its address may cause a runtime exception</source>
        <target state="translated">若將 marshal-by-reference 類別的欄位用作為 ref 或 out 值或取得其位址，皆可能會導致執行階段例外狀況</target>
        <note />
      </trans-unit>
      <trans-unit id="ERR_AssgReadonlyStatic">
        <source>A static readonly field cannot be assigned to (except in a static constructor or a variable initializer)</source>
        <target state="translated">不可指定為靜態唯讀欄位 (除非在靜態建構函式或變數初始設定式中)</target>
        <note />
      </trans-unit>
      <trans-unit id="ERR_RefReadonlyStatic">
        <source>A static readonly field cannot be used as a ref or out value (except in a static constructor)</source>
        <target state="translated">無法將靜態唯讀欄位用作為 ref 或 out 值 (除非在靜態建構函式中)</target>
        <note />
      </trans-unit>
      <trans-unit id="ERR_AssgReadonlyProp">
        <source>Property or indexer '{0}' cannot be assigned to -- it is read only</source>
        <target state="translated">無法指派為屬性或索引子 '{0}' -- 其為唯讀</target>
        <note />
      </trans-unit>
      <trans-unit id="ERR_IllegalStatement">
        <source>Only assignment, call, increment, decrement, and new object expressions can be used as a statement</source>
        <target state="translated">只有指派、呼叫、遞增、遞減以及新的物件運算式，可以用做為陳述式。</target>
        <note />
      </trans-unit>
      <trans-unit id="ERR_BadGetEnumerator">
        <source>foreach requires that the return type '{0}' of '{1}' must have a suitable public MoveNext method and public Current property</source>
        <target state="translated">foreach 要求 '{1}' 的傳回類型 '{0}' 必須要有適合的公用 MoveNext 方法以及公用 Current 屬性</target>
        <note />
      </trans-unit>
      <trans-unit id="ERR_TooManyLocals">
        <source>Only 65534 locals, including those generated by the compiler, are allowed</source>
        <target state="translated">只可使用 65534 個區域變數，包括由編譯器所產生的區域變數。</target>
        <note />
      </trans-unit>
      <trans-unit id="ERR_AbstractBaseCall">
        <source>Cannot call an abstract base member: '{0}'</source>
        <target state="translated">無法呼叫抽象基底成員: '{0}'</target>
        <note />
      </trans-unit>
      <trans-unit id="ERR_RefProperty">
        <source>A property or indexer may not be passed as an out or ref parameter</source>
        <target state="translated">屬性或索引子不可以 out 或 ref 參數形式傳遞</target>
        <note />
      </trans-unit>
      <trans-unit id="ERR_ManagedAddr">
        <source>Cannot take the address of, get the size of, or declare a pointer to a managed type ('{0}')</source>
        <target state="translated">無法取得 Managed 類型 ('{0}') 的位址、大小，也無法宣告指向它的指標。</target>
        <note />
      </trans-unit>
      <trans-unit id="ERR_BadFixedInitType">
        <source>The type of a local declared in a fixed statement must be a pointer type</source>
        <target state="translated">在 fixed 陳述式中宣告的區域變數類型必須為指標類型</target>
        <note />
      </trans-unit>
      <trans-unit id="ERR_FixedMustInit">
        <source>You must provide an initializer in a fixed or using statement declaration</source>
        <target state="translated">在 fixed 或 using 陳述式宣告中，必須提供初始設定式。</target>
        <note />
      </trans-unit>
      <trans-unit id="ERR_InvalidAddrOp">
        <source>Cannot take the address of the given expression</source>
        <target state="translated">無法取得指定運算式的位址</target>
        <note />
      </trans-unit>
      <trans-unit id="ERR_FixedNeeded">
        <source>You can only take the address of an unfixed expression inside of a fixed statement initializer</source>
        <target state="translated">您只能取得 fixed 陳述式初始設定式中 unfixed 運算式的位址</target>
        <note />
      </trans-unit>
      <trans-unit id="ERR_FixedNotNeeded">
        <source>You cannot use the fixed statement to take the address of an already fixed expression</source>
        <target state="translated">您不能使用 fixed 陳述式來取得原本就是 fixed 運算式的位址</target>
        <note />
      </trans-unit>
      <trans-unit id="ERR_UnsafeNeeded">
        <source>Pointers and fixed size buffers may only be used in an unsafe context</source>
        <target state="translated">指標和固定大小緩衝區只能使用於 unsafe 內容中</target>
        <note />
      </trans-unit>
      <trans-unit id="ERR_OpTFRetType">
        <source>The return type of operator True or False must be bool</source>
        <target state="translated">運算子 True 或 False 的傳回類型必須為 bool</target>
        <note />
      </trans-unit>
      <trans-unit id="ERR_OperatorNeedsMatch">
        <source>The operator '{0}' requires a matching operator '{1}' to also be defined</source>
        <target state="translated">運算子 '{0}' 需要也同時定義對稱的運算子 '{1}'</target>
        <note />
      </trans-unit>
      <trans-unit id="ERR_BadBoolOp">
        <source>In order to be applicable as a short circuit operator a user-defined logical operator ('{0}') must have the same return type and parameter types</source>
        <target state="translated">為了可以當成最少運算 (Short Circuit) 運算子使用，使用者定義的邏輯運算子 ('{0}') 必須具有相同的傳回類型與參數類型。</target>
        <note />
      </trans-unit>
      <trans-unit id="ERR_MustHaveOpTF">
        <source>In order for '{0}' to be applicable as a short circuit operator, its declaring type '{1}' must define operator true and operator false</source>
        <target state="translated">為了讓 '{0}' 可以當成最少運算 (short circuit) 的運算子使用，其宣告類型 '{1}' 必須定義運算子 true 和運算子 false。</target>
        <note />
      </trans-unit>
      <trans-unit id="WRN_UnreferencedVarAssg">
        <source>The variable '{0}' is assigned but its value is never used</source>
        <target state="translated">已指派變數 '{0}'，但是從未使用過它的值。</target>
        <note />
      </trans-unit>
      <trans-unit id="WRN_UnreferencedVarAssg_Title">
        <source>Variable is assigned but its value is never used</source>
        <target state="translated">已指派變數，但從未使用過其值</target>
        <note />
      </trans-unit>
      <trans-unit id="ERR_CheckedOverflow">
        <source>The operation overflows at compile time in checked mode</source>
        <target state="translated">檢查模式下，作業於編譯時期溢位</target>
        <note />
      </trans-unit>
      <trans-unit id="ERR_ConstOutOfRangeChecked">
        <source>Constant value '{0}' cannot be converted to a '{1}' (use 'unchecked' syntax to override)</source>
        <target state="translated">常數值 '{0}' 不可轉換成 '{1}' (請使用 'unchecked' 語法覆寫)</target>
        <note />
      </trans-unit>
      <trans-unit id="ERR_BadVarargs">
        <source>A method with vararg cannot be generic, be in a generic type, or have a params parameter</source>
        <target state="translated">具有 vararg 的方法不可為泛型、泛型類型或是具有 params 參數。</target>
        <note />
      </trans-unit>
      <trans-unit id="ERR_ParamsMustBeArray">
        <source>The params parameter must be a single dimensional array</source>
        <target state="translated">params 參數必須是單一維度陣列</target>
        <note />
      </trans-unit>
      <trans-unit id="ERR_IllegalArglist">
        <source>An __arglist expression may only appear inside of a call or new expression</source>
        <target state="translated">__arglist 運算式只可出現於呼叫或 new 運算式中</target>
        <note />
      </trans-unit>
      <trans-unit id="ERR_IllegalUnsafe">
        <source>Unsafe code may only appear if compiling with /unsafe</source>
        <target state="translated">只有在編譯時指定了 /unsafe，才會出現 unsafe 程式碼。</target>
        <note />
      </trans-unit>
      <trans-unit id="ERR_AmbigMember">
        <source>Ambiguity between '{0}' and '{1}'</source>
        <target state="translated">{0}' 與 '{1}' 之間模稜兩可</target>
        <note />
      </trans-unit>
      <trans-unit id="ERR_BadForeachDecl">
        <source>Type and identifier are both required in a foreach statement</source>
        <target state="translated">在 foreach 陳述式中同時需要類型與識別項</target>
        <note />
      </trans-unit>
      <trans-unit id="ERR_ParamsLast">
        <source>A params parameter must be the last parameter in a formal parameter list</source>
        <target state="translated">params 參數必須是型式參數清單中的最後一個參數</target>
        <note />
      </trans-unit>
      <trans-unit id="ERR_SizeofUnsafe">
        <source>'{0}' does not have a predefined size, therefore sizeof can only be used in an unsafe context (consider using System.Runtime.InteropServices.Marshal.SizeOf)</source>
        <target state="translated">'{0}' 沒有預先定義的大小，因此 sizeof 只能使用於 unsafe 內容 (請考慮使用 System.Runtime.InteropServices.Marshal.SizeOf)。</target>
        <note />
      </trans-unit>
      <trans-unit id="ERR_DottedTypeNameNotFoundInNS">
        <source>The type or namespace name '{0}' does not exist in the namespace '{1}' (are you missing an assembly reference?)</source>
        <target state="translated">命名空間 '{1}' 中沒有類型或命名空間名稱 '{0}' (是否遺漏了組件參考?)</target>
        <note />
      </trans-unit>
      <trans-unit id="ERR_FieldInitRefNonstatic">
        <source>A field initializer cannot reference the non-static field, method, or property '{0}'</source>
        <target state="translated">欄位初始設定式無法參考非靜態欄位、方法或屬性 '{0}'。</target>
        <note />
      </trans-unit>
      <trans-unit id="ERR_SealedNonOverride">
        <source>'{0}' cannot be sealed because it is not an override</source>
        <target state="translated">'因為 '{0}' 不是 override，所以無法密封。</target>
        <note />
      </trans-unit>
      <trans-unit id="ERR_CantOverrideSealed">
        <source>'{0}': cannot override inherited member '{1}' because it is sealed</source>
        <target state="translated">'{0}': 無法覆寫繼承的成員 '{1}'，因為其已密封。</target>
        <note />
      </trans-unit>
      <trans-unit id="ERR_VoidError">
        <source>The operation in question is undefined on void pointers</source>
        <target state="translated">在 Void 指標上未定義有問題的作業</target>
        <note />
      </trans-unit>
      <trans-unit id="ERR_ConditionalOnOverride">
        <source>The Conditional attribute is not valid on '{0}' because it is an override method</source>
        <target state="translated">Conditional 屬性在 '{0}' 上無效，因為其為覆寫方法。</target>
        <note />
      </trans-unit>
      <trans-unit id="ERR_PointerInAsOrIs">
        <source>Neither 'is' nor 'as' is valid on pointer types</source>
        <target state="translated">is' 或 'as' 在指標類型上都無效</target>
        <note />
      </trans-unit>
      <trans-unit id="ERR_CallingFinalizeDeprecated">
        <source>Destructors and object.Finalize cannot be called directly. Consider calling IDisposable.Dispose if available.</source>
        <target state="translated">無法直接呼叫解構函式與 object.Finalize。請考慮呼叫 IDisposable.Dispose (若有的話)。</target>
        <note />
      </trans-unit>
      <trans-unit id="ERR_SingleTypeNameNotFound">
        <source>The type or namespace name '{0}' could not be found (are you missing a using directive or an assembly reference?)</source>
        <target state="translated">找不到類型或命名空間名稱 '{0}' (是否遺漏了 using 指示詞或組件參考?)</target>
        <note />
      </trans-unit>
      <trans-unit id="ERR_NegativeStackAllocSize">
        <source>Cannot use a negative size with stackalloc</source>
        <target state="translated">stackalloc 無法使用負值大小</target>
        <note />
      </trans-unit>
      <trans-unit id="ERR_NegativeArraySize">
        <source>Cannot create an array with a negative size</source>
        <target state="translated">無法以負值大小建立陣列</target>
        <note />
      </trans-unit>
      <trans-unit id="ERR_OverrideFinalizeDeprecated">
        <source>Do not override object.Finalize. Instead, provide a destructor.</source>
        <target state="translated">請勿覆寫 object.Finalize，請改為提供解構函式。</target>
        <note />
      </trans-unit>
      <trans-unit id="ERR_CallingBaseFinalizeDeprecated">
        <source>Do not directly call your base class Finalize method. It is called automatically from your destructor.</source>
        <target state="translated">請勿直接呼叫您的基底類別 Finalize 方法。其會從您的解構函式自動呼叫。</target>
        <note />
      </trans-unit>
      <trans-unit id="WRN_NegativeArrayIndex">
        <source>Indexing an array with a negative index (array indices always start at zero)</source>
        <target state="translated">正在以負值索引檢索陣列 (陣列索引一律從 0 開始)</target>
        <note />
      </trans-unit>
      <trans-unit id="WRN_NegativeArrayIndex_Title">
        <source>Indexing an array with a negative index</source>
        <target state="translated">對具有負索引的陣列編製索引</target>
        <note />
      </trans-unit>
      <trans-unit id="WRN_BadRefCompareLeft">
        <source>Possible unintended reference comparison; to get a value comparison, cast the left hand side to type '{0}'</source>
        <target state="translated">可能誤用了參考比較; 若要進行數值比較，請將左側轉型為類型 '{0}'。</target>
        <note />
      </trans-unit>
      <trans-unit id="WRN_BadRefCompareLeft_Title">
        <source>Possible unintended reference comparison; left hand side needs cast</source>
        <target state="translated">可能誤用參考比較; 左端需要轉換</target>
        <note />
      </trans-unit>
      <trans-unit id="WRN_BadRefCompareRight">
        <source>Possible unintended reference comparison; to get a value comparison, cast the right hand side to type '{0}'</source>
        <target state="translated">可能誤用了參考比較; 若要進行數值比較，請將右側轉型為類型 '{0}'。</target>
        <note />
      </trans-unit>
      <trans-unit id="WRN_BadRefCompareRight_Title">
        <source>Possible unintended reference comparison; right hand side needs cast</source>
        <target state="translated">可能誤用參考比較; 右端需要轉換</target>
        <note />
      </trans-unit>
      <trans-unit id="ERR_BadCastInFixed">
        <source>The right hand side of a fixed statement assignment may not be a cast expression</source>
        <target state="translated">fixed 陳述式指派的右側，不可為 cast 運算式。</target>
        <note />
      </trans-unit>
      <trans-unit id="ERR_StackallocInCatchFinally">
        <source>stackalloc may not be used in a catch or finally block</source>
        <target state="translated">在 catch 或 finally 區塊中不可使用 stackalloc</target>
        <note />
      </trans-unit>
      <trans-unit id="ERR_VarargsLast">
        <source>An __arglist parameter must be the last parameter in a formal parameter list</source>
        <target state="translated">__arglist 參數必須是型式參數清單的最後一個參數</target>
        <note />
      </trans-unit>
      <trans-unit id="ERR_MissingPartial">
        <source>Missing partial modifier on declaration of type '{0}'; another partial declaration of this type exists</source>
        <target state="translated">類型 '{0}' 的宣告中遺漏 partial 修飾詞; 還存在此類型的其他部分宣告。</target>
        <note />
      </trans-unit>
      <trans-unit id="ERR_PartialTypeKindConflict">
        <source>Partial declarations of '{0}' must be all classes, all structs, or all interfaces</source>
        <target state="translated">{0}' 的部分宣告必須全部為類別、全部為結構，或全部為介面。</target>
        <note />
      </trans-unit>
      <trans-unit id="ERR_PartialModifierConflict">
        <source>Partial declarations of '{0}' have conflicting accessibility modifiers</source>
        <target state="translated">{0}' 的部分宣告出現相 衝突的存取範圍修飾詞</target>
        <note />
      </trans-unit>
      <trans-unit id="ERR_PartialMultipleBases">
        <source>Partial declarations of '{0}' must not specify different base classes</source>
        <target state="translated">{0}' 的部分宣告不得指定不同的基底類別</target>
        <note />
      </trans-unit>
      <trans-unit id="ERR_PartialWrongTypeParams">
        <source>Partial declarations of '{0}' must have the same type parameter names in the same order</source>
        <target state="translated">{0}' 的部分宣告必須要有相同順序的相同類型參數名稱</target>
        <note />
      </trans-unit>
      <trans-unit id="ERR_PartialWrongConstraints">
        <source>Partial declarations of '{0}' have inconsistent constraints for type parameter '{1}'</source>
        <target state="translated">{0}' 的部分宣告對類型參數 '{1}' 有不一致的條件約束</target>
        <note />
      </trans-unit>
      <trans-unit id="ERR_NoImplicitConvCast">
        <source>Cannot implicitly convert type '{0}' to '{1}'. An explicit conversion exists (are you missing a cast?)</source>
        <target state="translated">無法將類型 '{0}' 隱含轉換成 '{1}'。已存在明確轉換 (是否漏了轉型?)</target>
        <note />
      </trans-unit>
      <trans-unit id="ERR_PartialMisplaced">
        <source>The 'partial' modifier can only appear immediately before 'class', 'struct', 'interface', or 'void'</source>
        <target state="translated">partial' 修飾詞只可緊接在 'class'、'struct'、'interface' 或 'void' 之前。</target>
        <note />
      </trans-unit>
      <trans-unit id="ERR_ImportedCircularBase">
        <source>Imported type '{0}' is invalid. It contains a circular base class dependency.</source>
        <target state="translated">匯入的類型 '{0}' 無效。其包含循環基底類別相依性。</target>
        <note />
      </trans-unit>
      <trans-unit id="ERR_UseDefViolationOut">
        <source>Use of unassigned out parameter '{0}'</source>
        <target state="translated">使用未指派的 out 參數 '{0}'</target>
        <note />
      </trans-unit>
      <trans-unit id="ERR_ArraySizeInDeclaration">
        <source>Array size cannot be specified in a variable declaration (try initializing with a 'new' expression)</source>
        <target state="translated">變數宣告中不可指定陣列大小 (請嘗試使用 'new' 運算式進行初始設定)</target>
        <note />
      </trans-unit>
      <trans-unit id="ERR_InaccessibleGetter">
        <source>The property or indexer '{0}' cannot be used in this context because the get accessor is inaccessible</source>
        <target state="translated">無法在此內容中使用屬性或索引子 '{0}'，因為無法存取 get 存取子。</target>
        <note />
      </trans-unit>
      <trans-unit id="ERR_InaccessibleSetter">
        <source>The property or indexer '{0}' cannot be used in this context because the set accessor is inaccessible</source>
        <target state="translated">無法在此內容中使用屬性或索引子 '{0}'，因為無法存取 set 存取子。</target>
        <note />
      </trans-unit>
      <trans-unit id="ERR_InvalidPropertyAccessMod">
        <source>The accessibility modifier of the '{0}' accessor must be more restrictive than the property or indexer '{1}'</source>
        <target state="translated">{0}' 存取子的存取範圍修飾詞，必須比屬性或索引子 '{1}' 更嚴格。</target>
        <note />
      </trans-unit>
      <trans-unit id="ERR_DuplicatePropertyAccessMods">
        <source>Cannot specify accessibility modifiers for both accessors of the property or indexer '{0}'</source>
        <target state="translated">不可同時對屬性或索引子 '{0}' 的兩個存取子，指定存取範圍修飾詞。</target>
        <note />
      </trans-unit>
      <trans-unit id="ERR_PropertyAccessModInInterface">
        <source>'{0}': accessibility modifiers may not be used on accessors in an interface</source>
        <target state="translated">'{0}': 存取範圍修飾詞不可使用在介面的存取子上</target>
        <note />
      </trans-unit>
      <trans-unit id="ERR_AccessModMissingAccessor">
        <source>'{0}': accessibility modifiers on accessors may only be used if the property or indexer has both a get and a set accessor</source>
        <target state="translated">'{0}': 存取子上的存取範圍修飾詞，只有在屬性或索引子同時有 get 和 set 存取子時，才可使用。</target>
        <note />
      </trans-unit>
      <trans-unit id="ERR_UnimplementedInterfaceAccessor">
        <source>'{0}' does not implement interface member '{1}'. '{2}' is not public.</source>
        <target state="translated">'{0}' 未實作介面成員 '{1}'，因為 '{2}' 並非公用。</target>
        <note />
      </trans-unit>
      <trans-unit id="WRN_PatternIsAmbiguous">
        <source>'{0}' does not implement the '{1}' pattern. '{2}' is ambiguous with '{3}'.</source>
        <target state="translated">'{0}' 未實作 '{1}' 模式，因為 '{2}' 與 '{3}' 之間模稜兩可。</target>
        <note />
      </trans-unit>
      <trans-unit id="WRN_PatternIsAmbiguous_Title">
        <source>Type does not implement the collection pattern; members are ambiguous</source>
        <target state="translated">類型未實作集合模式; 成員模稜兩可</target>
        <note />
      </trans-unit>
      <trans-unit id="WRN_PatternStaticOrInaccessible">
        <source>'{0}' does not implement the '{1}' pattern. '{2}' is either static or not public.</source>
        <target state="translated">'{0}' 未實作 '{1}' 模式，因為 '{2}' 為靜態或並非公用。</target>
        <note />
      </trans-unit>
      <trans-unit id="WRN_PatternStaticOrInaccessible_Title">
        <source>Type does not implement the collection pattern; member is either static or not public</source>
        <target state="translated">類型未實作集合模式; 成員為靜態或非公用</target>
        <note />
      </trans-unit>
      <trans-unit id="WRN_PatternBadSignature">
        <source>'{0}' does not implement the '{1}' pattern. '{2}' has the wrong signature.</source>
        <target state="translated">'{0}' 未實作 '{1}' 模式。'{2}' 的簽章錯誤。</target>
        <note />
      </trans-unit>
      <trans-unit id="WRN_PatternBadSignature_Title">
        <source>Type does not implement the collection pattern; member has the wrong signature</source>
        <target state="translated">類型未實作集合模式; 成員的簽章錯誤</target>
        <note />
      </trans-unit>
      <trans-unit id="ERR_FriendRefNotEqualToThis">
        <source>Friend access was granted by '{0}', but the public key of the output assembly does not match that specified by the attribute in the granting assembly.</source>
        <target state="translated">{0}' 已授與 Friend 存取權限，但輸出組件的公開金鑰不符合授與之組件中屬性所指定的公開金鑰。</target>
        <note />
      </trans-unit>
      <trans-unit id="ERR_FriendRefSigningMismatch">
        <source>Friend access was granted by '{0}', but the strong name signing state of the output assembly does not match that of the granting assembly.</source>
        <target state="translated">{0}' 已授與 Friend 存取權限，但輸出組件的強式名稱簽署狀態不符合授與組件的強式名稱簽署狀態。</target>
        <note />
      </trans-unit>
      <trans-unit id="WRN_SequentialOnPartialClass">
        <source>There is no defined ordering between fields in multiple declarations of partial struct '{0}'. To specify an ordering, all instance fields must be in the same declaration.</source>
        <target state="translated">在部分結構 '{0}' 的多重宣告中，欄位之間沒有已定義的順序。若要指定順序，所有執行個體欄位都必須在同一個宣告中。</target>
        <note />
      </trans-unit>
      <trans-unit id="WRN_SequentialOnPartialClass_Title">
        <source>There is no defined ordering between fields in multiple declarations of partial struct</source>
        <target state="translated">在多個局部結構宣告中，欄位之間未定義順序</target>
        <note />
      </trans-unit>
      <trans-unit id="ERR_BadConstType">
        <source>The type '{0}' cannot be declared const</source>
        <target state="translated">類型 '{0}' 不可宣告為 const</target>
        <note />
      </trans-unit>
      <trans-unit id="ERR_NoNewTyvar">
        <source>Cannot create an instance of the variable type '{0}' because it does not have the new() constraint</source>
        <target state="translated">無法建立變數類型 '{0}' 的執行個體，因為其無 new() 條件約束</target>
        <note />
      </trans-unit>
      <trans-unit id="ERR_BadArity">
        <source>Using the generic {1} '{0}' requires {2} type arguments</source>
        <target state="translated">使用泛型 {1} '{0}' 時需要 {2} 個類型引數</target>
        <note />
      </trans-unit>
      <trans-unit id="ERR_BadTypeArgument">
        <source>The type '{0}' may not be used as a type argument</source>
        <target state="translated">類型 '{0}' 不可用做類型引數</target>
        <note />
      </trans-unit>
      <trans-unit id="ERR_TypeArgsNotAllowed">
        <source>The {1} '{0}' cannot be used with type arguments</source>
        <target state="translated">{1} '{0}' 不可搭配類型引數一起使用</target>
        <note />
      </trans-unit>
      <trans-unit id="ERR_HasNoTypeVars">
        <source>The non-generic {1} '{0}' cannot be used with type arguments</source>
        <target state="translated">非泛型 {1} '{0}' 不可搭配類型引數一起使用</target>
        <note />
      </trans-unit>
      <trans-unit id="ERR_NewConstraintNotSatisfied">
        <source>'{2}' must be a non-abstract type with a public parameterless constructor in order to use it as parameter '{1}' in the generic type or method '{0}'</source>
        <target state="translated">'{2}' 必須是具有公用無參數建構函式的非抽象類型，才可在泛型類型或方法 '{0}' 中用做為參數 '{1}'。</target>
        <note />
      </trans-unit>
      <trans-unit id="ERR_GenericConstraintNotSatisfiedRefType">
        <source>The type '{3}' cannot be used as type parameter '{2}' in the generic type or method '{0}'. There is no implicit reference conversion from '{3}' to '{1}'.</source>
        <target state="translated">類型 '{3}' 不可用做為泛型類型或方法 '{0}' 中的類型參數 '{2}'。沒有從 '{3}' 到 '{1}' 的隱含參考轉換。</target>
        <note />
      </trans-unit>
      <trans-unit id="ERR_GenericConstraintNotSatisfiedNullableEnum">
        <source>The type '{3}' cannot be used as type parameter '{2}' in the generic type or method '{0}'. The nullable type '{3}' does not satisfy the constraint of '{1}'.</source>
        <target state="translated">類型 '{3}' 不可用做為泛型類型或方法 '{0}' 中的類型參數 '{2}'。可為 Null 的類型 '{3}' 無法滿足 '{1}' 的條件約束。</target>
        <note />
      </trans-unit>
      <trans-unit id="ERR_GenericConstraintNotSatisfiedNullableInterface">
        <source>The type '{3}' cannot be used as type parameter '{2}' in the generic type or method '{0}'. The nullable type '{3}' does not satisfy the constraint of '{1}'. Nullable types can not satisfy any interface constraints.</source>
        <target state="translated">類型 '{3}' 不可用做為泛型類型或方法 '{0}' 中的類型參數 '{2}'。可為 Null 的類型 '{3}' 無法滿足 '{1}' 的條件約束。可為 Null 的類型無法滿足任何介面條件約束。</target>
        <note />
      </trans-unit>
      <trans-unit id="ERR_GenericConstraintNotSatisfiedTyVar">
        <source>The type '{3}' cannot be used as type parameter '{2}' in the generic type or method '{0}'. There is no boxing conversion or type parameter conversion from '{3}' to '{1}'.</source>
        <target state="translated">類型 '{3}' 不可用做為泛型類型或方法 '{0}' 中的類型參數 '{2}'。沒有從 '{3}' 到 '{1}' 的 Boxing 轉換或類型參數轉換。</target>
        <note />
      </trans-unit>
      <trans-unit id="ERR_GenericConstraintNotSatisfiedValType">
        <source>The type '{3}' cannot be used as type parameter '{2}' in the generic type or method '{0}'. There is no boxing conversion from '{3}' to '{1}'.</source>
        <target state="translated">類型 '{3}' 不可用做為泛型類型或方法 '{0}' 中的類型參數 '{2}'。沒有從 '{3}' 到 '{1}' 的 Boxing 轉換。</target>
        <note />
      </trans-unit>
      <trans-unit id="ERR_DuplicateGeneratedName">
        <source>The parameter name '{0}' conflicts with an automatically-generated parameter name</source>
        <target state="translated">參數名稱 '{0}' 與自動產生的參數名稱衝突</target>
        <note />
      </trans-unit>
      <trans-unit id="ERR_GlobalSingleTypeNameNotFound">
        <source>The type or namespace name '{0}' could not be found in the global namespace (are you missing an assembly reference?)</source>
        <target state="translated">全域命名空間中找不到類型或命名空間名稱 '{0}' (是否遺漏了組件參考?)</target>
        <note />
      </trans-unit>
      <trans-unit id="ERR_NewBoundMustBeLast">
        <source>The new() constraint must be the last constraint specified</source>
        <target state="translated">new() 條件約束必須是最後指定的條件約束</target>
        <note />
      </trans-unit>
      <trans-unit id="WRN_MainCantBeGeneric">
        <source>'{0}': an entry point cannot be generic or in a generic type</source>
        <target state="translated">'{0}': 進入點不可為泛型，也不可為泛型類型。</target>
        <note />
      </trans-unit>
      <trans-unit id="WRN_MainCantBeGeneric_Title">
        <source>An entry point cannot be generic or in a generic type</source>
        <target state="translated">進入點不可為泛型，也不可為泛型類型</target>
        <note />
      </trans-unit>
      <trans-unit id="ERR_TypeVarCantBeNull">
        <source>Cannot convert null to type parameter '{0}' because it could be a non-nullable value type. Consider using 'default({0})' instead.</source>
        <target state="translated">無法將 null 轉換成類型參數 '{0}'，因為其可能是不可為 null 的實值類型。請考慮改用 'default({0})'。</target>
        <note />
      </trans-unit>
      <trans-unit id="ERR_AttributeCantBeGeneric">
        <source>Cannot apply attribute class '{0}' because it is generic</source>
        <target state="translated">無法套用屬性類別 '{0}'，因為其為泛型。</target>
        <note />
      </trans-unit>
      <trans-unit id="ERR_DuplicateBound">
        <source>Duplicate constraint '{0}' for type parameter '{1}'</source>
        <target state="translated">類型參數 '{1}' 出現重複的條件約束 '{0}'</target>
        <note />
      </trans-unit>
      <trans-unit id="ERR_ClassBoundNotFirst">
        <source>The class type constraint '{0}' must come before any other constraints</source>
        <target state="translated">類別類型條件約束 '{0}' 必須在所有其他條件約束之前</target>
        <note />
      </trans-unit>
      <trans-unit id="ERR_BadRetType">
        <source>'{1} {0}' has the wrong return type</source>
        <target state="translated">'{1} {0}' 的傳回類型錯誤</target>
        <note />
      </trans-unit>
      <trans-unit id="ERR_DelegateRefMismatch">
        <source>Ref mismatch between '{0}' and delegate '{1}'</source>
        <target state="translated">{0}' 與委派 '{1}' 之間的參考不符</target>
        <note />
      </trans-unit>
      <trans-unit id="ERR_DuplicateConstraintClause">
        <source>A constraint clause has already been specified for type parameter '{0}'. All of the constraints for a type parameter must be specified in a single where clause.</source>
        <target state="translated">已為類型參數 '{0}' 指定了條件約束子句。類型參數的所有條件約束，都必須在單一 where 子句中指定。</target>
        <note />
      </trans-unit>
      <trans-unit id="ERR_CantInferMethTypeArgs">
        <source>The type arguments for method '{0}' cannot be inferred from the usage. Try specifying the type arguments explicitly.</source>
        <target state="translated">方法 '{0}' 的類型引數不可從使用方式推斷。請嘗試明確地指定類型引數。</target>
        <note />
      </trans-unit>
      <trans-unit id="ERR_LocalSameNameAsTypeParam">
        <source>'{0}': a parameter, local variable, or local function cannot have the same name as a method type parameter</source>
        <target state="translated">'{0}': 參數、區域變數或區域函式的名稱不得與方法類型參數相同</target>
        <note />
      </trans-unit>
      <trans-unit id="ERR_AsWithTypeVar">
        <source>The type parameter '{0}' cannot be used with the 'as' operator because it does not have a class type constraint nor a 'class' constraint</source>
        <target state="translated">類型參數 '{0}' 不可與 'as' 運算子一起使用，因為它沒有類別類型條件約束或 'class' 條件約束。</target>
        <note />
      </trans-unit>
      <trans-unit id="WRN_UnreferencedFieldAssg">
        <source>The field '{0}' is assigned but its value is never used</source>
        <target state="translated">已指派欄位 '{0}'，但從未使用過其值。</target>
        <note />
      </trans-unit>
      <trans-unit id="WRN_UnreferencedFieldAssg_Title">
        <source>Field is assigned but its value is never used</source>
        <target state="translated">已指派欄位，但從未使用過其值</target>
        <note />
      </trans-unit>
      <trans-unit id="ERR_BadIndexerNameAttr">
        <source>The '{0}' attribute is valid only on an indexer that is not an explicit interface member declaration</source>
        <target state="translated">{0}' 屬性只有在非明確介面成員宣告的索引子上才有效</target>
        <note />
      </trans-unit>
      <trans-unit id="ERR_AttrArgWithTypeVars">
        <source>'{0}': an attribute argument cannot use type parameters</source>
        <target state="translated">'{0}': 屬性引數不可使用類型參數</target>
        <note />
      </trans-unit>
      <trans-unit id="ERR_NewTyvarWithArgs">
        <source>'{0}': cannot provide arguments when creating an instance of a variable type</source>
        <target state="translated">'{0}': 不能在建立變數類型的執行個體時，提供引數。</target>
        <note />
      </trans-unit>
      <trans-unit id="ERR_AbstractSealedStatic">
        <source>'{0}': an abstract class cannot be sealed or static</source>
        <target state="translated">'{0}': 為抽象類別，不可為密封或靜態。</target>
        <note />
      </trans-unit>
      <trans-unit id="WRN_AmbiguousXMLReference">
        <source>Ambiguous reference in cref attribute: '{0}'. Assuming '{1}', but could have also matched other overloads including '{2}'.</source>
        <target state="translated">cref 屬性中有模稜兩可的參考: '{0}'。已假設為 '{1}'，但也可能符合其他多載，包括 '{2}'。</target>
        <note />
      </trans-unit>
      <trans-unit id="WRN_AmbiguousXMLReference_Title">
        <source>Ambiguous reference in cref attribute</source>
        <target state="translated">cref 屬性中的參考模稜兩可</target>
        <note />
      </trans-unit>
      <trans-unit id="WRN_VolatileByRef">
        <source>'{0}': a reference to a volatile field will not be treated as volatile</source>
        <target state="translated">'{0}': volatile 欄位的參考不會視為 volatile</target>
        <note />
      </trans-unit>
      <trans-unit id="WRN_VolatileByRef_Title">
        <source>A reference to a volatile field will not be treated as volatile</source>
        <target state="translated">volatile 欄位的參考不會視為 volatile</target>
        <note />
      </trans-unit>
      <trans-unit id="WRN_VolatileByRef_Description">
        <source>A volatile field should not normally be used as a ref or out value, since it will not be treated as volatile. There are exceptions to this, such as when calling an interlocked API.</source>
        <target state="translated">通常不應該將 volatile 欄位用作為 ref 或 out 值，因為不會將它視為 volatile。但有例外狀況，例如呼叫連鎖 API 時。</target>
        <note />
      </trans-unit>
      <trans-unit id="ERR_ComImportWithImpl">
        <source>Since '{1}' has the ComImport attribute, '{0}' must be extern or abstract</source>
        <target state="translated">因為 '{1}' 具有 ComImport 屬性，所以 '{0}' 必須為 extern 或 abstract。</target>
        <note />
      </trans-unit>
      <trans-unit id="ERR_ComImportWithBase">
        <source>'{0}': a class with the ComImport attribute cannot specify a base class</source>
        <target state="translated">'{0}': 具有 ComImport 屬性的類別不可指定基底類別</target>
        <note />
      </trans-unit>
      <trans-unit id="ERR_ImplBadConstraints">
        <source>The constraints for type parameter '{0}' of method '{1}' must match the constraints for type parameter '{2}' of interface method '{3}'. Consider using an explicit interface implementation instead.</source>
        <target state="translated">方法 '{1}' 之類型參數 '{0}' 的條件約束，必須符合介面方法 '{3}' 之類型參數 '{2}' 的條件約束。請考慮改用明確的介面實作。</target>
        <note />
      </trans-unit>
      <trans-unit id="ERR_ImplBadTupleNames">
        <source>The tuple element names in the signature of method '{0}' must match the tuple element names of interface method '{1}' (including on the return type).</source>
        <target state="translated">方法 '{0}' 的特徵標記中元組元素必須與介面方法 '{1}' 的元組元素名稱相符 (包括在傳回類型)。</target>
        <note />
      </trans-unit>
      <trans-unit id="ERR_DottedTypeNameNotFoundInAgg">
        <source>The type name '{0}' does not exist in the type '{1}'</source>
        <target state="translated">類型名稱 '{0}' 不存在於類型 '{1}' 中</target>
        <note />
      </trans-unit>
      <trans-unit id="ERR_MethGrpToNonDel">
        <source>Cannot convert method group '{0}' to non-delegate type '{1}'. Did you intend to invoke the method?</source>
        <target state="translated">無法將方法群組 '{0}' 轉換成非委派類型 '{1}'。原本希望叫用該方法嗎?</target>
        <note />
      </trans-unit>
      <trans-unit id="ERR_BadExternAlias">
        <source>The extern alias '{0}' was not specified in a /reference option</source>
        <target state="translated">/reference 選項中未指定外部別名 '{0}'</target>
        <note />
      </trans-unit>
      <trans-unit id="ERR_ColColWithTypeAlias">
        <source>Cannot use alias '{0}' with '::' since the alias references a type. Use '.' instead.</source>
        <target state="translated">別名 '{0}' 不能搭配 '::' 一起使用，因為別名會參考類型。請改用 '.'。</target>
        <note />
      </trans-unit>
      <trans-unit id="ERR_AliasNotFound">
        <source>Alias '{0}' not found</source>
        <target state="translated">找不到別名 '{0}'</target>
        <note />
      </trans-unit>
      <trans-unit id="ERR_SameFullNameAggAgg">
        <source>The type '{1}' exists in both '{0}' and '{2}'</source>
        <target state="translated">類型 '{1}' 同時存在於 '{0}' 和 '{2}' 中</target>
        <note />
      </trans-unit>
      <trans-unit id="ERR_SameFullNameNsAgg">
        <source>The namespace '{1}' in '{0}' conflicts with the type '{3}' in '{2}'</source>
        <target state="translated">{0}' 中的命名空間 '{1}' 與 '{2}' 中的類型 '{3}' 相衝突</target>
        <note />
      </trans-unit>
      <trans-unit id="WRN_SameFullNameThisNsAgg">
        <source>The namespace '{1}' in '{0}' conflicts with the imported type '{3}' in '{2}'. Using the namespace defined in '{0}'.</source>
        <target state="translated">{0}' 中的命名空間 '{1}' 與 '{2}' 中匯入的類型 '{3}' 相衝突。請使用 '{0}' 中定義的命名空間。</target>
        <note />
      </trans-unit>
      <trans-unit id="WRN_SameFullNameThisNsAgg_Title">
        <source>Namespace conflicts with imported type</source>
        <target state="translated">命名空間與所匯入的類型衝突</target>
        <note />
      </trans-unit>
      <trans-unit id="WRN_SameFullNameThisAggAgg">
        <source>The type '{1}' in '{0}' conflicts with the imported type '{3}' in '{2}'. Using the type defined in '{0}'.</source>
        <target state="translated">{0}' 中的類型 '{1}' 與 '{2}' 中匯入的類型 '{3}' 相衝突。請使用 '{0}' 中定義的類型。</target>
        <note />
      </trans-unit>
      <trans-unit id="WRN_SameFullNameThisAggAgg_Title">
        <source>Type conflicts with imported type</source>
        <target state="translated">類型與所匯入的類型衝突</target>
        <note />
      </trans-unit>
      <trans-unit id="WRN_SameFullNameThisAggNs">
        <source>The type '{1}' in '{0}' conflicts with the imported namespace '{3}' in '{2}'. Using the type defined in '{0}'.</source>
        <target state="translated">{0}' 中的類型 '{1}' 與 '{2}' 中匯入的命名空間 '{3}' 相衝突。請使用 '{0}' 中定義的類型。</target>
        <note />
      </trans-unit>
      <trans-unit id="WRN_SameFullNameThisAggNs_Title">
        <source>Type conflicts with imported namespace</source>
        <target state="translated">類型與所匯入的命名空間衝突</target>
        <note />
      </trans-unit>
      <trans-unit id="ERR_SameFullNameThisAggThisNs">
        <source>The type '{1}' in '{0}' conflicts with the namespace '{3}' in '{2}'</source>
        <target state="translated">{0}' 中的類型 '{1}' 與 '{2}' 中的命名空間 '{3}' 相衝突</target>
        <note />
      </trans-unit>
      <trans-unit id="ERR_ExternAfterElements">
        <source>An extern alias declaration must precede all other elements defined in the namespace</source>
        <target state="translated">外部別名宣告必須位於命名空間中所有其他定義的元素之前</target>
        <note />
      </trans-unit>
      <trans-unit id="WRN_GlobalAliasDefn">
        <source>Defining an alias named 'global' is ill-advised since 'global::' always references the global namespace and not an alias</source>
        <target state="translated">最好不要定義名為 'global' 的別名，因為 'global::' 一定會去參考全域命名空間，而不會去參考別名。</target>
        <note />
      </trans-unit>
      <trans-unit id="WRN_GlobalAliasDefn_Title">
        <source>Defining an alias named 'global' is ill-advised</source>
        <target state="translated">最好不要定義名為 'global' 的別名</target>
        <note />
      </trans-unit>
      <trans-unit id="ERR_SealedStaticClass">
        <source>'{0}': a class cannot be both static and sealed</source>
        <target state="translated">'{0}': 類別不可同時為 static 和 sealed</target>
        <note />
      </trans-unit>
      <trans-unit id="ERR_PrivateAbstractAccessor">
        <source>'{0}': abstract properties cannot have private accessors</source>
        <target state="translated">'{0}': 抽象屬性不可有私用存取子</target>
        <note />
      </trans-unit>
      <trans-unit id="ERR_ValueExpected">
        <source>Syntax error; value expected</source>
        <target state="translated">語法錯誤; 應為值</target>
        <note />
      </trans-unit>
      <trans-unit id="ERR_UnboxNotLValue">
        <source>Cannot modify the result of an unboxing conversion</source>
        <target state="translated">無法修改 Unboxing 轉換的結果</target>
        <note />
      </trans-unit>
      <trans-unit id="ERR_AnonMethGrpInForEach">
        <source>Foreach cannot operate on a '{0}'. Did you intend to invoke the '{0}'?</source>
        <target state="translated">Foreach 無法在 '{0}' 上運作。原本是要叫用 '{0}' 嗎?</target>
        <note />
      </trans-unit>
      <trans-unit id="ERR_BadIncDecRetType">
        <source>The return type for ++ or -- operator must match the parameter type or be derived from the parameter type</source>
        <target state="translated">++ 或 -- 運算子的傳回類型，必須符合此參數類型或衍生自此參數類型。</target>
        <note />
      </trans-unit>
      <trans-unit id="ERR_RefValBoundMustBeFirst">
        <source>The 'class' or 'struct' constraint must come before any other constraints</source>
        <target state="translated">class' 或 'struct' 條件約束必須在所有其他條件約束之前</target>
        <note />
      </trans-unit>
      <trans-unit id="ERR_RefValBoundWithClass">
        <source>'{0}': cannot specify both a constraint class and the 'class' or 'struct' constraint</source>
        <target state="translated">'{0}': 不可在指定條件約束類型的同時，又指定 'class' 或 'struct' 條件約束。</target>
        <note />
      </trans-unit>
      <trans-unit id="ERR_NewBoundWithVal">
        <source>The 'new()' constraint cannot be used with the 'struct' constraint</source>
        <target state="translated">new()' 條件約束不能和 'struct' 條件約束一起使用</target>
        <note />
      </trans-unit>
      <trans-unit id="ERR_RefConstraintNotSatisfied">
        <source>The type '{2}' must be a reference type in order to use it as parameter '{1}' in the generic type or method '{0}'</source>
        <target state="translated">類型 '{2}' 必須是參考類型，才可在泛型類型或方法 '{0}' 中用做為參數 '{1}'</target>
        <note />
      </trans-unit>
      <trans-unit id="ERR_ValConstraintNotSatisfied">
        <source>The type '{2}' must be a non-nullable value type in order to use it as parameter '{1}' in the generic type or method '{0}'</source>
        <target state="translated">類型 '{2}' 必須是不可為 null 的實值類型，才可在泛型類型或方法 '{0}' 中用做為參數 '{1}'</target>
        <note />
      </trans-unit>
      <trans-unit id="ERR_CircularConstraint">
        <source>Circular constraint dependency involving '{0}' and '{1}'</source>
        <target state="translated">循環條件約束相依性包括 '{0}' 和 '{1}'</target>
        <note />
      </trans-unit>
      <trans-unit id="ERR_BaseConstraintConflict">
        <source>Type parameter '{0}' inherits conflicting constraints '{1}' and '{2}'</source>
        <target state="translated">類型參數 '{0}' 繼承了衝突的條件約束 '{1}' 和 '{2}'</target>
        <note />
      </trans-unit>
      <trans-unit id="ERR_ConWithValCon">
        <source>Type parameter '{1}' has the 'struct' constraint so '{1}' cannot be used as a constraint for '{0}'</source>
        <target state="translated">類型參數 '{1}' 有 'struct' 條件約束，因此 '{1}' 不可做為 '{0}' 的條件約束。</target>
        <note />
      </trans-unit>
      <trans-unit id="ERR_AmbigUDConv">
        <source>Ambiguous user defined conversions '{0}' and '{1}' when converting from '{2}' to '{3}'</source>
        <target state="translated">從 '{2}' 轉換成 '{3}' 時，使用者定義的轉換 '{0}' 與 '{1}' 模稜兩可。</target>
        <note />
      </trans-unit>
      <trans-unit id="WRN_AlwaysNull">
        <source>The result of the expression is always 'null' of type '{0}'</source>
        <target state="translated">運算式的結果一律會是類型 '{0}' 的 'null'</target>
        <note />
      </trans-unit>
      <trans-unit id="WRN_AlwaysNull_Title">
        <source>The result of the expression is always 'null'</source>
        <target state="translated">運算式的結果一律是 'null'</target>
        <note />
      </trans-unit>
      <trans-unit id="ERR_RefReturnThis">
        <source>Cannot return 'this' by reference.</source>
        <target state="translated">無法以傳址方式傳回「這個」。</target>
        <note />
      </trans-unit>
      <trans-unit id="ERR_AttributeCtorInParameter">
        <source>Cannot use attribute constructor '{0}' because it is has 'in' parameters.</source>
        <target state="translated">因為屬性建構函式 '{0}' 有 'in' 參數，所以無法使用。</target>
        <note />
      </trans-unit>
      <trans-unit id="ERR_OverrideWithConstraints">
        <source>Constraints for override and explicit interface implementation methods are inherited from the base method, so they cannot be specified directly</source>
        <target state="translated">覆寫及明確介面實作方法的條件約束，繼承自基底方法，所以無法直接指定。</target>
        <note />
      </trans-unit>
      <trans-unit id="ERR_AmbigOverride">
        <source>The inherited members '{0}' and '{1}' have the same signature in type '{2}', so they cannot be overridden</source>
        <target state="translated">繼承的成員 '{0}' 和 '{1}'，在類型 '{2}' 中有相同的簽章，所以無法覆寫。</target>
        <note />
      </trans-unit>
      <trans-unit id="ERR_DecConstError">
        <source>Evaluation of the decimal constant expression failed</source>
        <target state="translated">運算十進位常數運算式失敗</target>
        <note />
      </trans-unit>
      <trans-unit id="WRN_CmpAlwaysFalse">
        <source>Comparing with null of type '{0}' always produces 'false'</source>
        <target state="translated">與類型 '{0}' 的 null 進行比較，一律會產生 'false'。</target>
        <note />
      </trans-unit>
      <trans-unit id="WRN_CmpAlwaysFalse_Title">
        <source>Comparing with null of struct type always produces 'false'</source>
        <target state="translated">與 struct 類型的 null 進行比較，一律會產生 'false'</target>
        <note />
      </trans-unit>
      <trans-unit id="WRN_FinalizeMethod">
        <source>Introducing a 'Finalize' method can interfere with destructor invocation. Did you intend to declare a destructor?</source>
        <target state="translated">引進可能會妨礙解構函式引動過程的 'Finalize' 方法。是否想要宣告解構函式?</target>
        <note />
      </trans-unit>
      <trans-unit id="WRN_FinalizeMethod_Title">
        <source>Introducing a 'Finalize' method can interfere with destructor invocation</source>
        <target state="translated">採用 'Finalize' 方法可能會妨礙解構函式的引動過程</target>
        <note />
      </trans-unit>
      <trans-unit id="WRN_FinalizeMethod_Description">
        <source>This warning occurs when you create a class with a method whose signature is public virtual void Finalize.

If such a class is used as a base class and if the deriving class defines a destructor, the destructor will override the base class Finalize method, not Finalize.</source>
        <target state="translated">如果用以建立類別的方法，其簽章是公用虛擬 void Finalize，則會發生此警告。

如果這類類別用做基底類別，而且衍生類別定義解構函式，則解構函式會覆寫基底類別 Finalize 方法，而非 Finalize。</target>
        <note />
      </trans-unit>
      <trans-unit id="ERR_ExplicitImplParams">
        <source>'{0}' should not have a params parameter since '{1}' does not</source>
        <target state="translated">'{0}' 不應有 params 參數，因為 '{1}' 沒有此參數。</target>
        <note />
      </trans-unit>
      <trans-unit id="WRN_GotoCaseShouldConvert">
        <source>The 'goto case' value is not implicitly convertible to type '{0}'</source>
        <target state="translated">goto case' 值未隱含轉換成類型 '{0}'</target>
        <note />
      </trans-unit>
      <trans-unit id="WRN_GotoCaseShouldConvert_Title">
        <source>The 'goto case' value is not implicitly convertible to the switch type</source>
        <target state="translated">goto case' 值未隱含轉換成參數類型</target>
        <note />
      </trans-unit>
      <trans-unit id="ERR_MethodImplementingAccessor">
        <source>Method '{0}' cannot implement interface accessor '{1}' for type '{2}'. Use an explicit interface implementation.</source>
        <target state="translated">方法 '{0}' 無法實作類型 '{2}' 的介面存取子 '{1}'。請使用明確介面實作。</target>
        <note />
      </trans-unit>
      <trans-unit id="WRN_NubExprIsConstBool">
        <source>The result of the expression is always '{0}' since a value of type '{1}' is never equal to 'null' of type '{2}'</source>
        <target state="translated">運算式的結果一律會是 '{0}'，因為類型 '{1}' 的值絕對不會等於類型 '{2}' 的 'null'。</target>
        <note />
      </trans-unit>
      <trans-unit id="WRN_NubExprIsConstBool_Title">
        <source>The result of the expression is always the same since a value of this type is never equal to 'null'</source>
        <target state="translated">運算式的結果一律會相同，因為此類型的值絕對不會等於 'null'</target>
        <note />
      </trans-unit>
      <trans-unit id="WRN_NubExprIsConstBool2">
        <source>The result of the expression is always '{0}' since a value of type '{1}' is never equal to 'null' of type '{2}'</source>
        <target state="translated">運算式的結果一律會是 '{0}'，因為類型 '{1}' 的值絕對不會等於類型 '{2}' 的 'null'。</target>
        <note />
      </trans-unit>
      <trans-unit id="WRN_NubExprIsConstBool2_Title">
        <source>The result of the expression is always the same since a value of this type is never equal to 'null'</source>
        <target state="translated">運算式的結果一律會相同，因為此類型的值絕對不會等於 'null'</target>
        <note />
      </trans-unit>
      <trans-unit id="WRN_ExplicitImplCollision">
        <source>Explicit interface implementation '{0}' matches more than one interface member. Which interface member is actually chosen is implementation-dependent. Consider using a non-explicit implementation instead.</source>
        <target state="translated">明確介面實作 '{0}' 符合多個介面成員。實際選擇的介面成員，與實作相關。請考慮改用非明確實作。</target>
        <note />
      </trans-unit>
      <trans-unit id="WRN_ExplicitImplCollision_Title">
        <source>Explicit interface implementation matches more than one interface member</source>
        <target state="translated">明確介面實作符合多個介面成員</target>
        <note />
      </trans-unit>
      <trans-unit id="ERR_AbstractHasBody">
        <source>'{0}' cannot declare a body because it is marked abstract</source>
        <target state="translated">'因為 '{0}' 已標記為抽象，所以它無法宣告主體。</target>
        <note />
      </trans-unit>
      <trans-unit id="ERR_ConcreteMissingBody">
        <source>'{0}' must declare a body because it is not marked abstract, extern, or partial</source>
        <target state="translated">'{0}' 並未標記成 abstract、extern 或 partial，所以必須宣告主體。</target>
        <note />
      </trans-unit>
      <trans-unit id="ERR_AbstractAndSealed">
        <source>'{0}' cannot be both abstract and sealed</source>
        <target state="translated">'{0}' 不可同時為抽象與密封</target>
        <note />
      </trans-unit>
      <trans-unit id="ERR_AbstractNotVirtual">
        <source>The abstract {0} '{1}' cannot be marked virtual</source>
        <target state="translated">抽象 {0} '{1}' 不可標記為虛擬</target>
        <note />
      </trans-unit>
      <trans-unit id="ERR_StaticConstant">
        <source>The constant '{0}' cannot be marked static</source>
        <target state="translated">常數 '{0}' 不可標記為 static</target>
        <note />
      </trans-unit>
      <trans-unit id="ERR_CantOverrideNonFunction">
        <source>'{0}': cannot override because '{1}' is not a function</source>
        <target state="translated">'{0}': 因為 '{1}' 不是函式，所以無法覆寫。</target>
        <note />
      </trans-unit>
      <trans-unit id="ERR_CantOverrideNonVirtual">
        <source>'{0}': cannot override inherited member '{1}' because it is not marked virtual, abstract, or override</source>
        <target state="translated">'{0}': 無法覆寫繼承的成員 '{1}'，因為其未標記為 virtual、abstract 或 override。</target>
        <note />
      </trans-unit>
      <trans-unit id="ERR_CantChangeAccessOnOverride">
        <source>'{0}': cannot change access modifiers when overriding '{1}' inherited member '{2}'</source>
        <target state="translated">'{0}': 覆寫 '{1}' 繼承的成員 '{2}' 時，無法變更存取修飾詞。</target>
        <note />
      </trans-unit>
      <trans-unit id="ERR_CantChangeTupleNamesOnOverride">
        <source>'{0}': cannot change tuple element names when overriding inherited member '{1}'</source>
        <target state="translated">'{0}': 在覆寫繼承的成員 '{1}' 時無法變更元組元素名稱</target>
        <note />
      </trans-unit>
      <trans-unit id="ERR_CantChangeReturnTypeOnOverride">
        <source>'{0}': return type must be '{2}' to match overridden member '{1}'</source>
        <target state="translated">'{0}': 傳回類型必須是 '{2}' 才符合覆寫的成員 '{1}'</target>
        <note />
      </trans-unit>
      <trans-unit id="ERR_CantDeriveFromSealedType">
        <source>'{0}': cannot derive from sealed type '{1}'</source>
        <target state="translated">'{0}': 無法衍生自密封類型 '{1}'</target>
        <note />
      </trans-unit>
      <trans-unit id="ERR_AbstractInConcreteClass">
        <source>'{0}' is abstract but it is contained in non-abstract class '{1}'</source>
        <target state="translated">'{0}' 為抽象，因為其包含在非抽象類別 '{1}' 中。</target>
        <note />
      </trans-unit>
      <trans-unit id="ERR_StaticConstructorWithExplicitConstructorCall">
        <source>'{0}': static constructor cannot have an explicit 'this' or 'base' constructor call</source>
        <target state="translated">'{0}': 靜態建構函式不可有明確的 'this' 或 'base' 建構函式呼叫</target>
        <note />
      </trans-unit>
      <trans-unit id="ERR_StaticConstructorWithAccessModifiers">
        <source>'{0}': access modifiers are not allowed on static constructors</source>
        <target state="translated">'{0}': 靜態建構函式中不可使用存取修飾詞</target>
        <note />
      </trans-unit>
      <trans-unit id="ERR_RecursiveConstructorCall">
        <source>Constructor '{0}' cannot call itself</source>
        <target state="translated">建構函式 '{0}' 不可呼叫其本身</target>
        <note />
      </trans-unit>
      <trans-unit id="ERR_IndirectRecursiveConstructorCall">
        <source>Constructor '{0}' cannot call itself through another constructor</source>
        <target state="translated">建構函式 '{0}' 不可透過其他建構函式呼叫自己</target>
        <note />
      </trans-unit>
      <trans-unit id="ERR_ObjectCallingBaseConstructor">
        <source>'{0}' has no base class and cannot call a base constructor</source>
        <target state="translated">'{0}' 沒有基底類別且無法呼叫基底建構函式</target>
        <note />
      </trans-unit>
      <trans-unit id="ERR_PredefinedTypeNotFound">
        <source>Predefined type '{0}' is not defined or imported</source>
        <target state="translated">未定義或匯入預先定義的類型 '{0}'</target>
        <note />
      </trans-unit>
      <trans-unit id="ERR_PredefinedValueTupleTypeNotFound">
        <source>Predefined type '{0}' is not defined or imported</source>
        <target state="translated">未定義或匯入預先定義的類型 '{0}'</target>
        <note />
      </trans-unit>
      <trans-unit id="ERR_PredefinedValueTupleTypeAmbiguous3">
        <source>Predefined type '{0}' is declared in multiple referenced assemblies: '{1}' and '{2}'</source>
        <target state="translated">在多個參考組件中宣告了預先定義的類型 '{0}': '{1}' 與 '{2}'</target>
        <note />
      </trans-unit>
      <trans-unit id="ERR_StructWithBaseConstructorCall">
        <source>'{0}': structs cannot call base class constructors</source>
        <target state="translated">'{0}': 結構無法呼叫基底類別建構函式</target>
        <note />
      </trans-unit>
      <trans-unit id="ERR_StructLayoutCycle">
        <source>Struct member '{0}' of type '{1}' causes a cycle in the struct layout</source>
        <target state="translated">類型為 '{1}' 的結構成員 '{0}'，在結構配置中造成循環。</target>
        <note />
      </trans-unit>
      <trans-unit id="ERR_InterfacesCannotContainTypes">
        <source>'{0}': interfaces cannot declare types</source>
        <target state="translated">'{0}': 介面不可宣告類型</target>
        <note />
      </trans-unit>
      <trans-unit id="ERR_InterfacesCantContainFields">
        <source>Interfaces cannot contain fields</source>
        <target state="translated">介面不能包含欄位</target>
        <note />
      </trans-unit>
      <trans-unit id="ERR_InterfacesCantContainConstructors">
        <source>Interfaces cannot contain constructors</source>
        <target state="translated">介面不能包含建構函式</target>
        <note />
      </trans-unit>
      <trans-unit id="ERR_NonInterfaceInInterfaceList">
        <source>Type '{0}' in interface list is not an interface</source>
        <target state="translated">介面清單中的類型 '{0}' 不是介面</target>
        <note />
      </trans-unit>
      <trans-unit id="ERR_DuplicateInterfaceInBaseList">
        <source>'{0}' is already listed in interface list</source>
        <target state="translated">'{0}' 已列於介面清單中</target>
        <note />
      </trans-unit>
      <trans-unit id="ERR_DuplicateInterfaceWithTupleNamesInBaseList">
        <source>'{0}' is already listed in the interface list on type '{2}' with different tuple element names, as '{1}'.</source>
        <target state="translated">'{0}' 已列於元組元素名稱不同的類型 '{2}' 介面清單中，名稱為 '{1}'。</target>
        <note />
      </trans-unit>
      <trans-unit id="ERR_CycleInInterfaceInheritance">
        <source>Inherited interface '{1}' causes a cycle in the interface hierarchy of '{0}'</source>
        <target state="translated">繼承的介面 '{1}' 造成 '{0}' 介面階層架構中出現循環</target>
        <note />
      </trans-unit>
      <trans-unit id="ERR_InterfaceMemberHasBody">
        <source>'{0}': interface members cannot have a definition</source>
        <target state="translated">'{0}': 介面成員不可有定義</target>
        <note />
      </trans-unit>
      <trans-unit id="ERR_HidingAbstractMethod">
        <source>'{0}' hides inherited abstract member '{1}'</source>
        <target state="translated">'{0}' 會隱藏繼承的抽象成員 '{1}'</target>
        <note />
      </trans-unit>
      <trans-unit id="ERR_UnimplementedAbstractMethod">
        <source>'{0}' does not implement inherited abstract member '{1}'</source>
        <target state="translated">'{0}' 未實作繼承的抽象成員 '{1}'</target>
        <note />
      </trans-unit>
      <trans-unit id="ERR_UnimplementedInterfaceMember">
        <source>'{0}' does not implement interface member '{1}'</source>
        <target state="translated">'{0}' 未實作介面成員 '{1}'</target>
        <note />
      </trans-unit>
      <trans-unit id="ERR_ObjectCantHaveBases">
        <source>The class System.Object cannot have a base class or implement an interface</source>
        <target state="translated">類別 System.Object 不能有基底類別或實作介面</target>
        <note />
      </trans-unit>
      <trans-unit id="ERR_ExplicitInterfaceImplementationNotInterface">
        <source>'{0}' in explicit interface declaration is not an interface</source>
        <target state="translated">'在明確介面宣告中的 '{0}' 不是介面</target>
        <note />
      </trans-unit>
      <trans-unit id="ERR_InterfaceMemberNotFound">
        <source>'{0}' in explicit interface declaration is not a member of interface</source>
        <target state="translated">'在明確介面宣告中的 '{0}' 不是介面的成員</target>
        <note />
      </trans-unit>
      <trans-unit id="ERR_ClassDoesntImplementInterface">
        <source>'{0}': containing type does not implement interface '{1}'</source>
        <target state="translated">'{0}': 包含類型未實作介面 '{1}'</target>
        <note />
      </trans-unit>
      <trans-unit id="ERR_ExplicitInterfaceImplementationInNonClassOrStruct">
        <source>'{0}': explicit interface declaration can only be declared in a class or struct</source>
        <target state="translated">'{0}': 明確的介面宣告只能在類別或結構中宣告</target>
        <note />
      </trans-unit>
      <trans-unit id="ERR_MemberNameSameAsType">
        <source>'{0}': member names cannot be the same as their enclosing type</source>
        <target state="translated">'{0}': 成員名稱不可與其封入類型名稱相同</target>
        <note />
      </trans-unit>
      <trans-unit id="ERR_EnumeratorOverflow">
        <source>'{0}': the enumerator value is too large to fit in its type</source>
        <target state="translated">'{0}': 就其類型而言，此列舉值過大。</target>
        <note />
      </trans-unit>
      <trans-unit id="ERR_CantOverrideNonProperty">
        <source>'{0}': cannot override because '{1}' is not a property</source>
        <target state="translated">'{0}': 因為 '{1}' 不是屬性，所以無法覆寫。</target>
        <note />
      </trans-unit>
      <trans-unit id="ERR_NoGetToOverride">
        <source>'{0}': cannot override because '{1}' does not have an overridable get accessor</source>
        <target state="translated">'{0}': 因為 '{1}' 沒有可覆寫的 get 存取子，所以無法覆寫。</target>
        <note />
      </trans-unit>
      <trans-unit id="ERR_NoSetToOverride">
        <source>'{0}': cannot override because '{1}' does not have an overridable set accessor</source>
        <target state="translated">'{0}': 因為 '{1}' 沒有可覆寫的 set 存取子，所以無法覆寫。</target>
        <note />
      </trans-unit>
      <trans-unit id="ERR_PropertyCantHaveVoidType">
        <source>'{0}': property or indexer cannot have void type</source>
        <target state="translated">'{0}': 屬性或索引子不可有 void 類型</target>
        <note />
      </trans-unit>
      <trans-unit id="ERR_PropertyWithNoAccessors">
        <source>'{0}': property or indexer must have at least one accessor</source>
        <target state="translated">'{0}': 屬性或索引子至少必須要有一個存取子</target>
        <note />
      </trans-unit>
      <trans-unit id="ERR_NewVirtualInSealed">
        <source>'{0}' is a new virtual member in sealed class '{1}'</source>
        <target state="translated">'{0}' 是密封類別 '{1}' 中新的虛擬成員</target>
        <note />
      </trans-unit>
      <trans-unit id="ERR_ExplicitPropertyAddingAccessor">
        <source>'{0}' adds an accessor not found in interface member '{1}'</source>
        <target state="translated">'{0}' 加入了在介面成員 '{1}' 中找不到的存取子</target>
        <note />
      </trans-unit>
      <trans-unit id="ERR_ExplicitPropertyMissingAccessor">
        <source>Explicit interface implementation '{0}' is missing accessor '{1}'</source>
        <target state="translated">明確介面實作 '{0}' 遺失存取子 '{1}'</target>
        <note />
      </trans-unit>
      <trans-unit id="ERR_ConversionWithInterface">
        <source>'{0}': user-defined conversions to or from an interface are not allowed</source>
        <target state="translated">'{0}': 介面之間不可進行使用者定義的轉換</target>
        <note />
      </trans-unit>
      <trans-unit id="ERR_ConversionWithBase">
        <source>'{0}': user-defined conversions to or from a base class are not allowed</source>
        <target state="translated">'{0}': 在基底類別之間不可進行使用者定義的轉換</target>
        <note />
      </trans-unit>
      <trans-unit id="ERR_ConversionWithDerived">
        <source>'{0}': user-defined conversions to or from a derived class are not allowed</source>
        <target state="translated">'{0}': 衍生類別之間不可進行使用者定義的轉換</target>
        <note />
      </trans-unit>
      <trans-unit id="ERR_IdentityConversion">
        <source>User-defined operator cannot take an object of the enclosing type and convert to an object of the enclosing type</source>
        <target state="translated">使用者定義的運算子無法攜帶封入類型的物件和轉換為封入類型的物件</target>
        <note />
      </trans-unit>
      <trans-unit id="ERR_ConversionNotInvolvingContainedType">
        <source>User-defined conversion must convert to or from the enclosing type</source>
        <target state="translated">使用者定義的轉換必須轉換為封入類型或從封入類型轉換</target>
        <note />
      </trans-unit>
      <trans-unit id="ERR_DuplicateConversionInClass">
        <source>Duplicate user-defined conversion in type '{0}'</source>
        <target state="translated">類型 '{0}' 中出現重複的使用者定義之轉換</target>
        <note />
      </trans-unit>
      <trans-unit id="ERR_OperatorsMustBeStatic">
        <source>User-defined operator '{0}' must be declared static and public</source>
        <target state="translated">使用者定義的運算子 '{0}' 必須宣告為 static 和 public</target>
        <note />
      </trans-unit>
      <trans-unit id="ERR_BadIncDecSignature">
        <source>The parameter type for ++ or -- operator must be the containing type</source>
        <target state="translated">++ 或 -- 運算子的參數類型必須是包含類型</target>
        <note />
      </trans-unit>
      <trans-unit id="ERR_BadUnaryOperatorSignature">
        <source>The parameter of a unary operator must be the containing type</source>
        <target state="translated">一元運算子的參數必須為包含類型</target>
        <note />
      </trans-unit>
      <trans-unit id="ERR_BadBinaryOperatorSignature">
        <source>One of the parameters of a binary operator must be the containing type</source>
        <target state="translated">二元運算子的一個參數必須為包含類型</target>
        <note />
      </trans-unit>
      <trans-unit id="ERR_BadShiftOperatorSignature">
        <source>The first operand of an overloaded shift operator must have the same type as the containing type, and the type of the second operand must be int</source>
        <target state="translated">多載移位 (Shift) 運算子的第一個運算元的類型必須和包含類型相同，而第二個運算元的類型必須是 int</target>
        <note />
      </trans-unit>
      <trans-unit id="ERR_InterfacesCantContainOperators">
        <source>Interfaces cannot contain operators</source>
        <target state="translated">介面無法包含運算子</target>
        <note />
      </trans-unit>
      <trans-unit id="ERR_StructsCantContainDefaultConstructor">
        <source>Structs cannot contain explicit parameterless constructors</source>
        <target state="translated">結構無法包含明確無參數的建構函式</target>
        <note />
      </trans-unit>
      <trans-unit id="ERR_EnumsCantContainDefaultConstructor">
        <source>Enums cannot contain explicit parameterless constructors</source>
        <target state="translated">列舉不能包含明確的無參數建構函式</target>
        <note />
      </trans-unit>
      <trans-unit id="ERR_CantOverrideBogusMethod">
        <source>'{0}': cannot override '{1}' because it is not supported by the language</source>
        <target state="translated">'{0}': 因為此語言不支援 '{1}'，所以無法覆寫。</target>
        <note />
      </trans-unit>
      <trans-unit id="ERR_BindToBogus">
        <source>'{0}' is not supported by the language</source>
        <target state="translated">'此語言不支援 '{0}'</target>
        <note />
      </trans-unit>
      <trans-unit id="ERR_CantCallSpecialMethod">
        <source>'{0}': cannot explicitly call operator or accessor</source>
        <target state="translated">'{0}': 無法明確呼叫運算子或存取子</target>
        <note />
      </trans-unit>
      <trans-unit id="ERR_BadTypeReference">
        <source>'{0}': cannot reference a type through an expression; try '{1}' instead</source>
        <target state="translated">'{0}': 不可透過運算式參考類型; 請嘗試改用 '{1}'。</target>
        <note />
      </trans-unit>
      <trans-unit id="ERR_FieldInitializerInStruct">
        <source>'{0}': cannot have instance property or field initializers in structs</source>
        <target state="translated">'{0}': 結構中不可有執行個體屬性或欄位初始設定式</target>
        <note />
      </trans-unit>
      <trans-unit id="ERR_BadDestructorName">
        <source>Name of destructor must match name of class</source>
        <target state="translated">解構函式的名稱必須符合類別的名稱</target>
        <note />
      </trans-unit>
      <trans-unit id="ERR_OnlyClassesCanContainDestructors">
        <source>Only class types can contain destructors</source>
        <target state="translated">只有類別類型可以包含解構函式</target>
        <note />
      </trans-unit>
      <trans-unit id="ERR_ConflictAliasAndMember">
        <source>Namespace '{1}' contains a definition conflicting with alias '{0}'</source>
        <target state="translated">命名空間 '{1}' 包含與別名 '{0}' 相衝突的定義</target>
        <note />
      </trans-unit>
      <trans-unit id="ERR_ConflictingAliasAndDefinition">
        <source>Alias '{0}' conflicts with {1} definition</source>
        <target state="translated">別名 '{0}' 與 {1} 定義相衝突</target>
        <note />
      </trans-unit>
      <trans-unit id="ERR_ConditionalOnSpecialMethod">
        <source>The Conditional attribute is not valid on '{0}' because it is a constructor, destructor, operator, or explicit interface implementation</source>
        <target state="translated">Conditional 屬性在 '{0}' 上無效，因為其為建構函式、解構函式、運算子或明確介面實作。</target>
        <note />
      </trans-unit>
      <trans-unit id="ERR_ConditionalMustReturnVoid">
        <source>The Conditional attribute is not valid on '{0}' because its return type is not void</source>
        <target state="translated">Conditional 屬性在 '{0}' 上無效，因為其傳回類型不是 void。</target>
        <note />
      </trans-unit>
      <trans-unit id="ERR_DuplicateAttribute">
        <source>Duplicate '{0}' attribute</source>
        <target state="translated">{0}' 屬性重複</target>
        <note />
      </trans-unit>
      <trans-unit id="ERR_DuplicateAttributeInNetModule">
        <source>Duplicate '{0}' attribute in '{1}'</source>
        <target state="translated">{1}' 中的 '{0}' 屬性重複</target>
        <note />
      </trans-unit>
      <trans-unit id="ERR_ConditionalOnInterfaceMethod">
        <source>The Conditional attribute is not valid on interface members</source>
        <target state="translated">Conditional 屬性不能用在介面成員上</target>
        <note />
      </trans-unit>
      <trans-unit id="ERR_OperatorCantReturnVoid">
        <source>User-defined operators cannot return void</source>
        <target state="translated">使用者定義的運算子無法傳回 void</target>
        <note />
      </trans-unit>
      <trans-unit id="ERR_BadDynamicConversion">
        <source>'{0}': user-defined conversions to or from the dynamic type are not allowed</source>
        <target state="translated">'{0}': 動態類型之間不可進行使用者定義的轉換</target>
        <note />
      </trans-unit>
      <trans-unit id="ERR_InvalidAttributeArgument">
        <source>Invalid value for argument to '{0}' attribute</source>
        <target state="translated">{0}' 屬性的引數值無效</target>
        <note />
      </trans-unit>
      <trans-unit id="ERR_ParameterNotValidForType">
        <source>Parameter not valid for the specified unmanaged type.</source>
        <target state="translated">參數對於指定的 Unmanaged 類型無效。</target>
        <note />
      </trans-unit>
      <trans-unit id="ERR_AttributeParameterRequired1">
        <source>Attribute parameter '{0}' must be specified.</source>
        <target state="translated">必須指定屬性參數 '{0}'。</target>
        <note />
      </trans-unit>
      <trans-unit id="ERR_AttributeParameterRequired2">
        <source>Attribute parameter '{0}' or '{1}' must be specified.</source>
        <target state="translated">必須指定屬性參數 '{0}' 或 '{1}'。</target>
        <note />
      </trans-unit>
      <trans-unit id="ERR_MarshalUnmanagedTypeNotValidForFields">
        <source>Unmanaged type '{0}' not valid for fields.</source>
        <target state="translated">Unmanaged 類型 '{0}' 對欄位無效。</target>
        <note />
      </trans-unit>
      <trans-unit id="ERR_MarshalUnmanagedTypeOnlyValidForFields">
        <source>Unmanaged type '{0}' is only valid for fields.</source>
        <target state="translated">Unmanaged 類型 '{0}' 只對欄位有效。</target>
        <note />
      </trans-unit>
      <trans-unit id="ERR_AttributeOnBadSymbolType">
        <source>Attribute '{0}' is not valid on this declaration type. It is only valid on '{1}' declarations.</source>
        <target state="translated">屬性 '{0}' 在此宣告類型上無效。其只有在 '{1}' 宣告上才有效。</target>
        <note />
      </trans-unit>
      <trans-unit id="ERR_FloatOverflow">
        <source>Floating-point constant is outside the range of type '{0}'</source>
        <target state="translated">浮點常數的值超出類型 '{0}' 的範圍</target>
        <note />
      </trans-unit>
      <trans-unit id="ERR_ComImportWithoutUuidAttribute">
        <source>The Guid attribute must be specified with the ComImport attribute</source>
        <target state="translated">指定 Guid 屬性時必須同時指定 ComImport 屬性</target>
        <note />
      </trans-unit>
      <trans-unit id="ERR_InvalidNamedArgument">
        <source>Invalid value for named attribute argument '{0}'</source>
        <target state="translated">具名屬性引數 '{0}' 的值無效</target>
        <note />
      </trans-unit>
      <trans-unit id="ERR_DllImportOnInvalidMethod">
        <source>The DllImport attribute must be specified on a method marked 'static' and 'extern'</source>
        <target state="translated">DllImport 屬性必須指定在標記為 'static' 和 'extern' 的方法上</target>
        <note />
      </trans-unit>
      <trans-unit id="ERR_EncUpdateFailedMissingAttribute">
        <source>Cannot update '{0}'; attribute '{1}' is missing.</source>
        <target state="translated">無法更新 '{0}'; 缺少屬性 '{1}'。</target>
        <note />
      </trans-unit>
      <trans-unit id="ERR_DllImportOnGenericMethod">
        <source>The DllImport attribute cannot be applied to a method that is generic or contained in a generic type.</source>
        <target state="translated">DllImport 屬性無法套用至泛型方法，或套用至包含在泛型類型中的方法。</target>
        <note />
      </trans-unit>
      <trans-unit id="ERR_FieldCantBeRefAny">
        <source>Field or property cannot be of type '{0}'</source>
        <target state="translated">欄位或屬性不可為類型 '{0}'</target>
        <note />
      </trans-unit>
      <trans-unit id="ERR_FieldAutoPropCantBeByRefLike">
        <source>Field or auto-implemented property cannot be of type '{0}' unless it is an instance member of a ref struct.</source>
        <target state="translated">欄位或自動實作屬性的類型不可為 '{0}'，除非它是 ref struct 的執行個體成員。</target>
        <note />
      </trans-unit>
      <trans-unit id="ERR_ArrayElementCantBeRefAny">
        <source>Array elements cannot be of type '{0}'</source>
        <target state="translated">陣列元素不可為類型 '{0}'</target>
        <note />
      </trans-unit>
      <trans-unit id="WRN_DeprecatedSymbol">
        <source>'{0}' is obsolete</source>
        <target state="translated">'{0}' 已經過時</target>
        <note />
      </trans-unit>
      <trans-unit id="WRN_DeprecatedSymbol_Title">
        <source>Type or member is obsolete</source>
        <target state="translated">類型或成員已經過時</target>
        <note />
      </trans-unit>
      <trans-unit id="ERR_NotAnAttributeClass">
        <source>'{0}' is not an attribute class</source>
        <target state="translated">'{0}' 不是屬性類別</target>
        <note />
      </trans-unit>
      <trans-unit id="ERR_BadNamedAttributeArgument">
        <source>'{0}' is not a valid named attribute argument. Named attribute arguments must be fields which are not readonly, static, or const, or read-write properties which are public and not static.</source>
        <target state="translated">'{0}' 不是有效的具名屬性引數。具名屬性引數必須為欄位，且不可為 readonly、static 或 const，也不可以是 public 且非 static 的 read-write 屬性。</target>
        <note />
      </trans-unit>
      <trans-unit id="WRN_DeprecatedSymbolStr">
        <source>'{0}' is obsolete: '{1}'</source>
        <target state="translated">'{0}' 已經過時: '{1}'</target>
        <note />
      </trans-unit>
      <trans-unit id="WRN_DeprecatedSymbolStr_Title">
        <source>Type or member is obsolete</source>
        <target state="translated">類型或成員已經過時</target>
        <note />
      </trans-unit>
      <trans-unit id="ERR_DeprecatedSymbolStr">
        <source>'{0}' is obsolete: '{1}'</source>
        <target state="translated">'{0}' 已經過時: '{1}'</target>
        <note />
      </trans-unit>
      <trans-unit id="ERR_IndexerCantHaveVoidType">
        <source>Indexers cannot have void type</source>
        <target state="translated">索引子不能有 void 的類型</target>
        <note />
      </trans-unit>
      <trans-unit id="ERR_VirtualPrivate">
        <source>'{0}': virtual or abstract members cannot be private</source>
        <target state="translated">'{0}': 虛擬或抽象成員不可為私用</target>
        <note />
      </trans-unit>
      <trans-unit id="ERR_ArrayInitToNonArrayType">
        <source>Can only use array initializer expressions to assign to array types. Try using a new expression instead.</source>
        <target state="translated">只可使用陣列初始設定式運算式，指派給陣列類型。請嘗試改用 new 運算式。</target>
        <note />
      </trans-unit>
      <trans-unit id="ERR_ArrayInitInBadPlace">
        <source>Array initializers can only be used in a variable or field initializer. Try using a new expression instead.</source>
        <target state="translated">陣列初始設定式只可用於變數或欄位初始設定式中。請嘗試改用 new 運算式。</target>
        <note />
      </trans-unit>
      <trans-unit id="ERR_MissingStructOffset">
        <source>'{0}': instance field in types marked with StructLayout(LayoutKind.Explicit) must have a FieldOffset attribute</source>
        <target state="needs-review-translation">'{0}': 標記有 StructLayout(LayoutKind.Explicit) 的執行個體欄位類型，必須要有 FieldOffset 屬性。</target>
        <note />
      </trans-unit>
      <trans-unit id="WRN_ExternMethodNoImplementation">
        <source>Method, operator, or accessor '{0}' is marked external and has no attributes on it. Consider adding a DllImport attribute to specify the external implementation.</source>
        <target state="translated">方法、運算子或存取子 '{0}' 已標記為外部，但其上沒有屬性。請考慮加入 DllImport 屬性來指定外部實作。</target>
        <note />
      </trans-unit>
      <trans-unit id="WRN_ExternMethodNoImplementation_Title">
        <source>Method, operator, or accessor is marked external and has no attributes on it</source>
        <target state="translated">方法、運算子或存取子標記為外部，而且其上沒有屬性</target>
        <note />
      </trans-unit>
      <trans-unit id="WRN_ProtectedInSealed">
        <source>'{0}': new protected member declared in sealed class</source>
        <target state="translated">'{0}': 在密封類別中宣告了新的 Protected 成員</target>
        <note />
      </trans-unit>
      <trans-unit id="WRN_ProtectedInSealed_Title">
        <source>New protected member declared in sealed class</source>
        <target state="translated">在密封類別中已宣告新的受保護成員</target>
        <note />
      </trans-unit>
      <trans-unit id="ERR_InterfaceImplementedByConditional">
        <source>Conditional member '{0}' cannot implement interface member '{1}' in type '{2}'</source>
        <target state="translated">Conditional 成員 '{0}' 無法在類型 '{2}' 中實作介面成員 '{1}'</target>
        <note />
      </trans-unit>
      <trans-unit id="ERR_IllegalRefParam">
        <source>ref and out are not valid in this context</source>
        <target state="translated">ref 和 out 在此內容中無效</target>
        <note />
      </trans-unit>
      <trans-unit id="ERR_BadArgumentToAttribute">
        <source>The argument to the '{0}' attribute must be a valid identifier</source>
        <target state="translated">{0}' 屬性的引數必須是有效的識別項</target>
        <note />
      </trans-unit>
      <trans-unit id="ERR_StructOffsetOnBadStruct">
        <source>The FieldOffset attribute can only be placed on members of types marked with the StructLayout(LayoutKind.Explicit)</source>
        <target state="translated">FieldOffset 屬性僅能置於標記為 StructLayout(LayoutKind.Explicit) 類型的成員上</target>
        <note />
      </trans-unit>
      <trans-unit id="ERR_StructOffsetOnBadField">
        <source>The FieldOffset attribute is not allowed on static or const fields</source>
        <target state="translated">static 或 const 欄位不能有 FieldOffset 屬性</target>
        <note />
      </trans-unit>
      <trans-unit id="ERR_AttributeUsageOnNonAttributeClass">
        <source>Attribute '{0}' is only valid on classes derived from System.Attribute</source>
        <target state="translated">屬性 '{0}' 只有在衍生自 System.Attribute 的類別上才有效</target>
        <note />
      </trans-unit>
      <trans-unit id="WRN_PossibleMistakenNullStatement">
        <source>Possible mistaken empty statement</source>
        <target state="translated">可能誤用了空白的陳述式</target>
        <note />
      </trans-unit>
      <trans-unit id="WRN_PossibleMistakenNullStatement_Title">
        <source>Possible mistaken empty statement</source>
        <target state="translated">可能誤用了空白的陳述式</target>
        <note />
      </trans-unit>
      <trans-unit id="ERR_DuplicateNamedAttributeArgument">
        <source>'{0}' duplicate named attribute argument</source>
        <target state="translated">'{0}' 有重複的具名屬性引數</target>
        <note />
      </trans-unit>
      <trans-unit id="ERR_DeriveFromEnumOrValueType">
        <source>'{0}' cannot derive from special class '{1}'</source>
        <target state="translated">'{0}' 不可衍生自特殊類別 '{1}'</target>
        <note />
      </trans-unit>
      <trans-unit id="ERR_DefaultMemberOnIndexedType">
        <source>Cannot specify the DefaultMember attribute on a type containing an indexer</source>
        <target state="translated">無法在包含索引子的類型上指定 DefaultMember 屬性</target>
        <note />
      </trans-unit>
      <trans-unit id="ERR_BogusType">
        <source>'{0}' is a type not supported by the language</source>
        <target state="translated">'此語言不支援類型 '{0}'</target>
        <note />
      </trans-unit>
      <trans-unit id="WRN_UnassignedInternalField">
        <source>Field '{0}' is never assigned to, and will always have its default value {1}</source>
        <target state="translated">從未指派欄位 '{0}'，會持續使用其預設值 {1}。</target>
        <note />
      </trans-unit>
      <trans-unit id="WRN_UnassignedInternalField_Title">
        <source>Field is never assigned to, and will always have its default value</source>
        <target state="translated">從未指派欄位，會持續使用其預設值</target>
        <note />
      </trans-unit>
      <trans-unit id="ERR_CStyleArray">
        <source>Bad array declarator: To declare a managed array the rank specifier precedes the variable's identifier. To declare a fixed size buffer field, use the fixed keyword before the field type.</source>
        <target state="translated">陣列宣告子無效: 若要宣告 Managed 陣列，陣序規範必須位於變數識別項之前。若要宣告固定大小緩衝區欄位，請在欄位類型之前使用 fixed 關鍵字。</target>
        <note />
      </trans-unit>
      <trans-unit id="WRN_VacuousIntegralComp">
        <source>Comparison to integral constant is useless; the constant is outside the range of type '{0}'</source>
        <target state="translated">與整數常數比較無意義，因為此常數位於類型 '{0}' 的範圍外。</target>
        <note />
      </trans-unit>
      <trans-unit id="WRN_VacuousIntegralComp_Title">
        <source>Comparison to integral constant is useless; the constant is outside the range of the type</source>
        <target state="translated">與整數常數比較無意義; 此常數位於類型的範圍外</target>
        <note />
      </trans-unit>
      <trans-unit id="ERR_AbstractAttributeClass">
        <source>Cannot apply attribute class '{0}' because it is abstract</source>
        <target state="translated">無法套用屬性類別 '{0}'，因為其抽象。</target>
        <note />
      </trans-unit>
      <trans-unit id="ERR_BadNamedAttributeArgumentType">
        <source>'{0}' is not a valid named attribute argument because it is not a valid attribute parameter type</source>
        <target state="translated">'{0}' 不是有效的具名屬性引數，因為其不是有效的屬性參數類型。</target>
        <note />
      </trans-unit>
      <trans-unit id="ERR_MissingPredefinedMember">
        <source>Missing compiler required member '{0}.{1}'</source>
        <target state="translated">遺漏編譯器必要成員 '{0}.{1}'</target>
        <note />
      </trans-unit>
      <trans-unit id="WRN_AttributeLocationOnBadDeclaration">
        <source>'{0}' is not a valid attribute location for this declaration. Valid attribute locations for this declaration are '{1}'. All attributes in this block will be ignored.</source>
        <target state="translated">'{0}' 對此宣告而言，不是有效的屬性位置。對此宣告有效的屬性位置是 '{1}'。將會忽略此區塊中的所有屬性。</target>
        <note />
      </trans-unit>
      <trans-unit id="WRN_AttributeLocationOnBadDeclaration_Title">
        <source>Not a valid attribute location for this declaration</source>
        <target state="translated">不是此宣告的有效屬性位置</target>
        <note />
      </trans-unit>
      <trans-unit id="WRN_InvalidAttributeLocation">
        <source>'{0}' is not a recognized attribute location. Valid attribute locations for this declaration are '{1}'. All attributes in this block will be ignored.</source>
        <target state="translated">'{0}' 不是可辨認的屬性位置。此宣告的有效屬性位置為 '{1}'。將會忽略此區塊中的所有屬性。</target>
        <note />
      </trans-unit>
      <trans-unit id="WRN_InvalidAttributeLocation_Title">
        <source>Not a recognized attribute location</source>
        <target state="translated">不是可辨識的屬性位置</target>
        <note />
      </trans-unit>
      <trans-unit id="WRN_EqualsWithoutGetHashCode">
        <source>'{0}' overrides Object.Equals(object o) but does not override Object.GetHashCode()</source>
        <target state="translated">'{0}' 會覆寫 Object.Equals(object o)，但是不會覆寫 Object.GetHashCode()</target>
        <note />
      </trans-unit>
      <trans-unit id="WRN_EqualsWithoutGetHashCode_Title">
        <source>Type overrides Object.Equals(object o) but does not override Object.GetHashCode()</source>
        <target state="translated">類型會覆寫 Object.Equals(object o)，但不會覆寫 Object.GetHashCode()</target>
        <note />
      </trans-unit>
      <trans-unit id="WRN_EqualityOpWithoutEquals">
        <source>'{0}' defines operator == or operator != but does not override Object.Equals(object o)</source>
        <target state="translated">'{0}' 定義了運算子 == 或運算子 !=，但不會覆寫 Object.Equals(object o)。</target>
        <note />
      </trans-unit>
      <trans-unit id="WRN_EqualityOpWithoutEquals_Title">
        <source>Type defines operator == or operator != but does not override Object.Equals(object o)</source>
        <target state="translated">類型會定義運算子 == 或運算子 !=，但不會覆寫 Object.Equals(object o)</target>
        <note />
      </trans-unit>
      <trans-unit id="WRN_EqualityOpWithoutGetHashCode">
        <source>'{0}' defines operator == or operator != but does not override Object.GetHashCode()</source>
        <target state="translated">'{0}' 定義了運算子 == 或運算子 !=，但不會覆寫 Object.GetHashCode()。</target>
        <note />
      </trans-unit>
      <trans-unit id="WRN_EqualityOpWithoutGetHashCode_Title">
        <source>Type defines operator == or operator != but does not override Object.GetHashCode()</source>
        <target state="translated">類型會定義運算子 == 或運算子 !=，但不會覆寫 Object.GetHashCode()</target>
        <note />
      </trans-unit>
      <trans-unit id="ERR_OutAttrOnRefParam">
        <source>Cannot specify the Out attribute on a ref parameter without also specifying the In attribute.</source>
        <target state="translated">無法在 ref 參數上僅指定 Out 屬性，卻不指定 In 屬性。</target>
        <note />
      </trans-unit>
      <trans-unit id="ERR_OverloadRefKind">
        <source>'{0}' cannot define an overloaded {1} that differs only on parameter modifiers '{2}' and '{3}'</source>
        <target state="translated">'{0}' 無法定義多載的 {1}，後者僅在參數修飾詞 '{2}' 和 '{3}' 有所不同</target>
        <note />
      </trans-unit>
      <trans-unit id="ERR_LiteralDoubleCast">
        <source>Literal of type double cannot be implicitly converted to type '{1}'; use an '{0}' suffix to create a literal of this type</source>
        <target state="translated">不可將類型 double 的常值，隱含轉換成類型 '{1}'; 請使用 '{0}' 後置詞來建立此類型的常值。</target>
        <note />
      </trans-unit>
      <trans-unit id="WRN_IncorrectBooleanAssg">
        <source>Assignment in conditional expression is always constant; did you mean to use == instead of = ?</source>
        <target state="translated">條件運算式中的指派一直是常數; 這表示您要使用 == 代替 = ?</target>
        <note />
      </trans-unit>
      <trans-unit id="WRN_IncorrectBooleanAssg_Title">
        <source>Assignment in conditional expression is always constant</source>
        <target state="translated">條件運算式中的指派一律是常數</target>
        <note />
      </trans-unit>
      <trans-unit id="ERR_ProtectedInStruct">
        <source>'{0}': new protected member declared in struct</source>
        <target state="translated">'{0}': 在結構中宣告了新的 Protected 成員</target>
        <note />
      </trans-unit>
      <trans-unit id="ERR_InconsistentIndexerNames">
        <source>Two indexers have different names; the IndexerName attribute must be used with the same name on every indexer within a type</source>
        <target state="translated">兩個索引子具有不同的名稱; 類型中每個索引子上都必須使用同名的 IndexerName 屬性。</target>
        <note />
      </trans-unit>
      <trans-unit id="ERR_ComImportWithUserCtor">
        <source>A class with the ComImport attribute cannot have a user-defined constructor</source>
        <target state="translated">擁有 ComImport 屬性的類別無法有使用者定義的建構函式</target>
        <note />
      </trans-unit>
      <trans-unit id="ERR_FieldCantHaveVoidType">
        <source>Field cannot have void type</source>
        <target state="translated">欄位不能有 void 類型</target>
        <note />
      </trans-unit>
      <trans-unit id="WRN_NonObsoleteOverridingObsolete">
        <source>Member '{0}' overrides obsolete member '{1}'. Add the Obsolete attribute to '{0}'.</source>
        <target state="translated">成員 '{0}' 會覆寫過時的成員 '{1}'。請將 Obsolete 屬性加入 '{0}'。</target>
        <note />
      </trans-unit>
      <trans-unit id="WRN_NonObsoleteOverridingObsolete_Title">
        <source>Member overrides obsolete member</source>
        <target state="translated">成員會覆寫過時成員</target>
        <note />
      </trans-unit>
      <trans-unit id="ERR_SystemVoid">
        <source>System.Void cannot be used from C# -- use typeof(void) to get the void type object</source>
        <target state="translated">無法從 C# 使用 System.Void -- 請使用 typeof(void) 取得 void 類型物件</target>
        <note />
      </trans-unit>
      <trans-unit id="ERR_ExplicitParamArray">
        <source>Do not use 'System.ParamArrayAttribute'. Use the 'params' keyword instead.</source>
        <target state="translated">請勿使用 'System.ParamArrayAttribute'。請改用 'params' 關鍵字。</target>
        <note />
      </trans-unit>
      <trans-unit id="WRN_BitwiseOrSignExtend">
        <source>Bitwise-or operator used on a sign-extended operand; consider casting to a smaller unsigned type first</source>
        <target state="translated">用於 sign-extend 運算元的 Bitwise-or 運算子; 請先考慮轉換為較小的不帶正負號類型</target>
        <note />
      </trans-unit>
      <trans-unit id="WRN_BitwiseOrSignExtend_Title">
        <source>Bitwise-or operator used on a sign-extended operand</source>
        <target state="translated">用於 sign-extended 運算元上的 Bitwise-or 運算子</target>
        <note />
      </trans-unit>
      <trans-unit id="WRN_BitwiseOrSignExtend_Description">
        <source>The compiler implicitly widened and sign-extended a variable, and then used the resulting value in a bitwise OR operation. This can result in unexpected behavior.</source>
        <target state="translated">編譯器會隱含地擴大，而且 sign-extended 變數，然後在位元 OR 運算中使用結果值。這可能會導致非預期的行為。</target>
        <note />
      </trans-unit>
      <trans-unit id="ERR_VolatileStruct">
        <source>'{0}': a volatile field cannot be of the type '{1}'</source>
        <target state="translated">'{0}': Volatile 欄位不可為類型 '{1}'</target>
        <note />
      </trans-unit>
      <trans-unit id="ERR_VolatileAndReadonly">
        <source>'{0}': a field cannot be both volatile and readonly</source>
        <target state="translated">'{0}': 欄位不可同時為 volatile 和 readonly</target>
        <note />
      </trans-unit>
      <trans-unit id="ERR_AbstractField">
        <source>The modifier 'abstract' is not valid on fields. Try using a property instead.</source>
        <target state="translated">修飾詞 'abstract' 在欄位上無效。請嘗試改用屬性。</target>
        <note />
      </trans-unit>
      <trans-unit id="ERR_BogusExplicitImpl">
        <source>'{0}' cannot implement '{1}' because it is not supported by the language</source>
        <target state="translated">'{0}' 不可實作 '{1}'，因為此語言不支援它。</target>
        <note />
      </trans-unit>
      <trans-unit id="ERR_ExplicitMethodImplAccessor">
        <source>'{0}' explicit method implementation cannot implement '{1}' because it is an accessor</source>
        <target state="translated">'{0}' 明確方法實作無法實作 '{1}'，因為其為存取子。</target>
        <note />
      </trans-unit>
      <trans-unit id="WRN_CoClassWithoutComImport">
        <source>'{0}' interface marked with 'CoClassAttribute' not marked with 'ComImportAttribute'</source>
        <target state="translated">'{0}' 介面標記為 'CoClassAttribute'，而非標記為 'ComImportAttribute'。</target>
        <note />
      </trans-unit>
      <trans-unit id="WRN_CoClassWithoutComImport_Title">
        <source>Interface marked with 'CoClassAttribute' not marked with 'ComImportAttribute'</source>
        <target state="translated">介面標記為 'CoClassAttribute'，而非標記為 'ComImportAttribute'</target>
        <note />
      </trans-unit>
      <trans-unit id="ERR_ConditionalWithOutParam">
        <source>Conditional member '{0}' cannot have an out parameter</source>
        <target state="translated">Conditional 成員 '{0}' 不可有 out 參數</target>
        <note />
      </trans-unit>
      <trans-unit id="ERR_AccessorImplementingMethod">
        <source>Accessor '{0}' cannot implement interface member '{1}' for type '{2}'. Use an explicit interface implementation.</source>
        <target state="translated">存取子 '{0}' 無法為類型 '{2}' 實作介面成員 '{1}'。請使用明確的介面實作。</target>
        <note />
      </trans-unit>
      <trans-unit id="ERR_AliasQualAsExpression">
        <source>The namespace alias qualifier '::' always resolves to a type or namespace so is illegal here. Consider using '.' instead.</source>
        <target state="translated">命名空間別名限定詞 '::' 一定會解析為類型或命名空間，所以不能用在這裡。請考慮用 '.' 替代。</target>
        <note />
      </trans-unit>
      <trans-unit id="ERR_DerivingFromATyVar">
        <source>Cannot derive from '{0}' because it is a type parameter</source>
        <target state="translated">無法從 '{0}' 衍生，因為其為類型參數。</target>
        <note />
      </trans-unit>
      <trans-unit id="ERR_DuplicateTypeParameter">
        <source>Duplicate type parameter '{0}'</source>
        <target state="translated">類型參數 '{0}' 重複</target>
        <note />
      </trans-unit>
      <trans-unit id="WRN_TypeParameterSameAsOuterTypeParameter">
        <source>Type parameter '{0}' has the same name as the type parameter from outer type '{1}'</source>
        <target state="translated">類型參數 '{0}' 與外部類型 '{1}' 的類型參數名稱相同</target>
        <note />
      </trans-unit>
      <trans-unit id="WRN_TypeParameterSameAsOuterTypeParameter_Title">
        <source>Type parameter has the same name as the type parameter from outer type</source>
        <target state="translated">類型參數與外部類型的類型參數名稱相同</target>
        <note />
      </trans-unit>
      <trans-unit id="ERR_TypeVariableSameAsParent">
        <source>Type parameter '{0}' has the same name as the containing type, or method</source>
        <target state="translated">類型參數 '{0}' 與包含類型或方法的名稱相同</target>
        <note />
      </trans-unit>
      <trans-unit id="ERR_UnifyingInterfaceInstantiations">
        <source>'{0}' cannot implement both '{1}' and '{2}' because they may unify for some type parameter substitutions</source>
        <target state="translated">'{0}' 不可同時實作 '{1}' 和 '{2}'，因為它們可能會整合某些類型參數的替代。</target>
        <note />
      </trans-unit>
      <trans-unit id="ERR_GenericDerivingFromAttribute">
        <source>A generic type cannot derive from '{0}' because it is an attribute class</source>
        <target state="translated">泛型類型不可衍生自 '{0}'，因為其為屬性類別。</target>
        <note />
      </trans-unit>
      <trans-unit id="ERR_TyVarNotFoundInConstraint">
        <source>'{1}' does not define type parameter '{0}'</source>
        <target state="translated">'{1}' 未定義類型參數 '{0}'</target>
        <note />
      </trans-unit>
      <trans-unit id="ERR_BadBoundType">
        <source>'{0}' is not a valid constraint. A type used as a constraint must be an interface, a non-sealed class or a type parameter.</source>
        <target state="translated">'{0}' 不是有效的條件約束。用做為條件約束的類型，必須是介面、非密封類別或類型參數。</target>
        <note />
      </trans-unit>
      <trans-unit id="ERR_SpecialTypeAsBound">
        <source>Constraint cannot be special class '{0}'</source>
        <target state="translated">條件約束不可為特殊類別 '{0}'</target>
        <note />
      </trans-unit>
      <trans-unit id="ERR_BadVisBound">
        <source>Inconsistent accessibility: constraint type '{1}' is less accessible than '{0}'</source>
        <target state="translated">不一致的存取範圍: 條件約束類型 '{1}' 比 '{0}' 的存取範圍小</target>
        <note />
      </trans-unit>
      <trans-unit id="ERR_LookupInTypeVariable">
        <source>Cannot do member lookup in '{0}' because it is a type parameter</source>
        <target state="translated">無法在 '{0}' 中進行成員查詢，因為其為類型參數。</target>
        <note />
      </trans-unit>
      <trans-unit id="ERR_BadConstraintType">
        <source>Invalid constraint type. A type used as a constraint must be an interface, a non-sealed class or a type parameter.</source>
        <target state="translated">條件約束類型無效。用做為條件約束的類型，必須是介面、非密封類別或類型參數。</target>
        <note />
      </trans-unit>
      <trans-unit id="ERR_InstanceMemberInStaticClass">
        <source>'{0}': cannot declare instance members in a static class</source>
        <target state="translated">'{0}': 不可在靜態類別中宣告執行個體成員</target>
        <note />
      </trans-unit>
      <trans-unit id="ERR_StaticBaseClass">
        <source>'{1}': cannot derive from static class '{0}'</source>
        <target state="translated">'{1}': 不可衍生自靜態類別 '{0}'</target>
        <note />
      </trans-unit>
      <trans-unit id="ERR_ConstructorInStaticClass">
        <source>Static classes cannot have instance constructors</source>
        <target state="translated">靜態類別不能有執行個體建構函式</target>
        <note />
      </trans-unit>
      <trans-unit id="ERR_DestructorInStaticClass">
        <source>Static classes cannot contain destructors</source>
        <target state="translated">靜態類別不能包含解構函式</target>
        <note />
      </trans-unit>
      <trans-unit id="ERR_InstantiatingStaticClass">
        <source>Cannot create an instance of the static class '{0}'</source>
        <target state="translated">無法建立靜態類別 '{0}' 的執行個體</target>
        <note />
      </trans-unit>
      <trans-unit id="ERR_StaticDerivedFromNonObject">
        <source>Static class '{0}' cannot derive from type '{1}'. Static classes must derive from object.</source>
        <target state="translated">靜態類別 '{0}' 不可衍生自類型 '{1}'。靜態類別必須衍生自 object。</target>
        <note />
      </trans-unit>
      <trans-unit id="ERR_StaticClassInterfaceImpl">
        <source>'{0}': static classes cannot implement interfaces</source>
        <target state="translated">'{0}': 靜態類別無法實作介面</target>
        <note />
      </trans-unit>
      <trans-unit id="ERR_RefStructInterfaceImpl">
        <source>'{0}': ref structs cannot implement interfaces</source>
        <target state="translated">'{0}': ref struct 無法實作介面</target>
        <note />
      </trans-unit>
      <trans-unit id="ERR_OperatorInStaticClass">
        <source>'{0}': static classes cannot contain user-defined operators</source>
        <target state="translated">'{0}': 靜態類別不可包含使用者定義的運算子</target>
        <note />
      </trans-unit>
      <trans-unit id="ERR_ConvertToStaticClass">
        <source>Cannot convert to static type '{0}'</source>
        <target state="translated">無法轉換成靜態類型 '{0}'</target>
        <note />
      </trans-unit>
      <trans-unit id="ERR_ConstraintIsStaticClass">
        <source>'{0}': static classes cannot be used as constraints</source>
        <target state="translated">'{0}': 靜態類別不可用做為條件約束</target>
        <note />
      </trans-unit>
      <trans-unit id="ERR_GenericArgIsStaticClass">
        <source>'{0}': static types cannot be used as type arguments</source>
        <target state="translated">'{0}': 靜態類型不可用做為類型引數</target>
        <note />
      </trans-unit>
      <trans-unit id="ERR_ArrayOfStaticClass">
        <source>'{0}': array elements cannot be of static type</source>
        <target state="translated">'{0}': 陣列元素不可為靜態類型</target>
        <note />
      </trans-unit>
      <trans-unit id="ERR_IndexerInStaticClass">
        <source>'{0}': cannot declare indexers in a static class</source>
        <target state="translated">'{0}': 不可在靜態類別中宣告索引子</target>
        <note />
      </trans-unit>
      <trans-unit id="ERR_ParameterIsStaticClass">
        <source>'{0}': static types cannot be used as parameters</source>
        <target state="translated">'{0}': 靜態類型不可用做為參數</target>
        <note />
      </trans-unit>
      <trans-unit id="ERR_ReturnTypeIsStaticClass">
        <source>'{0}': static types cannot be used as return types</source>
        <target state="translated">'{0}': 靜態類型不可用做為傳回類型</target>
        <note />
      </trans-unit>
      <trans-unit id="ERR_VarDeclIsStaticClass">
        <source>Cannot declare a variable of static type '{0}'</source>
        <target state="translated">無法宣告靜態類型 '{0}' 的變數</target>
        <note />
      </trans-unit>
      <trans-unit id="ERR_BadEmptyThrowInFinally">
        <source>A throw statement with no arguments is not allowed in a finally clause that is nested inside the nearest enclosing catch clause</source>
        <target state="translated">最內層 catch 子句中巢狀 finally 子句不允許沒有引數的 throw 陳述式</target>
        <note />
      </trans-unit>
      <trans-unit id="ERR_InvalidSpecifier">
        <source>'{0}' is not a valid format specifier</source>
        <target state="translated">'{0}' 不是有效的格式規範</target>
        <note />
      </trans-unit>
      <trans-unit id="WRN_AssignmentToLockOrDispose">
        <source>Possibly incorrect assignment to local '{0}' which is the argument to a using or lock statement. The Dispose call or unlocking will happen on the original value of the local.</source>
        <target state="translated">可能對引數 '{0}' 進行了不正確的指派，而其為 using 或 lock 陳述式的引數。此區域變數的原始值，將會發生 Dispose 呼叫或解除鎖定。</target>
        <note />
      </trans-unit>
      <trans-unit id="WRN_AssignmentToLockOrDispose_Title">
        <source>Possibly incorrect assignment to local which is the argument to a using or lock statement</source>
        <target state="translated">可能不正確地指派給其為 using 或 lock 陳述式引數的本機</target>
        <note />
      </trans-unit>
      <trans-unit id="ERR_ForwardedTypeInThisAssembly">
        <source>Type '{0}' is defined in this assembly, but a type forwarder is specified for it</source>
        <target state="translated">類型 '{0}' 定義於此組件中，但已為其指定類型轉送子。</target>
        <note />
      </trans-unit>
      <trans-unit id="ERR_ForwardedTypeIsNested">
        <source>Cannot forward type '{0}' because it is a nested type of '{1}'</source>
        <target state="translated">無法轉送類型 '{0}'，因為其為 '{1}' 的巢狀類型。</target>
        <note />
      </trans-unit>
      <trans-unit id="ERR_CycleInTypeForwarder">
        <source>The type forwarder for type '{0}' in assembly '{1}' causes a cycle</source>
        <target state="translated">組件 '{1}' 中類型 '{0}' 的類型轉送子造成循環</target>
        <note />
      </trans-unit>
      <trans-unit id="ERR_AssemblyNameOnNonModule">
        <source>The /moduleassemblyname option may only be specified when building a target type of 'module'</source>
        <target state="translated">只有在建置 'module' 的目標類型時，才可指定 /moduleassemblyname 選項。</target>
        <note />
      </trans-unit>
      <trans-unit id="ERR_InvalidAssemblyName">
        <source>Assembly reference '{0}' is invalid and cannot be resolved</source>
        <target state="translated">組件參考 '{0}' 無效，無法解析。</target>
        <note />
      </trans-unit>
      <trans-unit id="ERR_InvalidFwdType">
        <source>Invalid type specified as an argument for TypeForwardedTo attribute</source>
        <target state="translated">指定做為 TypeForwardedTo 屬性引數的類型無效</target>
        <note />
      </trans-unit>
      <trans-unit id="ERR_CloseUnimplementedInterfaceMemberStatic">
        <source>'{0}' does not implement interface member '{1}'. '{2}' cannot implement an interface member because it is static.</source>
        <target state="translated">'{0}' 未實作介面成員 '{1}'。'{2}' 無法實作介面成員，因為其為靜態。</target>
        <note />
      </trans-unit>
      <trans-unit id="ERR_CloseUnimplementedInterfaceMemberNotPublic">
        <source>'{0}' does not implement interface member '{1}'. '{2}' cannot implement an interface member because it is not public.</source>
        <target state="translated">'{0}' 未實作介面成員 '{1}'。'{2}' 無法實作介面成員，因為其並非公用。</target>
        <note />
      </trans-unit>
      <trans-unit id="ERR_CloseUnimplementedInterfaceMemberWrongReturnType">
        <source>'{0}' does not implement interface member '{1}'. '{2}' cannot implement '{1}' because it does not have the matching return type of '{3}'.</source>
        <target state="translated">'{0}' 未實作介面成員 '{1}'。'{2}' 無法實作 '{1}'，因為其沒有符合的傳回類型 '{3}'。</target>
        <note />
      </trans-unit>
      <trans-unit id="ERR_DuplicateTypeForwarder">
        <source>'{0}' duplicate TypeForwardedToAttribute</source>
        <target state="translated">'{0}' 與 TypeForwardedToAttribute 重複</target>
        <note />
      </trans-unit>
      <trans-unit id="ERR_ExpectedSelectOrGroup">
        <source>A query body must end with a select clause or a group clause</source>
        <target state="translated">查詢主體必須以 select 或 group 子句結尾</target>
        <note />
      </trans-unit>
      <trans-unit id="ERR_ExpectedContextualKeywordOn">
        <source>Expected contextual keyword 'on'</source>
        <target state="translated">必須是內容關鍵字 'on'</target>
        <note />
      </trans-unit>
      <trans-unit id="ERR_ExpectedContextualKeywordEquals">
        <source>Expected contextual keyword 'equals'</source>
        <target state="translated">必須是內容關鍵字 'equals'</target>
        <note />
      </trans-unit>
      <trans-unit id="ERR_ExpectedContextualKeywordBy">
        <source>Expected contextual keyword 'by'</source>
        <target state="translated">必須是內容關鍵字 'by'</target>
        <note />
      </trans-unit>
      <trans-unit id="ERR_InvalidAnonymousTypeMemberDeclarator">
        <source>Invalid anonymous type member declarator. Anonymous type members must be declared with a member assignment, simple name or member access.</source>
        <target state="translated">匿名類型成員宣告子無效。匿名類型成員必須以成員指派、簡單名稱或成員存取加以宣告。</target>
        <note />
      </trans-unit>
      <trans-unit id="ERR_InvalidInitializerElementInitializer">
        <source>Invalid initializer member declarator</source>
        <target state="translated">初始設定式成員宣告子無效</target>
        <note />
      </trans-unit>
      <trans-unit id="ERR_InconsistentLambdaParameterUsage">
        <source>Inconsistent lambda parameter usage; parameter types must be all explicit or all implicit</source>
        <target state="translated">Lambda 參數用法不一致; 參數類型必須全部為明確類型或全部為隱含類型。</target>
        <note />
      </trans-unit>
      <trans-unit id="ERR_PartialMethodInvalidModifier">
        <source>A partial method cannot have access modifiers or the virtual, abstract, override, new, sealed, or extern modifiers</source>
        <target state="translated">部分方法不可有存取修飾詞或 virtual、abstract、override、new、sealed 或 extern 修飾詞</target>
        <note />
      </trans-unit>
      <trans-unit id="ERR_PartialMethodOnlyInPartialClass">
        <source>A partial method must be declared within a partial class or partial struct</source>
        <target state="translated">在部分類別或部分結構中必須宣告部分方法</target>
        <note />
      </trans-unit>
      <trans-unit id="ERR_PartialMethodCannotHaveOutParameters">
        <source>A partial method cannot have out parameters</source>
        <target state="translated">部分方法不可有 out 參數</target>
        <note />
      </trans-unit>
      <trans-unit id="ERR_PartialMethodNotExplicit">
        <source>A partial method may not explicitly implement an interface method</source>
        <target state="translated">部分方法不可明確地實作介面方法</target>
        <note />
      </trans-unit>
      <trans-unit id="ERR_PartialMethodExtensionDifference">
        <source>Both partial method declarations must be extension methods or neither may be an extension method</source>
        <target state="translated">兩個部分方法宣告必須都是擴充方法，或者都不是擴充方法</target>
        <note />
      </trans-unit>
      <trans-unit id="ERR_PartialMethodOnlyOneLatent">
        <source>A partial method may not have multiple defining declarations</source>
        <target state="translated">部分方法不可有多重定義宣告</target>
        <note />
      </trans-unit>
      <trans-unit id="ERR_PartialMethodOnlyOneActual">
        <source>A partial method may not have multiple implementing declarations</source>
        <target state="translated">部分方法不能有多重實作的宣告</target>
        <note />
      </trans-unit>
      <trans-unit id="ERR_PartialMethodParamsDifference">
        <source>Both partial method declarations must use a params parameter or neither may use a params parameter</source>
        <target state="translated">兩個部分方法宣告都必須使用 params 參數，或兩者都不使用 params 參數</target>
        <note />
      </trans-unit>
      <trans-unit id="ERR_PartialMethodMustHaveLatent">
        <source>No defining declaration found for implementing declaration of partial method '{0}'</source>
        <target state="translated">找不到用以實作部分方法 '{0}' 宣告的定義宣告</target>
        <note />
      </trans-unit>
      <trans-unit id="ERR_PartialMethodInconsistentTupleNames">
        <source>Both partial method declarations, '{0}' and '{1}', must use the same tuple element names.</source>
        <target state="translated">部份方法宣告 '{0}' 與 '{1}' 必須使用相同的元組元素名稱。</target>
        <note />
      </trans-unit>
      <trans-unit id="ERR_PartialMethodInconsistentConstraints">
        <source>Partial method declarations of '{0}' have inconsistent type parameter constraints</source>
        <target state="translated">{0}' 的部分方法宣告出現不一致的類型參數條件約束</target>
        <note />
      </trans-unit>
      <trans-unit id="ERR_PartialMethodToDelegate">
        <source>Cannot create delegate from method '{0}' because it is a partial method without an implementing declaration</source>
        <target state="translated">無法從方法 '{0}' 建立委派，因為它是無實作宣告的部分方法</target>
        <note />
      </trans-unit>
      <trans-unit id="ERR_PartialMethodStaticDifference">
        <source>Both partial method declarations must be static or neither may be static</source>
        <target state="translated">兩個部分方法宣告必須都是靜態，或者都不是靜態</target>
        <note />
      </trans-unit>
      <trans-unit id="ERR_PartialMethodUnsafeDifference">
        <source>Both partial method declarations must be unsafe or neither may be unsafe</source>
        <target state="translated">兩個部分方法宣告必須都是 unsafe，或者都不是 unsafe</target>
        <note />
      </trans-unit>
      <trans-unit id="ERR_PartialMethodInExpressionTree">
        <source>Partial methods with only a defining declaration or removed conditional methods cannot be used in expression trees</source>
        <target state="translated">在運算式樹狀結構中，不可使用只具有定義宣告或已移除條件式方法的部分方法。</target>
        <note />
      </trans-unit>
      <trans-unit id="ERR_PartialMethodMustReturnVoid">
        <source>Partial methods must have a void return type</source>
        <target state="translated">部分方法必須有 void 傳回類型</target>
        <note />
      </trans-unit>
      <trans-unit id="WRN_ObsoleteOverridingNonObsolete">
        <source>Obsolete member '{0}' overrides non-obsolete member '{1}'</source>
        <target state="translated">過時的成員 '{0}' 會覆寫非過時的成員 '{1}'</target>
        <note />
      </trans-unit>
      <trans-unit id="WRN_ObsoleteOverridingNonObsolete_Title">
        <source>Obsolete member overrides non-obsolete member</source>
        <target state="translated">過時成員會覆寫非過時成員</target>
        <note />
      </trans-unit>
      <trans-unit id="WRN_DebugFullNameTooLong">
        <source>The fully qualified name for '{0}' is too long for debug information. Compile without '/debug' option.</source>
        <target state="translated">{0}' 的完整名稱對於偵錯資訊而言太長。在編譯時請勿使用 '/debug' 選項。</target>
        <note />
      </trans-unit>
      <trans-unit id="WRN_DebugFullNameTooLong_Title">
        <source>Fully qualified name is too long for debug information</source>
        <target state="translated">偵錯資訊的完整名稱太長</target>
        <note />
      </trans-unit>
      <trans-unit id="ERR_ImplicitlyTypedVariableAssignedBadValue">
        <source>Cannot assign {0} to an implicitly-typed variable</source>
        <target state="translated">無法將 {0} 指派給隱含類型變數</target>
        <note />
      </trans-unit>
      <trans-unit id="ERR_ImplicitlyTypedVariableWithNoInitializer">
        <source>Implicitly-typed variables must be initialized</source>
        <target state="translated">隱含類型變數必須經過初始設定</target>
        <note />
      </trans-unit>
      <trans-unit id="ERR_ImplicitlyTypedVariableMultipleDeclarator">
        <source>Implicitly-typed variables cannot have multiple declarators</source>
        <target state="translated">隱含類型變數不可有多重宣告子</target>
        <note />
      </trans-unit>
      <trans-unit id="ERR_ImplicitlyTypedVariableAssignedArrayInitializer">
        <source>Cannot initialize an implicitly-typed variable with an array initializer</source>
        <target state="translated">無法使用陣列初始設定式來初始設定隱含類型變數</target>
        <note />
      </trans-unit>
      <trans-unit id="ERR_ImplicitlyTypedLocalCannotBeFixed">
        <source>Implicitly-typed local variables cannot be fixed</source>
        <target state="translated">隱含類型區域變數不可為 fixed</target>
        <note />
      </trans-unit>
      <trans-unit id="ERR_ImplicitlyTypedVariableCannotBeConst">
        <source>Implicitly-typed variables cannot be constant</source>
        <target state="translated">隱含類型變數不可為常數</target>
        <note />
      </trans-unit>
      <trans-unit id="WRN_ExternCtorNoImplementation">
        <source>Constructor '{0}' is marked external</source>
        <target state="translated">建構函式 '{0}' 標記為外部</target>
        <note />
      </trans-unit>
      <trans-unit id="WRN_ExternCtorNoImplementation_Title">
        <source>Constructor is marked external</source>
        <target state="translated">建構函式標記為外部</target>
        <note />
      </trans-unit>
      <trans-unit id="ERR_TypeVarNotFound">
        <source>The contextual keyword 'var' may only appear within a local variable declaration or in script code</source>
        <target state="translated">內容關鍵字 'var' 只可出現在區域變數宣告或指令碼中</target>
        <note />
      </trans-unit>
      <trans-unit id="ERR_ImplicitlyTypedArrayNoBestType">
        <source>No best type found for implicitly-typed array</source>
        <target state="translated">找不到隱含類型陣列的最佳類型</target>
        <note />
      </trans-unit>
      <trans-unit id="ERR_AnonymousTypePropertyAssignedBadValue">
        <source>Cannot assign '{0}' to anonymous type property</source>
        <target state="translated">無法將 '{0}' 指派給匿名型別屬性</target>
        <note />
      </trans-unit>
      <trans-unit id="ERR_ExpressionTreeContainsBaseAccess">
        <source>An expression tree may not contain a base access</source>
        <target state="translated">運算式樹狀結構不可包含基底存取</target>
        <note />
      </trans-unit>
      <trans-unit id="ERR_ExpressionTreeContainsAssignment">
        <source>An expression tree may not contain an assignment operator</source>
        <target state="translated">運算式樹狀結構不可包含指派運算子</target>
        <note />
      </trans-unit>
      <trans-unit id="ERR_AnonymousTypeDuplicatePropertyName">
        <source>An anonymous type cannot have multiple properties with the same name</source>
        <target state="translated">匿名類型不可具有多個同名的屬性</target>
        <note />
      </trans-unit>
      <trans-unit id="ERR_StatementLambdaToExpressionTree">
        <source>A lambda expression with a statement body cannot be converted to an expression tree</source>
        <target state="translated">具有陳述式主體的 Lambda 運算式，不可轉換成運算式樹狀架構</target>
        <note />
      </trans-unit>
      <trans-unit id="ERR_ExpressionTreeMustHaveDelegate">
        <source>Cannot convert lambda to an expression tree whose type argument '{0}' is not a delegate type</source>
        <target state="translated">如果運算式樹狀結構的類型引數 '{0}' 不是委派類型，就無法將 Lambda 轉換成運算式樹狀結構。</target>
        <note />
      </trans-unit>
      <trans-unit id="ERR_AnonymousTypeNotAvailable">
        <source>Cannot use anonymous type in a constant expression</source>
        <target state="translated">在常數運算式中不可使用匿名類型</target>
        <note />
      </trans-unit>
      <trans-unit id="ERR_LambdaInIsAs">
        <source>The first operand of an 'is' or 'as' operator may not be a lambda expression, anonymous method, or method group.</source>
        <target state="translated">is' 或 'as' 運算子的第一個運算元，不可為 Lambda 運算式、匿名方法或方法群組。</target>
        <note />
      </trans-unit>
      <trans-unit id="ERR_TypelessTupleInAs">
        <source>The first operand of an 'as' operator may not be a tuple literal without a natural type.</source>
        <target state="translated">as' 運算子的第一運算元不得為不含自然對數的元組常值。</target>
        <note />
      </trans-unit>
      <trans-unit id="ERR_ExpressionTreeContainsMultiDimensionalArrayInitializer">
        <source>An expression tree may not contain a multidimensional array initializer</source>
        <target state="translated">運算式樹狀結構不可包含多維陣列初始設定式</target>
        <note />
      </trans-unit>
      <trans-unit id="ERR_MissingArgument">
        <source>Argument missing</source>
        <target state="translated">遺失引數</target>
        <note />
      </trans-unit>
      <trans-unit id="ERR_VariableUsedBeforeDeclaration">
        <source>Cannot use local variable '{0}' before it is declared</source>
        <target state="translated">在宣告區域變數 '{0}' 之前，無法使用此變數。</target>
        <note />
      </trans-unit>
      <trans-unit id="ERR_RecursivelyTypedVariable">
        <source>Type of '{0}' cannot be inferred since its initializer directly or indirectly refers to the definition.</source>
        <target state="translated">無法推斷 '{0}' 的類型，因為其初始設定式會直接或間接參考定義。</target>
        <note />
      </trans-unit>
      <trans-unit id="ERR_UnassignedThisAutoProperty">
        <source>Auto-implemented property '{0}' must be fully assigned before control is returned to the caller.</source>
        <target state="translated">在控制權回到呼叫端之前，必須完整指派自動實作的屬性 '{0}'。</target>
        <note />
      </trans-unit>
      <trans-unit id="ERR_VariableUsedBeforeDeclarationAndHidesField">
        <source>Cannot use local variable '{0}' before it is declared. The declaration of the local variable hides the field '{1}'.</source>
        <target state="translated">在宣告區域變數 '{0}' 之前，無法使用此變數。區域變數的宣告會隱藏欄位 '{1}'。</target>
        <note />
      </trans-unit>
      <trans-unit id="ERR_ExpressionTreeContainsBadCoalesce">
        <source>An expression tree lambda may not contain a coalescing operator with a null or default literal left-hand side</source>
        <target state="translated">運算式樹狀架構 Lambda 不可包含左側為 null 或預設常值的聯合運算子</target>
        <note />
      </trans-unit>
      <trans-unit id="ERR_IdentifierExpected">
        <source>Identifier expected</source>
        <target state="translated">必須是識別項</target>
        <note />
      </trans-unit>
      <trans-unit id="ERR_SemicolonExpected">
        <source>; expected</source>
        <target state="translated">必須是 ;</target>
        <note />
      </trans-unit>
      <trans-unit id="ERR_SyntaxError">
        <source>Syntax error, '{0}' expected</source>
        <target state="translated">語法錯誤，必須是 '{0}'。</target>
        <note />
      </trans-unit>
      <trans-unit id="ERR_DuplicateModifier">
        <source>Duplicate '{0}' modifier</source>
        <target state="translated">{0}' 修飾詞重複</target>
        <note />
      </trans-unit>
      <trans-unit id="ERR_DuplicateAccessor">
        <source>Property accessor already defined</source>
        <target state="translated">屬性存取子已定義</target>
        <note />
      </trans-unit>
      <trans-unit id="ERR_IntegralTypeExpected">
        <source>Type byte, sbyte, short, ushort, int, uint, long, or ulong expected</source>
        <target state="translated">必須是 byte、sbyte、short、ushort、int、uint、long 或 ulong 類型</target>
        <note />
      </trans-unit>
      <trans-unit id="ERR_IllegalEscape">
        <source>Unrecognized escape sequence</source>
        <target state="translated">逸出序列無法辨認</target>
        <note />
      </trans-unit>
      <trans-unit id="ERR_NewlineInConst">
        <source>Newline in constant</source>
        <target state="translated">常數中包含新行字元</target>
        <note />
      </trans-unit>
      <trans-unit id="ERR_EmptyCharConst">
        <source>Empty character literal</source>
        <target state="translated">空的字元常值</target>
        <note />
      </trans-unit>
      <trans-unit id="ERR_TooManyCharsInConst">
        <source>Too many characters in character literal</source>
        <target state="translated">字元常值中有太多字元</target>
        <note />
      </trans-unit>
      <trans-unit id="ERR_InvalidNumber">
        <source>Invalid number</source>
        <target state="translated">數字無效</target>
        <note />
      </trans-unit>
      <trans-unit id="ERR_GetOrSetExpected">
        <source>A get or set accessor expected</source>
        <target state="translated">必須是 get 或 set 存取子</target>
        <note />
      </trans-unit>
      <trans-unit id="ERR_ClassTypeExpected">
        <source>An object, string, or class type expected</source>
        <target state="translated">必須是物件、字串或類別類型。</target>
        <note />
      </trans-unit>
      <trans-unit id="ERR_NamedArgumentExpected">
        <source>Named attribute argument expected</source>
        <target state="translated">必須是具名屬性引數</target>
        <note />
      </trans-unit>
      <trans-unit id="ERR_TooManyCatches">
        <source>Catch clauses cannot follow the general catch clause of a try statement</source>
        <target state="translated">Catch 子句無法接在 try 陳述式的一般 catch 字句之後</target>
        <note />
      </trans-unit>
      <trans-unit id="ERR_ThisOrBaseExpected">
        <source>Keyword 'this' or 'base' expected</source>
        <target state="translated">應有關鍵字 'this' 或 'base'</target>
        <note />
      </trans-unit>
      <trans-unit id="ERR_OvlUnaryOperatorExpected">
        <source>Overloadable unary operator expected</source>
        <target state="translated">必須是可多載的一元運算子</target>
        <note />
      </trans-unit>
      <trans-unit id="ERR_OvlBinaryOperatorExpected">
        <source>Overloadable binary operator expected</source>
        <target state="translated">必須是可多載的二元運算子</target>
        <note />
      </trans-unit>
      <trans-unit id="ERR_IntOverflow">
        <source>Integral constant is too large</source>
        <target state="translated">整數常數太大</target>
        <note />
      </trans-unit>
      <trans-unit id="ERR_EOFExpected">
        <source>Type or namespace definition, or end-of-file expected</source>
        <target state="translated">必須是類型或命名空間定義，或檔案結尾</target>
        <note />
      </trans-unit>
      <trans-unit id="ERR_GlobalDefinitionOrStatementExpected">
        <source>Member definition, statement, or end-of-file expected</source>
        <target state="translated">必須是成員定義、陳述式或檔案結尾。</target>
        <note />
      </trans-unit>
      <trans-unit id="ERR_BadEmbeddedStmt">
        <source>Embedded statement cannot be a declaration or labeled statement</source>
        <target state="translated">內嵌的陳述式不能為宣告或標記陳述式</target>
        <note />
      </trans-unit>
      <trans-unit id="ERR_PPDirectiveExpected">
        <source>Preprocessor directive expected</source>
        <target state="translated">必須是前置處理器指示詞</target>
        <note />
      </trans-unit>
      <trans-unit id="ERR_EndOfPPLineExpected">
        <source>Single-line comment or end-of-line expected</source>
        <target state="translated">必須是單行註解或行結尾</target>
        <note />
      </trans-unit>
      <trans-unit id="ERR_CloseParenExpected">
        <source>) expected</source>
        <target state="translated">必須是 )</target>
        <note />
      </trans-unit>
      <trans-unit id="ERR_EndifDirectiveExpected">
        <source>#endif directive expected</source>
        <target state="translated">必須是 #endif 指示詞</target>
        <note />
      </trans-unit>
      <trans-unit id="ERR_UnexpectedDirective">
        <source>Unexpected preprocessor directive</source>
        <target state="translated">未預期的前置處理器指示詞</target>
        <note />
      </trans-unit>
      <trans-unit id="ERR_ErrorDirective">
        <source>#error: '{0}'</source>
        <target state="translated">#error: '{0}'</target>
        <note />
      </trans-unit>
      <trans-unit id="WRN_WarningDirective">
        <source>#warning: '{0}'</source>
        <target state="translated">#warning: '{0}'</target>
        <note />
      </trans-unit>
      <trans-unit id="WRN_WarningDirective_Title">
        <source>#warning directive</source>
        <target state="translated">#warning 指示詞</target>
        <note />
      </trans-unit>
      <trans-unit id="ERR_TypeExpected">
        <source>Type expected</source>
        <target state="translated">必須是類型</target>
        <note />
      </trans-unit>
      <trans-unit id="ERR_PPDefFollowsToken">
        <source>Cannot define/undefine preprocessor symbols after first token in file</source>
        <target state="translated">於檔案第一個語彙基元後無法定義或取消定義前置處理器符號</target>
        <note />
      </trans-unit>
      <trans-unit id="ERR_PPReferenceFollowsToken">
        <source>Cannot use #r after first token in file</source>
        <target state="translated">無法在檔案的第一個語彙基元後使用 #r</target>
        <note />
      </trans-unit>
      <trans-unit id="ERR_OpenEndedComment">
        <source>End-of-file found, '*/' expected</source>
        <target state="translated">找到檔案結尾，必須是 '*/'</target>
        <note />
      </trans-unit>
      <trans-unit id="ERR_Merge_conflict_marker_encountered">
        <source>Merge conflict marker encountered</source>
        <target state="translated">偵測到合併衝突標記</target>
        <note />
      </trans-unit>
      <trans-unit id="ERR_NoRefOutWhenRefOnly">
        <source>Do not use refout when using refonly.</source>
        <target state="translated">使用 refonly 時，請勿使用 refout。</target>
        <note />
      </trans-unit>
      <trans-unit id="ERR_NoNetModuleOutputWhenRefOutOrRefOnly">
        <source>Cannot compile net modules when using /refout or /refonly.</source>
        <target state="translated">使用 /refout 或 /refonly 時無法編譯網路模組。</target>
        <note />
      </trans-unit>
      <trans-unit id="ERR_OvlOperatorExpected">
        <source>Overloadable operator expected</source>
        <target state="translated">必須是可多載的運算子</target>
        <note />
      </trans-unit>
      <trans-unit id="ERR_EndRegionDirectiveExpected">
        <source>#endregion directive expected</source>
        <target state="translated">必須是 #endregion 指示詞</target>
        <note />
      </trans-unit>
      <trans-unit id="ERR_UnterminatedStringLit">
        <source>Unterminated string literal</source>
        <target state="translated">未結束的字串常值</target>
        <note />
      </trans-unit>
      <trans-unit id="ERR_BadDirectivePlacement">
        <source>Preprocessor directives must appear as the first non-whitespace character on a line</source>
        <target state="translated">前置處理器指示詞必須出現為行中第一個非空白字元</target>
        <note />
      </trans-unit>
      <trans-unit id="ERR_IdentifierExpectedKW">
        <source>Identifier expected; '{1}' is a keyword</source>
        <target state="translated">必須是識別項; '{1}' 為關鍵字。</target>
        <note />
      </trans-unit>
      <trans-unit id="ERR_SemiOrLBraceExpected">
        <source>{ or ; expected</source>
        <target state="translated">必須是 { 或 ;</target>
        <note />
      </trans-unit>
      <trans-unit id="ERR_MultiTypeInDeclaration">
        <source>Cannot use more than one type in a for, using, fixed, or declaration statement</source>
        <target state="translated">無法在 for、using、fixed 或宣告陳述式中使用一個以上的類型</target>
        <note />
      </trans-unit>
      <trans-unit id="ERR_AddOrRemoveExpected">
        <source>An add or remove accessor expected</source>
        <target state="translated">必須是 add 或 remove 存取子</target>
        <note />
      </trans-unit>
      <trans-unit id="ERR_UnexpectedCharacter">
        <source>Unexpected character '{0}'</source>
        <target state="translated">未預期的字元 '{0}'</target>
        <note />
      </trans-unit>
      <trans-unit id="ERR_UnexpectedToken">
        <source>Unexpected token '{0}'</source>
        <target state="translated">未預期的語彙基元 '{0}'</target>
        <note />
      </trans-unit>
      <trans-unit id="ERR_ProtectedInStatic">
        <source>'{0}': static classes cannot contain protected members</source>
        <target state="translated">'{0}': 靜態類別不可包含 Protected 成員</target>
        <note />
      </trans-unit>
      <trans-unit id="WRN_UnreachableGeneralCatch">
        <source>A previous catch clause already catches all exceptions. All non-exceptions thrown will be wrapped in a System.Runtime.CompilerServices.RuntimeWrappedException.</source>
        <target state="translated">上一個 catch 子句已經攔截所有的例外狀況。所有擲回的非例外狀況都將包裝在 System.Runtime.CompilerServices.RuntimeWrappedException 中。</target>
        <note />
      </trans-unit>
      <trans-unit id="WRN_UnreachableGeneralCatch_Title">
        <source>A previous catch clause already catches all exceptions</source>
        <target state="translated">前一個 catch 子句已提取所有例外狀況</target>
        <note />
      </trans-unit>
      <trans-unit id="WRN_UnreachableGeneralCatch_Description">
        <source>This warning is caused when a catch() block has no specified exception type after a catch (System.Exception e) block. The warning advises that the catch() block will not catch any exceptions.

A catch() block after a catch (System.Exception e) block can catch non-CLS exceptions if the RuntimeCompatibilityAttribute is set to false in the AssemblyInfo.cs file: [assembly: RuntimeCompatibilityAttribute(WrapNonExceptionThrows = false)]. If this attribute is not set explicitly to false, all thrown non-CLS exceptions are wrapped as Exceptions and the catch (System.Exception e) block catches them.</source>
        <target state="translated">如果 catch() 區塊未在 catch (System.Exception e) 區塊後面指定例外狀況類型，則會導致此警告。此警告會建議 catch() 區塊將不會擷取任何例外狀況。

如果 AssemblyInfo.cs 檔案中的 RuntimeCompatibilityAttribute 設定為 false，則 catch (System.Exception e) 區塊後面的 catch() 區塊可以擷取非 CLS 例外狀況: [assembly: RuntimeCompatibilityAttribute(WrapNonExceptionThrows = false)]。如果此屬性未明確地設定為 false，則所有擲回的非 CLS 例外狀況都會包裝為例外狀況，而 catch (System.Exception e) 區塊會加以擷取。</target>
        <note />
      </trans-unit>
      <trans-unit id="ERR_IncrementLvalueExpected">
        <source>The operand of an increment or decrement operator must be a variable, property or indexer</source>
        <target state="translated">遞增或遞減運算子的運算元必須是變數、屬性或索引子。</target>
        <note />
      </trans-unit>
      <trans-unit id="ERR_NoSuchMemberOrExtension">
        <source>'{0}' does not contain a definition for '{1}' and no extension method '{1}' accepting a first argument of type '{0}' could be found (are you missing a using directive or an assembly reference?)</source>
        <target state="translated">'{0}' 未包含 '{1}' 的定義，也找不到擴充方法 '{1}' 可接受類型 '{0}' 的第一個引數 (是否遺漏 using 指示詞或組件參考?)</target>
        <note />
      </trans-unit>
      <trans-unit id="ERR_NoSuchMemberOrExtensionNeedUsing">
        <source>'{0}' does not contain a definition for '{1}' and no extension method '{1}' accepting a first argument of type '{0}' could be found (are you missing a using directive for '{2}'?)</source>
        <target state="translated">'{0}' 未包含 '{1}' 的定義，也找不到擴充方法 '{1}' 可接受類型 '{0}' 的第一個引數 (是否遺漏 '{2}' 的 using 指示詞?)</target>
        <note />
      </trans-unit>
      <trans-unit id="ERR_BadThisParam">
        <source>Method '{0}' has a parameter modifier 'this' which is not on the first parameter</source>
        <target state="translated">方法 '{0}' 具有參數修飾詞 'this'，但其不在第一個參數上。</target>
        <note />
      </trans-unit>
      <trans-unit id="ERR_BadParameterModifiers">
        <source> The parameter modifier '{0}' cannot be used with '{1}'</source>
        <target state="translated"> 參數修飾詞 '{0}' 不可搭配 '{1}' 使用</target>
        <note />
      </trans-unit>
      <trans-unit id="ERR_BadTypeforThis">
        <source>The first parameter of an extension method cannot be of type '{0}'</source>
        <target state="translated">擴充方法的第一個參數不可為類型 '{0}'</target>
        <note />
      </trans-unit>
      <trans-unit id="ERR_BadParamModThis">
        <source>A parameter array cannot be used with 'this' modifier on an extension method</source>
        <target state="translated">擴充方法中，參數陣列不可用於 'this' 修飾詞</target>
        <note />
      </trans-unit>
      <trans-unit id="ERR_BadExtensionMeth">
        <source>Extension method must be static</source>
        <target state="translated">擴充方法必須為靜態</target>
        <note />
      </trans-unit>
      <trans-unit id="ERR_BadExtensionAgg">
        <source>Extension method must be defined in a non-generic static class</source>
        <target state="translated">擴充方法必須在非泛型靜態類別中定義</target>
        <note />
      </trans-unit>
      <trans-unit id="ERR_DupParamMod">
        <source>A parameter can only have one '{0}' modifier</source>
        <target state="translated">參數只能有一個 '{0}' 修飾詞</target>
        <note />
      </trans-unit>
      <trans-unit id="ERR_ExtensionMethodsDecl">
        <source>Extension methods must be defined in a top level static class; {0} is a nested class</source>
        <target state="translated">擴充方法必須定義在最上層靜態類別中; {0} 為巢狀類別。</target>
        <note />
      </trans-unit>
      <trans-unit id="ERR_ExtensionAttrNotFound">
        <source>Cannot define a new extension method because the compiler required type '{0}' cannot be found. Are you missing a reference to System.Core.dll?</source>
        <target state="translated">無法定義新的擴充方法，因為找不到編譯器的必要類型 '{0}'。是否遺漏了 System.Core.dll 的參考?</target>
        <note />
      </trans-unit>
      <trans-unit id="ERR_ExplicitExtension">
        <source>Do not use 'System.Runtime.CompilerServices.ExtensionAttribute'. Use the 'this' keyword instead.</source>
        <target state="translated">請勿使用 'System.Runtime.CompilerServices.ExtensionAttribute'。請改用 'this' 關鍵字。</target>
        <note />
      </trans-unit>
      <trans-unit id="ERR_ExplicitDynamicAttr">
        <source>Do not use 'System.Runtime.CompilerServices.DynamicAttribute'. Use the 'dynamic' keyword instead.</source>
        <target state="translated">請勿使用 'System.Runtime.CompilerServices.DynamicAttribute'。請改用 'dynamic' 關鍵字。</target>
        <note />
      </trans-unit>
      <trans-unit id="ERR_NoDynamicPhantomOnBaseCtor">
        <source>The constructor call needs to be dynamically dispatched, but cannot be because it is part of a constructor initializer. Consider casting the dynamic arguments.</source>
        <target state="translated">建構函式呼叫必須以動態方式分派，但因為其為建構函式初始設定式的一部分，所以無法動態分派。請考慮將動態引數轉型。</target>
        <note />
      </trans-unit>
      <trans-unit id="ERR_ValueTypeExtDelegate">
        <source>Extension method '{0}' defined on value type '{1}' cannot be used to create delegates</source>
        <target state="translated">實值類型 '{1}' 上定義的擴充方法 '{0}'，無法用以建立委派。</target>
        <note />
      </trans-unit>
      <trans-unit id="ERR_BadArgCount">
        <source>No overload for method '{0}' takes {1} arguments</source>
        <target state="translated">方法 '{0}' 沒有任何多載使用 {1} 個引數</target>
        <note />
      </trans-unit>
      <trans-unit id="ERR_BadArgType">
        <source>Argument {0}: cannot convert from '{1}' to '{2}'</source>
        <target state="translated">引數 {0}: 無法從 '{1}' 轉換成 '{2}'</target>
        <note />
      </trans-unit>
      <trans-unit id="ERR_NoSourceFile">
        <source>Source file '{0}' could not be opened -- {1}</source>
        <target state="translated">無法開啟原始程式檔 '{0}' -- {1}</target>
        <note />
      </trans-unit>
      <trans-unit id="ERR_CantRefResource">
        <source>Cannot link resource files when building a module</source>
        <target state="translated">建立模組時無法連結資源檔案</target>
        <note />
      </trans-unit>
      <trans-unit id="ERR_ResourceNotUnique">
        <source>Resource identifier '{0}' has already been used in this assembly</source>
        <target state="translated">在此組件中已使用了資源識別項 '{0}'</target>
        <note />
      </trans-unit>
      <trans-unit id="ERR_ResourceFileNameNotUnique">
        <source>Each linked resource and module must have a unique filename. Filename '{0}' is specified more than once in this assembly</source>
        <target state="translated">每個連結資源與模組，都必須要有不重複的檔案名稱。在此組件中指定了一次以上的檔案名稱 '{0}'。</target>
        <note />
      </trans-unit>
      <trans-unit id="ERR_ImportNonAssembly">
        <source>The referenced file '{0}' is not an assembly</source>
        <target state="translated">參考檔 '{0}' 不是組件</target>
        <note />
      </trans-unit>
      <trans-unit id="ERR_RefLvalueExpected">
        <source>A ref or out value must be an assignable variable</source>
        <target state="translated">ref 或 out 值必須是可指派的值</target>
        <note />
      </trans-unit>
      <trans-unit id="ERR_BaseInStaticMeth">
        <source>Keyword 'base' is not available in a static method</source>
        <target state="translated">關鍵字 'base' 在靜態方法中無效</target>
        <note />
      </trans-unit>
      <trans-unit id="ERR_BaseInBadContext">
        <source>Keyword 'base' is not available in the current context</source>
        <target state="translated">在目前的內容中無法使用關鍵字 'base'</target>
        <note />
      </trans-unit>
      <trans-unit id="ERR_RbraceExpected">
        <source>} expected</source>
        <target state="translated">必須是 }</target>
        <note />
      </trans-unit>
      <trans-unit id="ERR_LbraceExpected">
        <source>{ expected</source>
        <target state="translated">必須是 {</target>
        <note />
      </trans-unit>
      <trans-unit id="ERR_InExpected">
        <source>'in' expected</source>
        <target state="translated">'必須是 'in'</target>
        <note />
      </trans-unit>
      <trans-unit id="ERR_InvalidPreprocExpr">
        <source>Invalid preprocessor expression</source>
        <target state="translated">前置處理器運算式無效</target>
        <note />
      </trans-unit>
      <trans-unit id="ERR_InvalidMemberDecl">
        <source>Invalid token '{0}' in class, struct, or interface member declaration</source>
        <target state="translated">類別、結構或介面成員宣告中的語彙基元 '{0}' 無效。</target>
        <note />
      </trans-unit>
      <trans-unit id="ERR_MemberNeedsType">
        <source>Method must have a return type</source>
        <target state="translated">方法必須要有傳回類型</target>
        <note />
      </trans-unit>
      <trans-unit id="ERR_BadBaseType">
        <source>Invalid base type</source>
        <target state="translated">基底類型無效</target>
        <note />
      </trans-unit>
      <trans-unit id="WRN_EmptySwitch">
        <source>Empty switch block</source>
        <target state="translated">空的 switch 區塊</target>
        <note />
      </trans-unit>
      <trans-unit id="WRN_EmptySwitch_Title">
        <source>Empty switch block</source>
        <target state="translated">空的 switch 區塊</target>
        <note />
      </trans-unit>
      <trans-unit id="ERR_ExpectedEndTry">
        <source>Expected catch or finally</source>
        <target state="translated">必須是 catch 或 finally</target>
        <note />
      </trans-unit>
      <trans-unit id="ERR_InvalidExprTerm">
        <source>Invalid expression term '{0}'</source>
        <target state="translated">運算式詞彙 '{0}' 無效</target>
        <note />
      </trans-unit>
      <trans-unit id="ERR_BadNewExpr">
        <source>A new expression requires (), [], or {} after type</source>
        <target state="translated">new 運算式在類型後需要有 ()、[] 或 {}</target>
        <note />
      </trans-unit>
      <trans-unit id="ERR_NoNamespacePrivate">
        <source>Elements defined in a namespace cannot be explicitly declared as private, protected, protected internal, or private protected</source>
        <target state="translated">在命名空間中定義的元素無法明確宣告為 private、protected、protected internal 或 private protected</target>
        <note />
      </trans-unit>
      <trans-unit id="ERR_BadVarDecl">
        <source>Expected ; or = (cannot specify constructor arguments in declaration)</source>
        <target state="translated">必須是 ; 或 = (無法在宣告中指定建構函式引數)</target>
        <note />
      </trans-unit>
      <trans-unit id="ERR_UsingAfterElements">
        <source>A using clause must precede all other elements defined in the namespace except extern alias declarations</source>
        <target state="translated">using 子句必須位於所有其他命名空間中所定義的元素之前 (外部別名宣告除外)</target>
        <note />
      </trans-unit>
      <trans-unit id="ERR_BadBinOpArgs">
        <source>Overloaded binary operator '{0}' takes two parameters</source>
        <target state="translated">多載二元運算子 '{0}' 接受兩個參數</target>
        <note />
      </trans-unit>
      <trans-unit id="ERR_BadUnOpArgs">
        <source>Overloaded unary operator '{0}' takes one parameter</source>
        <target state="translated">多載一元運算子 '{0}' 接受一個參數</target>
        <note />
      </trans-unit>
      <trans-unit id="ERR_NoVoidParameter">
        <source>Invalid parameter type 'void'</source>
        <target state="translated">參數類型 'void' 無效</target>
        <note />
      </trans-unit>
      <trans-unit id="ERR_DuplicateAlias">
        <source>The using alias '{0}' appeared previously in this namespace</source>
        <target state="translated">using 別名 '{0}' 之前曾出現於此命名空間中</target>
        <note />
      </trans-unit>
      <trans-unit id="ERR_BadProtectedAccess">
        <source>Cannot access protected member '{0}' via a qualifier of type '{1}'; the qualifier must be of type '{2}' (or derived from it)</source>
        <target state="translated">無法經由類型 '{1}' 的限定詞，來存取保護的成員 '{0}'; 限定詞必須是類型 '{2}' (或從其衍生的類型)</target>
        <note />
      </trans-unit>
      <trans-unit id="ERR_AddModuleAssembly">
        <source>'{0}' cannot be added to this assembly because it already is an assembly</source>
        <target state="translated">'{0}' 因為已是組件，所以無法加入此組件中。</target>
        <note />
      </trans-unit>
      <trans-unit id="ERR_BindToBogusProp2">
        <source>Property, indexer, or event '{0}' is not supported by the language; try directly calling accessor methods '{1}' or '{2}'</source>
        <target state="translated">此語言不支援屬性、索引子或事件 '{0}'; 請嘗試直接呼叫存取子方法 '{1}' 或 '{2}'。</target>
        <note />
      </trans-unit>
      <trans-unit id="ERR_BindToBogusProp1">
        <source>Property, indexer, or event '{0}' is not supported by the language; try directly calling accessor method '{1}'</source>
        <target state="translated">此語言不支援屬性、索引子或事件 '{0}'; 請嘗試直接呼叫存取子方法 '{1}'。</target>
        <note />
      </trans-unit>
      <trans-unit id="ERR_NoVoidHere">
        <source>Keyword 'void' cannot be used in this context</source>
        <target state="translated">在此內容中不可使用關鍵字 'void'</target>
        <note />
      </trans-unit>
      <trans-unit id="ERR_IndexerNeedsParam">
        <source>Indexers must have at least one parameter</source>
        <target state="translated">索引子至少要有一個參數</target>
        <note />
      </trans-unit>
      <trans-unit id="ERR_BadArraySyntax">
        <source>Array type specifier, [], must appear before parameter name</source>
        <target state="translated">陣列類型規範 [] 必須出現在參數名稱之前</target>
        <note />
      </trans-unit>
      <trans-unit id="ERR_BadOperatorSyntax">
        <source>Declaration is not valid; use '{0} operator &lt;dest-type&gt; (...' instead</source>
        <target state="translated">宣告無效; 請改用 '{0} operator &lt;dest-type&gt; (...'。</target>
        <note />
      </trans-unit>
      <trans-unit id="ERR_MainClassNotFound">
        <source>Could not find '{0}' specified for Main method</source>
        <target state="translated">找不到為 Main 方法所指定的 '{0}'</target>
        <note />
      </trans-unit>
      <trans-unit id="ERR_MainClassNotClass">
        <source>'{0}' specified for Main method must be a valid non-generic class or struct</source>
        <target state="translated">'為 Main 方法所指定的 '{0}' 必須為有效的非泛型類別或結構</target>
        <note />
      </trans-unit>
      <trans-unit id="ERR_NoMainInClass">
        <source>'{0}' does not have a suitable static Main method</source>
        <target state="translated">'{0}' 沒有適合的靜態 Main 方法</target>
        <note />
      </trans-unit>
      <trans-unit id="ERR_MainClassIsImport">
        <source>Cannot use '{0}' for Main method because it is imported</source>
        <target state="translated">無法為 Main 方法使用 '{0}'，因為其為匯入物件。</target>
        <note />
      </trans-unit>
      <trans-unit id="ERR_OutputNeedsName">
        <source>Outputs without source must have the /out option specified</source>
        <target state="translated">沒有來源的輸出必須有指定的 /out 選項</target>
        <note />
      </trans-unit>
      <trans-unit id="ERR_CantHaveWin32ResAndManifest">
        <source>Conflicting options specified: Win32 resource file; Win32 manifest</source>
        <target state="translated">指定的選項衝突: Win32 資源檔; Win32 資訊清單</target>
        <note />
      </trans-unit>
      <trans-unit id="ERR_CantHaveWin32ResAndIcon">
        <source>Conflicting options specified: Win32 resource file; Win32 icon</source>
        <target state="translated">指定的選項衝突: Win32 資源檔; Win32 圖示</target>
        <note />
      </trans-unit>
      <trans-unit id="ERR_CantReadResource">
        <source>Error reading resource '{0}' -- '{1}'</source>
        <target state="translated">讀取資源 '{0}' 時發生錯誤 -- '{1}'</target>
        <note />
      </trans-unit>
      <trans-unit id="ERR_DocFileGen">
        <source>Error writing to XML documentation file: {0}</source>
        <target state="translated">寫入 XML 文件檔案時發生錯誤: {0}</target>
        <note />
      </trans-unit>
      <trans-unit id="WRN_XMLParseError">
        <source>XML comment has badly formed XML -- '{0}'</source>
        <target state="translated">XML 註解有格式錯誤的 XML -- '{0}'</target>
        <note />
      </trans-unit>
      <trans-unit id="WRN_XMLParseError_Title">
        <source>XML comment has badly formed XML</source>
        <target state="translated">XML 註解有格式錯誤的 XML</target>
        <note />
      </trans-unit>
      <trans-unit id="WRN_DuplicateParamTag">
        <source>XML comment has a duplicate param tag for '{0}'</source>
        <target state="translated">XML 註解中的 '{0}' 有重複的 param 標記</target>
        <note />
      </trans-unit>
      <trans-unit id="WRN_DuplicateParamTag_Title">
        <source>XML comment has a duplicate param tag</source>
        <target state="translated">XML 註解中有重複的 param 標記</target>
        <note />
      </trans-unit>
      <trans-unit id="WRN_UnmatchedParamTag">
        <source>XML comment has a param tag for '{0}', but there is no parameter by that name</source>
        <target state="translated">XML 註解中的 '{0}' 有 param 標記，但沒有該名稱的參數。</target>
        <note />
      </trans-unit>
      <trans-unit id="WRN_UnmatchedParamTag_Title">
        <source>XML comment has a param tag, but there is no parameter by that name</source>
        <target state="translated">XML 註解具有 param 標記，但是沒有該名稱的參數</target>
        <note />
      </trans-unit>
      <trans-unit id="WRN_UnmatchedParamRefTag">
        <source>XML comment on '{1}' has a paramref tag for '{0}', but there is no parameter by that name</source>
        <target state="translated">{1}' 上的 XML 註解中的 '{0}' 有 paramref 標記，但沒有該名稱的參數。</target>
        <note />
      </trans-unit>
      <trans-unit id="WRN_UnmatchedParamRefTag_Title">
        <source>XML comment has a paramref tag, but there is no parameter by that name</source>
        <target state="translated">XML 註解具有 paramref 標記，但是沒有該名稱的參數</target>
        <note />
      </trans-unit>
      <trans-unit id="WRN_MissingParamTag">
        <source>Parameter '{0}' has no matching param tag in the XML comment for '{1}' (but other parameters do)</source>
        <target state="translated">參數 '{0}' 在 '{1}' 的 XML 註解中沒有相符的 param 標記 (但其他參數有)</target>
        <note />
      </trans-unit>
      <trans-unit id="WRN_MissingParamTag_Title">
        <source>Parameter has no matching param tag in the XML comment (but other parameters do)</source>
        <target state="translated">在 XML 註解中，參數沒有相符的 param 標記 (但其他參數則相反)</target>
        <note />
      </trans-unit>
      <trans-unit id="WRN_BadXMLRef">
        <source>XML comment has cref attribute '{0}' that could not be resolved</source>
        <target state="translated">XML 註解有無法解析的 cref 屬性 '{0}'</target>
        <note />
      </trans-unit>
      <trans-unit id="WRN_BadXMLRef_Title">
        <source>XML comment has cref attribute that could not be resolved</source>
        <target state="translated">XML 註解有無法解析的 cref 屬性</target>
        <note />
      </trans-unit>
      <trans-unit id="ERR_BadStackAllocExpr">
        <source>A stackalloc expression requires [] after type</source>
        <target state="translated">stackalloc 運算式在類型之後需要有 []</target>
        <note />
      </trans-unit>
      <trans-unit id="ERR_InvalidLineNumber">
        <source>The line number specified for #line directive is missing or invalid</source>
        <target state="translated">為 #line 指示詞指定的行號遺漏或無效</target>
        <note />
      </trans-unit>
      <trans-unit id="ERR_MissingPPFile">
        <source>Quoted file name, single-line comment or end-of-line expected</source>
        <target state="translated">必須是檔案名稱、單行註解或行結尾。</target>
        <note />
      </trans-unit>
      <trans-unit id="ERR_ExpectedPPFile">
        <source>Quoted file name expected</source>
        <target state="translated">必須是以引號括住的檔案名稱</target>
        <note />
      </trans-unit>
      <trans-unit id="ERR_ReferenceDirectiveOnlyAllowedInScripts">
        <source>#r is only allowed in scripts</source>
        <target state="translated">#r 只可用於指令碼中</target>
        <note />
      </trans-unit>
      <trans-unit id="ERR_ForEachMissingMember">
        <source>foreach statement cannot operate on variables of type '{0}' because '{0}' does not contain a public instance definition for '{1}'</source>
        <target state="needs-review-translation">foreach 陳述式不可用在類型 '{0}' 的變數上，因為 '{0}' 未包含 '{1}' 的公用定義。</target>
        <note />
      </trans-unit>
      <trans-unit id="WRN_BadXMLRefParamType">
        <source>Invalid type for parameter {0} in XML comment cref attribute: '{1}'</source>
        <target state="translated">XML 註解 cref 屬性中參數 {0} 的類型無效: '{1}'</target>
        <note />
      </trans-unit>
      <trans-unit id="WRN_BadXMLRefParamType_Title">
        <source>Invalid type for parameter in XML comment cref attribute</source>
        <target state="translated">XML 註解 cref 屬性中的參數類型無效</target>
        <note />
      </trans-unit>
      <trans-unit id="WRN_BadXMLRefReturnType">
        <source>Invalid return type in XML comment cref attribute</source>
        <target state="translated">XML 註解 cref 屬性中的傳回類型無效</target>
        <note />
      </trans-unit>
      <trans-unit id="WRN_BadXMLRefReturnType_Title">
        <source>Invalid return type in XML comment cref attribute</source>
        <target state="translated">XML 註解 cref 屬性中的傳回類型無效</target>
        <note />
      </trans-unit>
      <trans-unit id="ERR_BadWin32Res">
        <source>Error reading Win32 resources -- {0}</source>
        <target state="translated">讀取 Win32 資源時發生錯誤 -- {0}</target>
        <note />
      </trans-unit>
      <trans-unit id="WRN_BadXMLRefSyntax">
        <source>XML comment has syntactically incorrect cref attribute '{0}'</source>
        <target state="translated">XML 註解有句法不正確的 cref 屬性 '{0}'</target>
        <note />
      </trans-unit>
      <trans-unit id="WRN_BadXMLRefSyntax_Title">
        <source>XML comment has syntactically incorrect cref attribute</source>
        <target state="translated">XML 註解有句法不正確的 cref 屬性</target>
        <note />
      </trans-unit>
      <trans-unit id="ERR_BadModifierLocation">
        <source>Member modifier '{0}' must precede the member type and name</source>
        <target state="translated">成員修飾詞 '{0}' 必須在成員類型與名稱之前。</target>
        <note />
      </trans-unit>
      <trans-unit id="ERR_MissingArraySize">
        <source>Array creation must have array size or array initializer</source>
        <target state="translated">建立陣列必須有陣列大小或陣列初始設定式</target>
        <note />
      </trans-unit>
      <trans-unit id="WRN_UnprocessedXMLComment">
        <source>XML comment is not placed on a valid language element</source>
        <target state="translated">XML 註解沒有放置在有效的語言項目前</target>
        <note />
      </trans-unit>
      <trans-unit id="WRN_UnprocessedXMLComment_Title">
        <source>XML comment is not placed on a valid language element</source>
        <target state="translated">XML 註解沒有放置在有效的語言項目前</target>
        <note />
      </trans-unit>
      <trans-unit id="WRN_FailedInclude">
        <source>Unable to include XML fragment '{1}' of file '{0}' -- {2}</source>
        <target state="translated">無法納入檔案 '{0}' 的 XML 片段 '{1}' -- {2}</target>
        <note />
      </trans-unit>
      <trans-unit id="WRN_FailedInclude_Title">
        <source>Unable to include XML fragment</source>
        <target state="translated">無法包含 XML 片段</target>
        <note />
      </trans-unit>
      <trans-unit id="WRN_InvalidInclude">
        <source>Invalid XML include element -- {0}</source>
        <target state="translated">XML include 元素無效 -- {0}</target>
        <note />
      </trans-unit>
      <trans-unit id="WRN_InvalidInclude_Title">
        <source>Invalid XML include element</source>
        <target state="translated">無效的 XML include 項目</target>
        <note />
      </trans-unit>
      <trans-unit id="WRN_MissingXMLComment">
        <source>Missing XML comment for publicly visible type or member '{0}'</source>
        <target state="translated">遺漏公用可見類型或成員 '{0}' 的 XML 註解</target>
        <note />
      </trans-unit>
      <trans-unit id="WRN_MissingXMLComment_Title">
        <source>Missing XML comment for publicly visible type or member</source>
        <target state="translated">遺漏公用可見類型或成員的 XML 註解</target>
        <note />
      </trans-unit>
      <trans-unit id="WRN_MissingXMLComment_Description">
        <source>The /doc compiler option was specified, but one or more constructs did not have comments.</source>
        <target state="translated">已指定 /doc 編譯器選項，但是一個或多個建構沒有註解。</target>
        <note />
      </trans-unit>
      <trans-unit id="WRN_XMLParseIncludeError">
        <source>Badly formed XML in included comments file -- '{0}'</source>
        <target state="translated">Include 註解檔中的 XML 格式錯誤 -- '{0}'</target>
        <note />
      </trans-unit>
      <trans-unit id="WRN_XMLParseIncludeError_Title">
        <source>Badly formed XML in included comments file</source>
        <target state="translated">Include 註解檔中的 XML 格式錯誤</target>
        <note />
      </trans-unit>
      <trans-unit id="ERR_BadDelArgCount">
        <source>Delegate '{0}' does not take {1} arguments</source>
        <target state="translated">委派 '{0}' 不接受 {1} 個引數</target>
        <note />
      </trans-unit>
      <trans-unit id="ERR_UnexpectedSemicolon">
        <source>Semicolon after method or accessor block is not valid</source>
        <target state="translated">方法或存取子區塊後的分號無效</target>
        <note />
      </trans-unit>
      <trans-unit id="ERR_MethodReturnCantBeRefAny">
        <source>Method or delegate cannot return type '{0}'</source>
        <target state="translated">方法或委派無法傳回類型 '{0}'</target>
        <note />
      </trans-unit>
      <trans-unit id="ERR_CompileCancelled">
        <source>Compilation cancelled by user</source>
        <target state="translated">使用者取消了編譯</target>
        <note />
      </trans-unit>
      <trans-unit id="ERR_MethodArgCantBeRefAny">
        <source>Cannot make reference to variable of type '{0}'</source>
        <target state="translated">無法製作類型 '{0}' 之變數的參考</target>
        <note />
      </trans-unit>
      <trans-unit id="ERR_AssgReadonlyLocal">
        <source>Cannot assign to '{0}' because it is read-only</source>
        <target state="translated">無法指派給 '{0}'，因為其為唯讀。</target>
        <note />
      </trans-unit>
      <trans-unit id="ERR_RefReadonlyLocal">
        <source>Cannot use '{0}' as a ref or out value because it is read-only</source>
        <target state="translated">無法將 '{0}' 用作為 ref 或 out 值，因其為唯讀。</target>
        <note />
      </trans-unit>
      <trans-unit id="ERR_CantUseRequiredAttribute">
        <source>The RequiredAttribute attribute is not permitted on C# types</source>
        <target state="translated">C# 類型上不可使用 RequiredAttribute 屬性</target>
        <note />
      </trans-unit>
      <trans-unit id="ERR_NoModifiersOnAccessor">
        <source>Modifiers cannot be placed on event accessor declarations</source>
        <target state="translated">修飾詞不能置於事件存取子宣告中</target>
        <note />
      </trans-unit>
      <trans-unit id="ERR_ParamsCantBeWithModifier">
        <source>The params parameter cannot be declared as {0}</source>
        <target state="translated">params 參數不可宣告為 {0}</target>
        <note />
      </trans-unit>
      <trans-unit id="ERR_ReturnNotLValue">
        <source>Cannot modify the return value of '{0}' because it is not a variable</source>
        <target state="translated">無法修改 '{0}' 的傳回值，因為其非變數。</target>
        <note />
      </trans-unit>
      <trans-unit id="ERR_MissingCoClass">
        <source>The managed coclass wrapper class '{0}' for interface '{1}' cannot be found (are you missing an assembly reference?)</source>
        <target state="translated">找不到介面 '{1}' 的 Managed coclass 包裝函式類別 '{0}' (是否遺漏了組件參考?)</target>
        <note />
      </trans-unit>
      <trans-unit id="ERR_AmbiguousAttribute">
        <source>'{0}' is ambiguous between '{1}' and '{2}'; use either '@{0}' or '{0}Attribute'</source>
        <target state="translated">'{0}' 在 '{1}' 與 '{2}' 之間模稜兩可; 請使用 '@{0}' 或 '{0}Attribute'</target>
        <note />
      </trans-unit>
      <trans-unit id="ERR_BadArgExtraRef">
        <source>Argument {0} may not be passed with the '{1}' keyword</source>
        <target state="translated">傳遞引數 {0} 時不可包含 '{1}' 關鍵字</target>
        <note />
      </trans-unit>
      <trans-unit id="WRN_CmdOptionConflictsSource">
        <source>Option '{0}' overrides attribute '{1}' given in a source file or added module</source>
        <target state="translated">選項 '{0}' 會覆寫原始程式檔或加入的模組中所指定之屬性 '{1}'</target>
        <note />
      </trans-unit>
      <trans-unit id="WRN_CmdOptionConflictsSource_Title">
        <source>Option overrides attribute given in a source file or added module</source>
        <target state="translated">選項會覆寫原始程式檔或加入的模組中所指定的屬性</target>
        <note />
      </trans-unit>
      <trans-unit id="WRN_CmdOptionConflictsSource_Description">
        <source>This warning occurs if the assembly attributes AssemblyKeyFileAttribute or AssemblyKeyNameAttribute found in source conflict with the /keyfile or /keycontainer command line option or key file name or key container specified in the Project Properties.</source>
        <target state="translated">如果來源中所找到的組件屬性 AssemblyKeyFileAttribute 或 AssemblyKeyNameAttribute，與 [專案屬性] 中所指定的 /keyfile 或 /keycontainer 命令列選項或金鑰檔案名稱或金鑰容器衝突，則會發生此警告。</target>
        <note />
      </trans-unit>
      <trans-unit id="ERR_BadCompatMode">
        <source>Invalid option '{0}' for /langversion. Use '/langversion:?' to list supported values.</source>
        <target state="translated">/langversion 的選項 '{0}' 無效。請使用 '/langversion:?' 來列出支援的值。</target>
        <note />
      </trans-unit>
      <trans-unit id="ERR_DelegateOnConditional">
        <source>Cannot create delegate with '{0}' because it or a method it overrides has a Conditional attribute</source>
        <target state="translated">無法以 '{0}' 建立委派，因為其或其所覆寫的方法具有 Conditional 屬性。</target>
        <note />
      </trans-unit>
      <trans-unit id="ERR_CantMakeTempFile">
        <source>Cannot create temporary file -- {0}</source>
        <target state="translated">無法建立暫存檔 -- {0}</target>
        <note />
      </trans-unit>
      <trans-unit id="ERR_BadArgRef">
        <source>Argument {0} must be passed with the '{1}' keyword</source>
        <target state="translated">傳遞引數 {0} 時必須包含 '{1}' 關鍵字</target>
        <note />
      </trans-unit>
      <trans-unit id="ERR_YieldInAnonMeth">
        <source>The yield statement cannot be used inside an anonymous method or lambda expression</source>
        <target state="translated">在匿名方法或 Lambda 運算式內不可使用 yield 陳述式</target>
        <note />
      </trans-unit>
      <trans-unit id="ERR_ReturnInIterator">
        <source>Cannot return a value from an iterator. Use the yield return statement to return a value, or yield break to end the iteration.</source>
        <target state="translated">無法從迭代器傳回值。請使用 yield return 陳述式傳回值，或使用 yield break 結束反覆運算。</target>
        <note />
      </trans-unit>
      <trans-unit id="ERR_BadIteratorArgType">
        <source>Iterators cannot have ref or out parameters</source>
        <target state="translated">迭代器不能有 ref 或 out 參數</target>
        <note />
      </trans-unit>
      <trans-unit id="ERR_BadIteratorReturn">
        <source>The body of '{0}' cannot be an iterator block because '{1}' is not an iterator interface type</source>
        <target state="translated">{0}' 的主體不可是 Iterator 區塊，因為 '{1}' 不是 Iterator 介面類型。</target>
        <note />
      </trans-unit>
      <trans-unit id="ERR_BadYieldInFinally">
        <source>Cannot yield in the body of a finally clause</source>
        <target state="translated">finally 子句的主體中不可使用 yield</target>
        <note />
      </trans-unit>
      <trans-unit id="ERR_BadYieldInTryOfCatch">
        <source>Cannot yield a value in the body of a try block with a catch clause</source>
        <target state="translated">在具有 catch 子句的 try 區塊主體中不可使用 yield 產生值</target>
        <note />
      </trans-unit>
      <trans-unit id="ERR_EmptyYield">
        <source>Expression expected after yield return</source>
        <target state="translated">yield return 之後應接著運算式</target>
        <note />
      </trans-unit>
      <trans-unit id="ERR_AnonDelegateCantUse">
        <source>Cannot use ref, out, or in parameter '{0}' inside an anonymous method, lambda expression, query expression, or local function</source>
        <target state="needs-review-translation">無法在匿名方法、Lambda 運算式或查詢運算式內使用 ref 或 out 參數 '{0}'。</target>
        <note />
      </trans-unit>
      <trans-unit id="ERR_IllegalInnerUnsafe">
        <source>Unsafe code may not appear in iterators</source>
        <target state="translated">Unsafe 程式碼不可出現在迭代器中</target>
        <note />
      </trans-unit>
      <trans-unit id="ERR_BadYieldInCatch">
        <source>Cannot yield a value in the body of a catch clause</source>
        <target state="translated">無法在 catch 子句主體中使用 yield 產生值</target>
        <note />
      </trans-unit>
      <trans-unit id="ERR_BadDelegateLeave">
        <source>Control cannot leave the body of an anonymous method or lambda expression</source>
        <target state="translated">程式控制權不能從匿名方法或 Lambda 運算式的主體離開</target>
        <note />
      </trans-unit>
      <trans-unit id="WRN_IllegalPragma">
        <source>Unrecognized #pragma directive</source>
        <target state="translated">無法辨認的 #pragma 指示詞</target>
        <note />
      </trans-unit>
      <trans-unit id="WRN_IllegalPragma_Title">
        <source>Unrecognized #pragma directive</source>
        <target state="translated">無法辨認的 #pragma 指示詞</target>
        <note />
      </trans-unit>
      <trans-unit id="WRN_IllegalPPWarning">
        <source>Expected disable or restore</source>
        <target state="translated">必須是 disable 或 restore</target>
        <note />
      </trans-unit>
      <trans-unit id="WRN_IllegalPPWarning_Title">
        <source>Expected disable or restore after #pragma warning</source>
        <target state="translated">#pragma 警告後面必須有 disable 或 restore</target>
        <note />
      </trans-unit>
      <trans-unit id="WRN_BadRestoreNumber">
        <source>Cannot restore warning 'CS{0}' because it was disabled globally</source>
        <target state="translated">無法還原警告 'CS{0}'，因為其已全域停用。</target>
        <note />
      </trans-unit>
      <trans-unit id="WRN_BadRestoreNumber_Title">
        <source>Cannot restore warning because it was disabled globally</source>
        <target state="translated">無法還原警告，因為已全域予以停用</target>
        <note />
      </trans-unit>
      <trans-unit id="ERR_VarargsIterator">
        <source>__arglist is not allowed in the parameter list of iterators</source>
        <target state="translated">迭代器的參數清單中不可有 __arglist</target>
        <note />
      </trans-unit>
      <trans-unit id="ERR_UnsafeIteratorArgType">
        <source>Iterators cannot have unsafe parameters or yield types</source>
        <target state="translated">迭代器不能有 Unsafe 參數或 yield 類型</target>
        <note />
      </trans-unit>
      <trans-unit id="ERR_BadCoClassSig">
        <source>The managed coclass wrapper class signature '{0}' for interface '{1}' is not a valid class name signature</source>
        <target state="translated">介面 '{1}' 的 Managed coclass 包裝函式類別簽章 '{0}'，不是有效的類別名稱簽章。</target>
        <note />
      </trans-unit>
      <trans-unit id="ERR_MultipleIEnumOfT">
        <source>foreach statement cannot operate on variables of type '{0}' because it implements multiple instantiations of '{1}'; try casting to a specific interface instantiation</source>
        <target state="translated">foreach 陳述式不可用在類型 '{0}' 的變數上，因為其會實作 '{1}' 的多個具現化; 請嘗試轉型為特定的介面具現化。</target>
        <note />
      </trans-unit>
      <trans-unit id="ERR_FixedDimsRequired">
        <source>A fixed size buffer field must have the array size specifier after the field name</source>
        <target state="translated">固定大小緩衝區欄位在欄位名稱後面必須有陣列大小規範</target>
        <note />
      </trans-unit>
      <trans-unit id="ERR_FixedNotInStruct">
        <source>Fixed size buffer fields may only be members of structs</source>
        <target state="translated">固定大小緩衝區欄位必須是結構的成員</target>
        <note />
      </trans-unit>
      <trans-unit id="ERR_AnonymousReturnExpected">
        <source>Not all code paths return a value in {0} of type '{1}'</source>
        <target state="translated">並非所有程式碼路徑都會在類型為 '{1}' 的 {0} 中傳回值</target>
        <note />
      </trans-unit>
      <trans-unit id="WRN_NonECMAFeature">
        <source>Feature '{0}' is not part of the standardized ISO C# language specification, and may not be accepted by other compilers</source>
        <target state="translated">{0}' 功能不包括在標準化 ISO C# 語言規格中，在其他編譯器上可能無法接受。</target>
        <note />
      </trans-unit>
      <trans-unit id="WRN_NonECMAFeature_Title">
        <source>Feature is not part of the standardized ISO C# language specification, and may not be accepted by other compilers</source>
        <target state="translated">功能不包括在標準化 ISO C# 語言規格中，在其他編譯器上可能無法接受</target>
        <note />
      </trans-unit>
      <trans-unit id="ERR_ExpectedVerbatimLiteral">
        <source>Keyword, identifier, or string expected after verbatim specifier: @</source>
        <target state="translated">逐字規範 "@" 之後應接著關鍵字、識別項或字串。</target>
        <note />
      </trans-unit>
      <trans-unit id="ERR_RefReadonly">
        <source>A readonly field cannot be used as a ref or out value (except in a constructor)</source>
        <target state="translated">無法將唯讀欄位用作為 ref 或 out 值 (除非在建構函式中)</target>
        <note />
      </trans-unit>
      <trans-unit id="ERR_RefReadonly2">
        <source>Members of readonly field '{0}' cannot be used as a ref or out value (except in a constructor)</source>
        <target state="translated">無法將唯讀欄位 '{0}' 的成員用作為 ref 或 out 值使用 (除非在建構函式中)</target>
        <note />
      </trans-unit>
      <trans-unit id="ERR_AssgReadonly">
        <source>A readonly field cannot be assigned to (except in a constructor or a variable initializer)</source>
        <target state="translated">無法指定唯讀欄位 (除非在建構函式或變數初始設定式中)</target>
        <note />
      </trans-unit>
      <trans-unit id="ERR_AssgReadonly2">
        <source>Members of readonly field '{0}' cannot be modified (except in a constructor or a variable initializer)</source>
        <target state="translated">唯讀欄位 '{0}' 的成員不可修改 (除非在建構函式或變數初始設定式中)</target>
        <note />
      </trans-unit>
      <trans-unit id="ERR_RefReadonlyNotField">
        <source>Cannot use {0} '{1}' as a ref or out value because it is a readonly variable</source>
        <target state="translated">{0} '{1}' 無法用為 ref 或 out 值，因為它是唯讀變數</target>
        <note />
      </trans-unit>
      <trans-unit id="ERR_RefReadonlyNotField2">
        <source>Members of {0} '{1}' cannot be used as a ref or out value because it is a readonly variable</source>
        <target state="translated">{0} '{1}' 的成員不可用為 ref 或 out 值，因為它是唯讀變數</target>
        <note />
      </trans-unit>
      <trans-unit id="ERR_AssignReadonlyNotField">
        <source>Cannot assign to {0} '{1}' because it is a readonly variable</source>
        <target state="translated">無法指派至 {0} '{1}'，因為它不是唯讀變數</target>
        <note />
      </trans-unit>
      <trans-unit id="ERR_AssignReadonlyNotField2">
        <source>Cannot assign to a member of {0} '{1}' because it is a readonly variable</source>
        <target state="translated">無法指派給 {0} '{1}' 的成員，因為它是唯讀變數</target>
        <note />
      </trans-unit>
      <trans-unit id="ERR_RefReturnReadonlyNotField">
        <source>Cannot return {0} '{1}' by writable reference because it is a readonly variable</source>
        <target state="translated">無法以可寫入傳址方式傳回 {0} '{1}'，因為它是唯讀變數</target>
        <note />
      </trans-unit>
      <trans-unit id="ERR_RefReturnReadonlyNotField2">
        <source>Members of {0} '{1}' cannot be returned by writable reference because it is a readonly variable</source>
        <target state="translated">無法以可寫入傳址方式傳回 {0} '{1}' 的成員，因為它是唯讀變數</target>
        <note />
      </trans-unit>
      <trans-unit id="ERR_AssgReadonlyStatic2">
        <source>Fields of static readonly field '{0}' cannot be assigned to (except in a static constructor or a variable initializer)</source>
        <target state="translated">無法指派為靜態唯讀欄位 '{0}' 的欄位 (除非在靜態建構函式或變數初始設定式中)</target>
        <note />
      </trans-unit>
      <trans-unit id="ERR_RefReadonlyStatic2">
        <source>Fields of static readonly field '{0}' cannot be used as a ref or out value (except in a static constructor)</source>
        <target state="translated">無法將靜態唯讀欄位 '{0}' 的欄位用作為 ref 或 out 值 (除非在靜態建構函式中)</target>
        <note />
      </trans-unit>
      <trans-unit id="ERR_AssgReadonlyLocal2Cause">
        <source>Cannot modify members of '{0}' because it is a '{1}'</source>
        <target state="translated">無法修改 '{0}' 的成員，因為其為 '{1}'。</target>
        <note />
      </trans-unit>
      <trans-unit id="ERR_RefReadonlyLocal2Cause">
        <source>Cannot use fields of '{0}' as a ref or out value because it is a '{1}'</source>
        <target state="translated">無法將 '{0}' 的欄位用作為 ref 或 out 值，因其為 '{1}'。</target>
        <note />
      </trans-unit>
      <trans-unit id="ERR_AssgReadonlyLocalCause">
        <source>Cannot assign to '{0}' because it is a '{1}'</source>
        <target state="translated">無法指派給 '{0}'，因為其為 '{1}'</target>
        <note />
      </trans-unit>
      <trans-unit id="ERR_RefReadonlyLocalCause">
        <source>Cannot use '{0}' as a ref or out value because it is a '{1}'</source>
        <target state="translated">無法將 '{0}' 用作為 ref 或 out 值，因其為 '{1}'</target>
        <note />
      </trans-unit>
      <trans-unit id="WRN_ErrorOverride">
        <source>{0}. See also error CS{1}.</source>
        <target state="translated">{0}。請參閱錯誤 CS{1}。</target>
        <note />
      </trans-unit>
      <trans-unit id="WRN_ErrorOverride_Title">
        <source>Warning is overriding an error</source>
        <target state="translated">警告會覆寫錯誤</target>
        <note />
      </trans-unit>
      <trans-unit id="WRN_ErrorOverride_Description">
        <source>The compiler emits this warning when it overrides an error with a warning. For information about the problem, search for the error code mentioned.</source>
        <target state="translated">編譯器將錯誤覆寫為警告時會發出此警告。如需此問題的相關資訊，請搜尋提及的錯誤碼。</target>
        <note />
      </trans-unit>
      <trans-unit id="ERR_AnonMethToNonDel">
        <source>Cannot convert {0} to type '{1}' because it is not a delegate type</source>
        <target state="translated">無法將 {0} 轉換成類型 '{1}'，因為其非委派類型。</target>
        <note />
      </trans-unit>
      <trans-unit id="ERR_CantConvAnonMethParams">
        <source>Cannot convert {0} to delegate type '{1}' because the parameter types do not match the delegate parameter types</source>
        <target state="translated">無法將 {0} 轉換成委派類型 '{1}'，因為參數類型與委派參數類型不相符。</target>
        <note />
      </trans-unit>
      <trans-unit id="ERR_CantConvAnonMethReturns">
        <source>Cannot convert {0} to intended delegate type because some of the return types in the block are not implicitly convertible to the delegate return type</source>
        <target state="translated">無法將 {0} 轉換成想要的委派類型，因為區塊中的某些傳回類型，無法隱含轉換成委派傳回類型。</target>
        <note />
      </trans-unit>
      <trans-unit id="ERR_BadAsyncReturnExpression">
        <source>Since this is an async method, the return expression must be of type '{0}' rather than 'Task&lt;{0}&gt;'</source>
        <target state="translated">因為此為非同步方法，所以傳回運算式的類型必須是 '{0}' 而非 'Task&lt;{0}&gt;'</target>
        <note />
      </trans-unit>
      <trans-unit id="ERR_CantConvAsyncAnonFuncReturns">
        <source>Cannot convert async {0} to delegate type '{1}'. An async {0} may return void, Task or Task&lt;T&gt;, none of which are convertible to '{1}'.</source>
        <target state="translated">無法將非同步 {0} 轉換成委派類型 '{1}'。非同步 {0} 可能會傳回 void、Task 或 Task&lt;T&gt;，而這些都無法轉換成 '{1}'。</target>
        <note />
      </trans-unit>
      <trans-unit id="ERR_IllegalFixedType">
        <source>Fixed size buffer type must be one of the following: bool, byte, short, int, long, char, sbyte, ushort, uint, ulong, float or double</source>
        <target state="translated">固定大小緩衝區類型必須是下列其中一項: bool、byte、short、int、long、char、sbyte、ushort、uint、ulong、float 或 double。</target>
        <note />
      </trans-unit>
      <trans-unit id="ERR_FixedOverflow">
        <source>Fixed size buffer of length {0} and type '{1}' is too big</source>
        <target state="translated">長度為 {0} 且類型為 '{1}' 的固定大小緩衝區太大</target>
        <note />
      </trans-unit>
      <trans-unit id="ERR_InvalidFixedArraySize">
        <source>Fixed size buffers must have a length greater than zero</source>
        <target state="translated">固定大小緩衝區的長度必須大於零</target>
        <note />
      </trans-unit>
      <trans-unit id="ERR_FixedBufferNotFixed">
        <source>You cannot use fixed size buffers contained in unfixed expressions. Try using the fixed statement.</source>
        <target state="translated">您不能使用包含在 unfixed 運算式中的固定大小緩衝區。請嘗試使用 fixed 陳述式。</target>
        <note />
      </trans-unit>
      <trans-unit id="ERR_AttributeNotOnAccessor">
        <source>Attribute '{0}' is not valid on property or event accessors. It is only valid on '{1}' declarations.</source>
        <target state="translated">屬性 '{0}' 在屬性或事件存取子上無效。其只有在 '{1}' 宣告上才有效。</target>
        <note />
      </trans-unit>
      <trans-unit id="WRN_InvalidSearchPathDir">
        <source>Invalid search path '{0}' specified in '{1}' -- '{2}'</source>
        <target state="translated">在 '{1}' 中指定了的搜尋路徑 '{0}' 無效 -- '{2}'</target>
        <note />
      </trans-unit>
      <trans-unit id="WRN_InvalidSearchPathDir_Title">
        <source>Invalid search path specified</source>
        <target state="translated">指定的搜尋路徑無效</target>
        <note />
      </trans-unit>
      <trans-unit id="ERR_IllegalVarArgs">
        <source>__arglist is not valid in this context</source>
        <target state="translated">__arglist 在此內容中無效</target>
        <note />
      </trans-unit>
      <trans-unit id="ERR_IllegalParams">
        <source>params is not valid in this context</source>
        <target state="translated">params 在此內容中無效</target>
        <note />
      </trans-unit>
      <trans-unit id="ERR_BadModifiersOnNamespace">
        <source>A namespace declaration cannot have modifiers or attributes</source>
        <target state="translated">命名空間宣告不能有修飾詞或屬性</target>
        <note />
      </trans-unit>
      <trans-unit id="ERR_BadPlatformType">
        <source>Invalid option '{0}' for /platform; must be anycpu, x86, Itanium, arm, arm64 or x64</source>
        <target state="needs-review-translation">/platform 的 '{0}' 選項無效; 必須是 anycpu、x86、Itanium 或 x64。</target>
        <note />
      </trans-unit>
      <trans-unit id="ERR_ThisStructNotInAnonMeth">
        <source>Anonymous methods, lambda expressions, and query expressions inside structs cannot access instance members of 'this'. Consider copying 'this' to a local variable outside the anonymous method, lambda expression or query expression and using the local instead.</source>
        <target state="translated">結構內部的匿名方法、Lambda 運算式和查詢運算式無法存取 'this' 的執行個體成員。請考慮將 'this' 複製到匿名方法、Lambda 運算式或查詢運算式外部的區域變數，並改用這個區域變數。</target>
        <note />
      </trans-unit>
      <trans-unit id="ERR_NoConvToIDisp">
        <source>'{0}': type used in a using statement must be implicitly convertible to 'System.IDisposable'</source>
        <target state="translated">'{0}': 在 using 陳述式中所用的類型，必須可以隱含轉換成 'System.IDisposable'。</target>
        <note />
      </trans-unit>
      <trans-unit id="ERR_BadParamRef">
        <source>Parameter {0} must be declared with the '{1}' keyword</source>
        <target state="translated">參數 {0} 必須以 '{1}' 關鍵字宣告</target>
        <note />
      </trans-unit>
      <trans-unit id="ERR_BadParamExtraRef">
        <source>Parameter {0} should not be declared with the '{1}' keyword</source>
        <target state="translated">參數 {0} 不可以 '{1}' 關鍵字宣告</target>
        <note />
      </trans-unit>
      <trans-unit id="ERR_BadParamType">
        <source>Parameter {0} is declared as type '{1}{2}' but should be '{3}{4}'</source>
        <target state="translated">參數 {0} 宣告為類型 '{1}{2}'，但應該是 '{3}{4}'。</target>
        <note />
      </trans-unit>
      <trans-unit id="ERR_BadExternIdentifier">
        <source>Invalid extern alias for '/reference'; '{0}' is not a valid identifier</source>
        <target state="translated">/reference' 的外部別名無效; '{0}' 不是有效的識別項。</target>
        <note />
      </trans-unit>
      <trans-unit id="ERR_AliasMissingFile">
        <source>Invalid reference alias option: '{0}=' -- missing filename</source>
        <target state="translated">參考別名選項無效: '{0}=' -- 遺漏檔案名稱</target>
        <note />
      </trans-unit>
      <trans-unit id="ERR_GlobalExternAlias">
        <source>You cannot redefine the global extern alias</source>
        <target state="translated">您不能重新定義全域外部別名</target>
        <note />
      </trans-unit>
      <trans-unit id="ERR_MissingTypeInSource">
        <source>Reference to type '{0}' claims it is defined in this assembly, but it is not defined in source or any added modules</source>
        <target state="translated">類型 '{0}' 的參考表示它定義在此組件中，但是在原始檔或任何加入的模組中都未定義它。</target>
        <note />
      </trans-unit>
      <trans-unit id="ERR_MissingTypeInAssembly">
        <source>Reference to type '{0}' claims it is defined in '{1}', but it could not be found</source>
        <target state="translated">類型 '{0}' 的參考表示它定義在 '{1}' 中，但找不到。</target>
        <note />
      </trans-unit>
      <trans-unit id="WRN_MultiplePredefTypes">
        <source>The predefined type '{0}' is defined in multiple assemblies in the global alias; using definition from '{1}'</source>
        <target state="translated">預先定義的類型 '{0}' 在全域別名的多個組件中都有定義; 請使用 '{1}' 中的定義。</target>
        <note />
      </trans-unit>
      <trans-unit id="WRN_MultiplePredefTypes_Title">
        <source>Predefined type is defined in multiple assemblies in the global alias</source>
        <target state="translated">預先定義的類型定義在全域別名的多個組件中</target>
        <note />
      </trans-unit>
      <trans-unit id="WRN_MultiplePredefTypes_Description">
        <source>This error occurs when a predefined system type such as System.Int32 is found in two assemblies. One way this can happen is if you are referencing mscorlib or System.Runtime.dll from two different places, such as trying to run two versions of the .NET Framework side-by-side.</source>
        <target state="translated">如果在兩個組件中找到預先定義的系統類型 (例如 System.Int32)，則會發生此錯誤。可能發生此狀況的其中一種原因是參考兩個不同位置的 mscorlib 或 System.Runtime.dll，例如嘗試並排執行兩個版本的 .NET Framework。</target>
        <note />
      </trans-unit>
      <trans-unit id="ERR_LocalCantBeFixedAndHoisted">
        <source>Local '{0}' or its members cannot have their address taken and be used inside an anonymous method or lambda expression</source>
        <target state="translated">無法取得區域變數 '{0}' 或其成員的位址，這些也無法用於匿名方法或 Lambda 運算式內部。</target>
        <note />
      </trans-unit>
      <trans-unit id="WRN_TooManyLinesForDebugger">
        <source>Source file has exceeded the limit of 16,707,565 lines representable in the PDB; debug information will be incorrect</source>
        <target state="translated">原始程式檔已超過 PDB 所能顯示的上限 16,707,565 行; 偵錯資訊可能會不正確。</target>
        <note />
      </trans-unit>
      <trans-unit id="WRN_TooManyLinesForDebugger_Title">
        <source>Source file has exceeded the limit of 16,707,565 lines representable in the PDB; debug information will be incorrect</source>
        <target state="translated">原始程式檔已超過 PDB 所能顯示的上限 16,707,565 行; 偵錯資訊可能會不正確。</target>
        <note />
      </trans-unit>
      <trans-unit id="ERR_CantConvAnonMethNoParams">
        <source>Cannot convert anonymous method block without a parameter list to delegate type '{0}' because it has one or more out parameters</source>
        <target state="translated">無法將沒有參數清單的匿名方法區塊，轉換成委派類型 '{0}'，因為其有一或多個 out 參數。</target>
        <note />
      </trans-unit>
      <trans-unit id="ERR_ConditionalOnNonAttributeClass">
        <source>Attribute '{0}' is only valid on methods or attribute classes</source>
        <target state="translated">屬性 '{0}' 只有在方法或屬性類別上才有效</target>
        <note />
      </trans-unit>
      <trans-unit id="WRN_CallOnNonAgileField">
        <source>Accessing a member on '{0}' may cause a runtime exception because it is a field of a marshal-by-reference class</source>
        <target state="translated">存取 '{0}' 上的成員可能會造成執行階段例外狀況，因為其為 marshal-by-reference 類別的欄位。</target>
        <note />
      </trans-unit>
      <trans-unit id="WRN_CallOnNonAgileField_Title">
        <source>Accessing a member on a field of a marshal-by-reference class may cause a runtime exception</source>
        <target state="translated">存取 marshal-by-reference 類別之欄位上的成員，可能會導致執行階段例外狀況</target>
        <note />
      </trans-unit>
      <trans-unit id="WRN_CallOnNonAgileField_Description">
        <source>This warning occurs when you try to call a method, property, or indexer on a member of a class that derives from MarshalByRefObject, and the member is a value type. Objects that inherit from MarshalByRefObject are typically intended to be marshaled by reference across an application domain. If any code ever attempts to directly access the value-type member of such an object across an application domain, a runtime exception will occur. To resolve the warning, first copy the member into a local variable and call the method on that variable.</source>
        <target state="translated">如果嘗試在類別衍生自 MarshalByRefObject 的成員上呼叫方法、屬性或索引子，而且成員是實值類型，則會發生此警告。繼承自 MarshalByRefObject 的物件通常是要透過參考跨應用程式定義域進行封送處理。如果任何程式碼曾經嘗試跨應用程式定義域直接存取這類物件的 value-type 成員，則會發生執行階段例外狀況。若要解決此警告，請先將成員複製至區域變數，並對該變數呼叫此方法。</target>
        <note />
      </trans-unit>
      <trans-unit id="WRN_BadWarningNumber">
        <source>'{0}' is not a valid warning number</source>
        <target state="translated">'{0}' 不是有效的警告編號</target>
        <note />
      </trans-unit>
      <trans-unit id="WRN_BadWarningNumber_Title">
        <source>Not a valid warning number</source>
        <target state="translated">不是有效的警告號碼</target>
        <note />
      </trans-unit>
      <trans-unit id="WRN_BadWarningNumber_Description">
        <source>A number that was passed to the #pragma warning preprocessor directive was not a valid warning number. Verify that the number represents a warning, not an error.</source>
        <target state="translated">傳遞給 #pragma 警告前置處理器指示詞的號碼不是有效的警告號碼。請驗證號碼代表警告，而不是錯誤。</target>
        <note />
      </trans-unit>
      <trans-unit id="WRN_InvalidNumber">
        <source>Invalid number</source>
        <target state="translated">數字無效</target>
        <note />
      </trans-unit>
      <trans-unit id="WRN_InvalidNumber_Title">
        <source>Invalid number</source>
        <target state="translated">數字無效</target>
        <note />
      </trans-unit>
      <trans-unit id="WRN_FileNameTooLong">
        <source>Invalid filename specified for preprocessor directive. Filename is too long or not a valid filename.</source>
        <target state="translated">對前置處理器指示詞指定了無效的檔名。檔名太長或者不是有效的檔名。</target>
        <note />
      </trans-unit>
      <trans-unit id="WRN_FileNameTooLong_Title">
        <source>Invalid filename specified for preprocessor directive</source>
        <target state="translated">針對前置處理器指示詞所指定的檔名無效</target>
        <note />
      </trans-unit>
      <trans-unit id="WRN_IllegalPPChecksum">
        <source>Invalid #pragma checksum syntax; should be #pragma checksum "filename" "{XXXXXXXX-XXXX-XXXX-XXXX-XXXXXXXXXXXX}" "XXXX..."</source>
        <target state="translated">#pragma checksum 語法無效; 應該是 #pragma checksum "filename" "{XXXXXXXX-XXXX-XXXX-XXXX-XXXXXXXXXXXX}" "XXXX..."</target>
        <note />
      </trans-unit>
      <trans-unit id="WRN_IllegalPPChecksum_Title">
        <source>Invalid #pragma checksum syntax</source>
        <target state="translated">#pragma 總和檢查碼語法無效</target>
        <note />
      </trans-unit>
      <trans-unit id="WRN_EndOfPPLineExpected">
        <source>Single-line comment or end-of-line expected</source>
        <target state="translated">必須是單行註解或行結尾</target>
        <note />
      </trans-unit>
      <trans-unit id="WRN_EndOfPPLineExpected_Title">
        <source>Single-line comment or end-of-line expected after #pragma directive</source>
        <target state="translated">#pragma 指示詞後面必須有單行註解或行結尾</target>
        <note />
      </trans-unit>
      <trans-unit id="WRN_ConflictingChecksum">
        <source>Different checksum values given for '{0}'</source>
        <target state="translated">為 '{0}' 指定了不同的總和檢查碼值</target>
        <note />
      </trans-unit>
      <trans-unit id="WRN_ConflictingChecksum_Title">
        <source>Different #pragma checksum values given</source>
        <target state="translated">指定不同的 #pragma 總和檢查碼值</target>
        <note />
      </trans-unit>
      <trans-unit id="WRN_InvalidAssemblyName">
        <source>Assembly reference '{0}' is invalid and cannot be resolved</source>
        <target state="translated">組件參考 '{0}' 無效，無法解析。</target>
        <note />
      </trans-unit>
      <trans-unit id="WRN_InvalidAssemblyName_Title">
        <source>Assembly reference is invalid and cannot be resolved</source>
        <target state="translated">組件參考無效，無法進行解析</target>
        <note />
      </trans-unit>
      <trans-unit id="WRN_InvalidAssemblyName_Description">
        <source>This warning indicates that an attribute, such as InternalsVisibleToAttribute, was not specified correctly.</source>
        <target state="translated">此警告指出未正確地指定屬性 (例如 InternalsVisibleToAttribute)。</target>
        <note />
      </trans-unit>
      <trans-unit id="WRN_UnifyReferenceMajMin">
        <source>Assuming assembly reference '{0}' used by '{1}' matches identity '{2}' of '{3}', you may need to supply runtime policy</source>
        <target state="translated">假設 '{1}' 所使用的組件參考 '{0}' 符合 '{3}' 的識別 '{2}'，您可能會需要提供執行階段原則。</target>
        <note />
      </trans-unit>
      <trans-unit id="WRN_UnifyReferenceMajMin_Title">
        <source>Assuming assembly reference matches identity</source>
        <target state="translated">假設組件參考符合識別</target>
        <note />
      </trans-unit>
      <trans-unit id="WRN_UnifyReferenceMajMin_Description">
        <source>The two assemblies differ in release and/or version number. For unification to occur, you must specify directives in the application's .config file, and you must provide the correct strong name of an assembly.</source>
        <target state="translated">兩個組件的版次和 (或) 版本號碼不同。若要進行統一，您必須在應用程式的 .config 檔案中指定指示詞，而且您必須提供組件的正確強式名稱。</target>
        <note />
      </trans-unit>
      <trans-unit id="WRN_UnifyReferenceBldRev">
        <source>Assuming assembly reference '{0}' used by '{1}' matches identity '{2}' of '{3}', you may need to supply runtime policy</source>
        <target state="translated">假設 '{1}' 所使用的組件參考 '{0}' 符合 '{3}' 的識別 '{2}'，您可能會需要提供執行階段原則。</target>
        <note />
      </trans-unit>
      <trans-unit id="WRN_UnifyReferenceBldRev_Title">
        <source>Assuming assembly reference matches identity</source>
        <target state="translated">假設組件參考符合識別</target>
        <note />
      </trans-unit>
      <trans-unit id="WRN_UnifyReferenceBldRev_Description">
        <source>The two assemblies differ in release and/or version number. For unification to occur, you must specify directives in the application's .config file, and you must provide the correct strong name of an assembly.</source>
        <target state="translated">兩個組件的版次和 (或) 版本號碼不同。若要進行統一，您必須在應用程式的 .config 檔案中指定指示詞，而且您必須提供組件的正確強式名稱。</target>
        <note />
      </trans-unit>
      <trans-unit id="ERR_DuplicateImport">
        <source>Multiple assemblies with equivalent identity have been imported: '{0}' and '{1}'. Remove one of the duplicate references.</source>
        <target state="translated">已匯入具有相同識別的多個組件: '{0}' 和 '{1}'。請移除其中一個重複的參考。</target>
        <note />
      </trans-unit>
      <trans-unit id="ERR_DuplicateImportSimple">
        <source>An assembly with the same simple name '{0}' has already been imported. Try removing one of the references (e.g. '{1}') or sign them to enable side-by-side.</source>
        <target state="translated">匯入了具有相同簡單名稱 '{0}' 的組件。請嘗試移除其中一個參考 (例如 '{1}')，或簽署它們以啟用並存。</target>
        <note />
      </trans-unit>
      <trans-unit id="ERR_AssemblyMatchBadVersion">
        <source>Assembly '{0}' with identity '{1}' uses '{2}' which has a higher version than referenced assembly '{3}' with identity '{4}'</source>
        <target state="translated">識別為 '{1}' 的組件 '{0}' 會使用 '{2}'，而後者的版本高於識別為 '{4}' 的參考組件 '{3}'</target>
        <note />
      </trans-unit>
      <trans-unit id="ERR_FixedNeedsLvalue">
        <source>Fixed size buffers can only be accessed through locals or fields</source>
        <target state="translated">固定大小緩衝區只能透過區域變數或欄位存取</target>
        <note />
      </trans-unit>
      <trans-unit id="WRN_DuplicateTypeParamTag">
        <source>XML comment has a duplicate typeparam tag for '{0}'</source>
        <target state="translated">XML 註解中的 '{0}' 有重複的 typeparam 標記</target>
        <note />
      </trans-unit>
      <trans-unit id="WRN_DuplicateTypeParamTag_Title">
        <source>XML comment has a duplicate typeparam tag</source>
        <target state="translated">XML 註解中有重複的 typeparam 標記</target>
        <note />
      </trans-unit>
      <trans-unit id="WRN_UnmatchedTypeParamTag">
        <source>XML comment has a typeparam tag for '{0}', but there is no type parameter by that name</source>
        <target state="translated">XML 註解中的 '{0}' 有 typeparam 標記，但沒有該名稱的類型參數。</target>
        <note />
      </trans-unit>
      <trans-unit id="WRN_UnmatchedTypeParamTag_Title">
        <source>XML comment has a typeparam tag, but there is no type parameter by that name</source>
        <target state="translated">XML 註解具有 typeparam 標記，但是沒有該名稱的類型參數</target>
        <note />
      </trans-unit>
      <trans-unit id="WRN_UnmatchedTypeParamRefTag">
        <source>XML comment on '{1}' has a typeparamref tag for '{0}', but there is no type parameter by that name</source>
        <target state="translated">{1}' 上的 XML 註解中的 '{0}' 有 typeparamref 標記，但沒有該名稱的類型參數。</target>
        <note />
      </trans-unit>
      <trans-unit id="WRN_UnmatchedTypeParamRefTag_Title">
        <source>XML comment has a typeparamref tag, but there is no type parameter by that name</source>
        <target state="translated">XML 註解具有 typeparamref 標記，但是沒有該名稱的類型參數</target>
        <note />
      </trans-unit>
      <trans-unit id="WRN_MissingTypeParamTag">
        <source>Type parameter '{0}' has no matching typeparam tag in the XML comment on '{1}' (but other type parameters do)</source>
        <target state="translated">類型參數 '{0}' 在 '{1}' 的 XML 註解中沒有相符的 typeparam 標記 (但是其他類型參數有)</target>
        <note />
      </trans-unit>
      <trans-unit id="WRN_MissingTypeParamTag_Title">
        <source>Type parameter has no matching typeparam tag in the XML comment (but other type parameters do)</source>
        <target state="translated">在 XML 註解中，類型參數沒有相符的 typeparam 標記 (但其他類型參數則相反)</target>
        <note />
      </trans-unit>
      <trans-unit id="ERR_CantChangeTypeOnOverride">
        <source>'{0}': type must be '{2}' to match overridden member '{1}'</source>
        <target state="translated">'{0}': 類型必須是 '{2}' 才符合覆寫的成員 '{1}'</target>
        <note />
      </trans-unit>
      <trans-unit id="ERR_DoNotUseFixedBufferAttr">
        <source>Do not use 'System.Runtime.CompilerServices.FixedBuffer' attribute. Use the 'fixed' field modifier instead.</source>
        <target state="translated">請勿使用 'System.Runtime.CompilerServices.FixedBuffer' 屬性。請改用 'fixed' 欄位修飾詞。</target>
        <note />
      </trans-unit>
      <trans-unit id="WRN_AssignmentToSelf">
        <source>Assignment made to same variable; did you mean to assign something else?</source>
        <target state="translated">對同一個變數進行指派; 您是否想要指派別的東西?</target>
        <note />
      </trans-unit>
      <trans-unit id="WRN_AssignmentToSelf_Title">
        <source>Assignment made to same variable</source>
        <target state="translated">對相同變數進行的指派</target>
        <note />
      </trans-unit>
      <trans-unit id="WRN_ComparisonToSelf">
        <source>Comparison made to same variable; did you mean to compare something else?</source>
        <target state="translated">對同一個變數進行比較; 您是否想要比較別的東西?</target>
        <note />
      </trans-unit>
      <trans-unit id="WRN_ComparisonToSelf_Title">
        <source>Comparison made to same variable</source>
        <target state="translated">對相同變數進行的比較</target>
        <note />
      </trans-unit>
      <trans-unit id="ERR_CantOpenWin32Res">
        <source>Error opening Win32 resource file '{0}' -- '{1}'</source>
        <target state="translated">開啟 Win32 資源檔 '{0}' 時發生錯誤 -- '{1}'</target>
        <note />
      </trans-unit>
      <trans-unit id="WRN_DotOnDefault">
        <source>Expression will always cause a System.NullReferenceException because the default value of '{0}' is null</source>
        <target state="translated">運算式一律會造成 System.NullReferenceException，因為 '{0}' 的預設值為 null。</target>
        <note />
      </trans-unit>
      <trans-unit id="WRN_DotOnDefault_Title">
        <source>Expression will always cause a System.NullReferenceException because the type's default value is null</source>
        <target state="translated">運算式一律會造成 System.NullReferenceException，因為類型的預設值為 null</target>
        <note />
      </trans-unit>
      <trans-unit id="ERR_NoMultipleInheritance">
        <source>Class '{0}' cannot have multiple base classes: '{1}' and '{2}'</source>
        <target state="translated">類別 '{0}' 不可有多重基底類別: '{1}' 和 '{2}'</target>
        <note />
      </trans-unit>
      <trans-unit id="ERR_BaseClassMustBeFirst">
        <source>Base class '{0}' must come before any interfaces</source>
        <target state="translated">基底類別 '{0}' 必須在所有介面之前</target>
        <note />
      </trans-unit>
      <trans-unit id="WRN_BadXMLRefTypeVar">
        <source>XML comment has cref attribute '{0}' that refers to a type parameter</source>
        <target state="translated">XML 註解具有參考類型參數的 cref 屬性 '{0}'</target>
        <note />
      </trans-unit>
      <trans-unit id="WRN_BadXMLRefTypeVar_Title">
        <source>XML comment has cref attribute that refers to a type parameter</source>
        <target state="translated">XML 註解具有參考類型參數的 cref 屬性</target>
        <note />
      </trans-unit>
      <trans-unit id="ERR_FriendAssemblyBadArgs">
        <source>Friend assembly reference '{0}' is invalid. InternalsVisibleTo declarations cannot have a version, culture, public key token, or processor architecture specified.</source>
        <target state="translated">Friend 組件參考 '{0}' 無效。InternalsVisibleTo 宣告不可指定版本、文化特性、公開金鑰語彙基元或處理器架構。</target>
        <note />
      </trans-unit>
      <trans-unit id="ERR_FriendAssemblySNReq">
        <source>Friend assembly reference '{0}' is invalid. Strong-name signed assemblies must specify a public key in their InternalsVisibleTo declarations.</source>
        <target state="translated">Friend 組件參考 '{0}' 無效。以強式名稱簽署的組件，在其 InternalsVisibleTo 宣告中必須指定公開金鑰。</target>
        <note />
      </trans-unit>
      <trans-unit id="ERR_DelegateOnNullable">
        <source>Cannot bind delegate to '{0}' because it is a member of 'System.Nullable&lt;T&gt;'</source>
        <target state="translated">無法將委派繫結至 '{0}'，因為其為 'System.Nullable&lt;T&gt;' 的成員。</target>
        <note />
      </trans-unit>
      <trans-unit id="ERR_BadCtorArgCount">
        <source>'{0}' does not contain a constructor that takes {1} arguments</source>
        <target state="translated">'{0}' 未包含使用 {1} 個引數的建構函式</target>
        <note />
      </trans-unit>
      <trans-unit id="ERR_GlobalAttributesNotFirst">
        <source>Assembly and module attributes must precede all other elements defined in a file except using clauses and extern alias declarations</source>
        <target state="translated">組件和模組屬性必須位於檔案中所有定義的其他項目之前 (using 子句與外部別名宣告除外)</target>
        <note />
      </trans-unit>
      <trans-unit id="ERR_ExpressionExpected">
        <source>Expected expression</source>
        <target state="translated">必須是運算式</target>
        <note />
      </trans-unit>
      <trans-unit id="ERR_InvalidSubsystemVersion">
        <source>Invalid version {0} for /subsystemversion. The version must be 6.02 or greater for ARM or AppContainerExe, and 4.00 or greater otherwise</source>
        <target state="translated">/subsystemversion 的版本 {0} 無效。ARM 或 AppContainerExe 的版本必須是 6.02 (含) 以上的版本，其他則必須是 4.00 (含) 以上的版本。</target>
        <note />
      </trans-unit>
      <trans-unit id="ERR_InteropMethodWithBody">
        <source>Embedded interop method '{0}' contains a body.</source>
        <target state="translated">內嵌 Interop 方法 '{0}' 包含主體。</target>
        <note />
      </trans-unit>
      <trans-unit id="ERR_BadWarningLevel">
        <source>Warning level must be in the range 0-4</source>
        <target state="translated">警告層級必須介於範圍 0 到 4 之間</target>
        <note />
      </trans-unit>
      <trans-unit id="ERR_BadDebugType">
        <source>Invalid option '{0}' for /debug; must be 'portable', 'embedded', 'full' or 'pdbonly'</source>
        <target state="translated">/debug 的選項 '{0}' 無效; 必須為 'portable'、'embedded'、'full' 或 'pdbonly'</target>
        <note />
      </trans-unit>
      <trans-unit id="ERR_BadResourceVis">
        <source>Invalid option '{0}'; Resource visibility must be either 'public' or 'private'</source>
        <target state="translated">選項 '{0}' 無效; 資源可見度必須是 'public' 或 'private'。</target>
        <note />
      </trans-unit>
      <trans-unit id="ERR_DefaultValueTypeMustMatch">
        <source>The type of the argument to the DefaultParameterValue attribute must match the parameter type</source>
        <target state="translated">DefaultParameterValue 屬性的引數類型和參數類型必須相符</target>
        <note />
      </trans-unit>
      <trans-unit id="ERR_DefaultValueBadValueType">
        <source>Argument of type '{0}' is not applicable for the DefaultParameterValue attribute</source>
        <target state="translated">類型 '{0}' 的引數不適用於 DefaultParameterValue 屬性</target>
        <note />
      </trans-unit>
      <trans-unit id="ERR_MemberAlreadyInitialized">
        <source>Duplicate initialization of member '{0}'</source>
        <target state="translated">成員 '{0}' 的初始設定重複</target>
        <note />
      </trans-unit>
      <trans-unit id="ERR_MemberCannotBeInitialized">
        <source>Member '{0}' cannot be initialized. It is not a field or property.</source>
        <target state="translated">成員 '{0}' 無法進行初始設定，它不是欄位或屬性。</target>
        <note />
      </trans-unit>
      <trans-unit id="ERR_StaticMemberInObjectInitializer">
        <source>Static field or property '{0}' cannot be assigned in an object initializer</source>
        <target state="translated">無法在物件初始設定式中指派靜態欄位或屬性 '{0}'</target>
        <note />
      </trans-unit>
      <trans-unit id="ERR_ReadonlyValueTypeInObjectInitializer">
        <source>Members of readonly field '{0}' of type '{1}' cannot be assigned with an object initializer because it is of a value type</source>
        <target state="translated">類型為 '{1}' 的唯讀欄位 '{0}' 之成員，無法以物件初始設定式進行指派，因為其為實值類型。</target>
        <note />
      </trans-unit>
      <trans-unit id="ERR_ValueTypePropertyInObjectInitializer">
        <source>Members of property '{0}' of type '{1}' cannot be assigned with an object initializer because it is of a value type</source>
        <target state="translated">類型 '{1}' 且屬性為 '{0}' 的成員，無法以物件初始設定式進行指派，因為其為實值類型。</target>
        <note />
      </trans-unit>
      <trans-unit id="ERR_UnsafeTypeInObjectCreation">
        <source>Unsafe type '{0}' cannot be used in object creation</source>
        <target state="translated">建立物件時不能使用 Unsafe 類型 '{0}'</target>
        <note />
      </trans-unit>
      <trans-unit id="ERR_EmptyElementInitializer">
        <source>Element initializer cannot be empty</source>
        <target state="translated">項目初始設定式不可為空白</target>
        <note />
      </trans-unit>
      <trans-unit id="ERR_InitializerAddHasWrongSignature">
        <source>The best overloaded method match for '{0}' has wrong signature for the initializer element. The initializable Add must be an accessible instance method.</source>
        <target state="translated">最符合 '{0}' 的多載方法，沒有正確的初始設定式元素簽章。可初始化的 Add 必須是可存取的執行個體方法。</target>
        <note />
      </trans-unit>
      <trans-unit id="ERR_CollectionInitRequiresIEnumerable">
        <source>Cannot initialize type '{0}' with a collection initializer because it does not implement 'System.Collections.IEnumerable'</source>
        <target state="translated">無法使用集合初始設定式來初始設定類型 '{0}'，因為其未實作 'System.Collections.IEnumerable'。</target>
        <note />
      </trans-unit>
      <trans-unit id="ERR_CantSetWin32Manifest">
        <source>Error reading Win32 manifest file '{0}' -- '{1}'</source>
        <target state="translated">讀取 Win32 資訊清單檔 '{0}' 時發生錯誤 -- '{1}'</target>
        <note />
      </trans-unit>
      <trans-unit id="WRN_CantHaveManifestForModule">
        <source>Ignoring /win32manifest for module because it only applies to assemblies</source>
        <target state="translated">因為模組的 /win32manifest 僅適用於組件，因此將予以忽略。</target>
        <note />
      </trans-unit>
      <trans-unit id="WRN_CantHaveManifestForModule_Title">
        <source>Ignoring /win32manifest for module because it only applies to assemblies</source>
        <target state="translated">因為模組的 /win32manifest 僅適用於組件，因此將予以忽略。</target>
        <note />
      </trans-unit>
      <trans-unit id="ERR_BadInstanceArgType">
        <source>'{0}' does not contain a definition for '{1}' and the best extension method overload '{2}' requires a receiver of type '{3}'</source>
        <target state="translated">'{0}' 未包含 '{1}' 的定義，且最佳擴充方法多載 '{2}' 需要類型 '{3}' 的接收器。</target>
        <note />
      </trans-unit>
      <trans-unit id="ERR_QueryDuplicateRangeVariable">
        <source>The range variable '{0}' has already been declared</source>
        <target state="translated">已宣告範圍變數 '{0}'</target>
        <note />
      </trans-unit>
      <trans-unit id="ERR_QueryRangeVariableOverrides">
        <source>The range variable '{0}' conflicts with a previous declaration of '{0}'</source>
        <target state="translated">範圍變數 '{0}' 與之前的 '{0}' 宣告相衝突</target>
        <note />
      </trans-unit>
      <trans-unit id="ERR_QueryRangeVariableAssignedBadValue">
        <source>Cannot assign {0} to a range variable</source>
        <target state="translated">無法指派 {0} 至範圍變數</target>
        <note />
      </trans-unit>
      <trans-unit id="ERR_QueryNoProviderCastable">
        <source>Could not find an implementation of the query pattern for source type '{0}'.  '{1}' not found.  Consider explicitly specifying the type of the range variable '{2}'.</source>
        <target state="translated">找不到來源類型 '{0}' 的查詢模式實作。找不到 '{1}'。請考慮明確地指定範圍變數 '{2}' 的類型。</target>
        <note />
      </trans-unit>
      <trans-unit id="ERR_QueryNoProviderStandard">
        <source>Could not find an implementation of the query pattern for source type '{0}'.  '{1}' not found.  Are you missing a reference to 'System.Core.dll' or a using directive for 'System.Linq'?</source>
        <target state="translated">找不到來源類型 '{0}' 的查詢模式實作。找不到 '{1}'。是否遺漏了 'System.Core.dll' 的參考或 'System.Linq' 的 using 指示詞?</target>
        <note />
      </trans-unit>
      <trans-unit id="ERR_QueryNoProvider">
        <source>Could not find an implementation of the query pattern for source type '{0}'.  '{1}' not found.</source>
        <target state="translated">找不到來源類型 '{0}' 的查詢模式實作。找不到 '{1}'。</target>
        <note />
      </trans-unit>
      <trans-unit id="ERR_QueryOuterKey">
        <source>The name '{0}' is not in scope on the left side of 'equals'.  Consider swapping the expressions on either side of 'equals'.</source>
        <target state="translated">名稱 '{0}' 不在 'equals' 左側的範圍內。請考慮交換 'equals' 任一側的運算式。</target>
        <note />
      </trans-unit>
      <trans-unit id="ERR_QueryInnerKey">
        <source>The name '{0}' is not in scope on the right side of 'equals'.  Consider swapping the expressions on either side of 'equals'.</source>
        <target state="translated">名稱 '{0}' 不在 'equals' 右側的範圍內。請考慮交換 'equals' 任一側的運算式。</target>
        <note />
      </trans-unit>
      <trans-unit id="ERR_QueryOutRefRangeVariable">
        <source>Cannot pass the range variable '{0}' as an out or ref parameter</source>
        <target state="translated">無法將範圍變數 '{0}' 以 out 或 ref 參數的方式傳遞</target>
        <note />
      </trans-unit>
      <trans-unit id="ERR_QueryMultipleProviders">
        <source>Multiple implementations of the query pattern were found for source type '{0}'.  Ambiguous call to '{1}'.</source>
        <target state="translated">為來源類型 '{0}' 找到多個查詢模式實作。模稜兩可的 '{1}' 呼叫。</target>
        <note />
      </trans-unit>
      <trans-unit id="ERR_QueryTypeInferenceFailedMulti">
        <source>The type of one of the expressions in the {0} clause is incorrect.  Type inference failed in the call to '{1}'.</source>
        <target state="translated">{0} 子句中的其中一個運算式類型不正確。呼叫 '{1}' 時發生類型推斷失敗。</target>
        <note />
      </trans-unit>
      <trans-unit id="ERR_QueryTypeInferenceFailed">
        <source>The type of the expression in the {0} clause is incorrect.  Type inference failed in the call to '{1}'.</source>
        <target state="translated">{0} 子句中的運算式類型不正確。呼叫 '{1}' 時發生類型推斷失敗。</target>
        <note />
      </trans-unit>
      <trans-unit id="ERR_QueryTypeInferenceFailedSelectMany">
        <source>An expression of type '{0}' is not allowed in a subsequent from clause in a query expression with source type '{1}'.  Type inference failed in the call to '{2}'.</source>
        <target state="translated">在具來源類型為 '{1}' 的查詢運算式內的後續 from 子句中，不可使用類型 '{0}' 的運算式。呼叫 '{2}' 時，發生類型推斷失敗。</target>
        <note />
      </trans-unit>
      <trans-unit id="ERR_ExpressionTreeContainsPointerOp">
        <source>An expression tree may not contain an unsafe pointer operation</source>
        <target state="translated">運算式樹狀結構不可包含 unsafe 指標作業</target>
        <note />
      </trans-unit>
      <trans-unit id="ERR_ExpressionTreeContainsAnonymousMethod">
        <source>An expression tree may not contain an anonymous method expression</source>
        <target state="translated">運算式樹狀結構不可包含匿名方法運算式</target>
        <note />
      </trans-unit>
      <trans-unit id="ERR_AnonymousMethodToExpressionTree">
        <source>An anonymous method expression cannot be converted to an expression tree</source>
        <target state="translated">匿名方法運算式無法轉換成運算式樹狀結構</target>
        <note />
      </trans-unit>
      <trans-unit id="ERR_QueryRangeVariableReadOnly">
        <source>Range variable '{0}' cannot be assigned to -- it is read only</source>
        <target state="translated">無法指派為範圍變數 '{0}' -- 其為唯讀</target>
        <note />
      </trans-unit>
      <trans-unit id="ERR_QueryRangeVariableSameAsTypeParam">
        <source>The range variable '{0}' cannot have the same name as a method type parameter</source>
        <target state="translated">範圍變數 '{0}' 不可與方法類型參數同名</target>
        <note />
      </trans-unit>
      <trans-unit id="ERR_TypeVarNotFoundRangeVariable">
        <source>The contextual keyword 'var' cannot be used in a range variable declaration</source>
        <target state="translated">無法在範圍變數宣告中使用內容關鍵字 'var'</target>
        <note />
      </trans-unit>
      <trans-unit id="ERR_BadArgTypesForCollectionAdd">
        <source>The best overloaded Add method '{0}' for the collection initializer has some invalid arguments</source>
        <target state="translated">集合初始設定式最符合的多載 Add 方法 '{0}'，有一些無效的引數。</target>
        <note />
      </trans-unit>
      <trans-unit id="ERR_ByRefParameterInExpressionTree">
        <source>An expression tree lambda may not contain an out or ref parameter</source>
        <target state="translated">運算式樹狀架構 Lambda 不可包含 out 或 ref 參數</target>
        <note />
      </trans-unit>
      <trans-unit id="ERR_VarArgsInExpressionTree">
        <source>An expression tree lambda may not contain a method with variable arguments</source>
        <target state="translated">運算式樹狀架構 Lambda 不可包含具有變數引數的方法</target>
        <note />
      </trans-unit>
      <trans-unit id="ERR_MemGroupInExpressionTree">
        <source>An expression tree lambda may not contain a method group</source>
        <target state="translated">運算式樹狀架構 Lambda 不可包含方法群組</target>
        <note />
      </trans-unit>
      <trans-unit id="ERR_InitializerAddHasParamModifiers">
        <source>The best overloaded method match '{0}' for the collection initializer element cannot be used. Collection initializer 'Add' methods cannot have ref or out parameters.</source>
        <target state="translated">無法使用集合初始設定式項目最符合的多載方法 '{0}'。集合初始設定式 'Add' 方法不能具有 ref 或 out 參數。</target>
        <note />
      </trans-unit>
      <trans-unit id="ERR_NonInvocableMemberCalled">
        <source>Non-invocable member '{0}' cannot be used like a method.</source>
        <target state="translated">非可叫用成員 '{0}' 不能用做為方法。</target>
        <note />
      </trans-unit>
      <trans-unit id="WRN_MultipleRuntimeImplementationMatches">
        <source>Member '{0}' implements interface member '{1}' in type '{2}'. There are multiple matches for the interface member at run-time. It is implementation dependent which method will be called.</source>
        <target state="translated">成員 '{0}' 會實作類型 '{2}' 的介面成員 '{1}'。在執行階段發現多個相符的介面成員。實作將會視所呼叫的方法而定。</target>
        <note />
      </trans-unit>
      <trans-unit id="WRN_MultipleRuntimeImplementationMatches_Title">
        <source>Member implements interface member with multiple matches at run-time</source>
        <target state="translated">成員會在執行階段實作具有多個相符項的介面成員</target>
        <note />
      </trans-unit>
      <trans-unit id="WRN_MultipleRuntimeImplementationMatches_Description">
        <source>This warning can be generated when two interface methods are differentiated only by whether a particular parameter is marked with ref or with out. It is best to change your code to avoid this warning because it is not obvious or guaranteed which method is called at runtime.

Although C# distinguishes between out and ref, the CLR sees them as the same. When deciding which method implements the interface, the CLR just picks one.

Give the compiler some way to differentiate the methods. For example, you can give them different names or provide an additional parameter on one of them.</source>
        <target state="translated">當兩介面方法的差異只在於特定參數的標記方式是 ref 還是 out 時，便可能產生此警告。因為在執行階段所呼叫方法既不明顯，也沒辦法預先確認，所以最好變更程式碼來避免此警告。

雖然 C# 會區分 out 與 ref，但是 CLR 會將它們視為相同。決定實作介面的方法時，CLR 只會選擇其中一個。

請為編譯器提供呼叫方法的區分方式。例如，您可以為它們指定不同的名稱，或在其上提供其他參數。</target>
        <note />
      </trans-unit>
      <trans-unit id="WRN_MultipleRuntimeOverrideMatches">
        <source>Member '{1}' overrides '{0}'. There are multiple override candidates at run-time. It is implementation dependent which method will be called.</source>
        <target state="translated">成員 '{1}' 會覆寫 '{0}'。在執行階段有多個覆寫候選項。實作將視所呼叫的方法而定。</target>
        <note />
      </trans-unit>
      <trans-unit id="WRN_MultipleRuntimeOverrideMatches_Title">
        <source>Member overrides base member with multiple override candidates at run-time</source>
        <target state="translated">成員會在執行階段覆寫具有多個覆寫候選項的基底成員</target>
        <note />
      </trans-unit>
      <trans-unit id="ERR_ObjectOrCollectionInitializerWithDelegateCreation">
        <source>Object and collection initializer expressions may not be applied to a delegate creation expression</source>
        <target state="translated">物件與集合初始設定式運算式不可套用到委派建立運算式</target>
        <note />
      </trans-unit>
      <trans-unit id="ERR_InvalidConstantDeclarationType">
        <source>'{0}' is of type '{1}'. The type specified in a constant declaration must be sbyte, byte, short, ushort, int, uint, long, ulong, char, float, double, decimal, bool, string, an enum-type, or a reference-type.</source>
        <target state="translated">'{0}' 為類型 '{1}'。常數宣告中指定的類型，必須為 sbyte、byte、short、ushort、int、uint、long、ulong、char、float、double、decimal、bool、string、列舉類型或參考類型。</target>
        <note />
      </trans-unit>
      <trans-unit id="ERR_FileNotFound">
        <source>Source file '{0}' could not be found.</source>
        <target state="translated">找不到原始程式檔 '{0}'。</target>
        <note />
      </trans-unit>
      <trans-unit id="WRN_FileAlreadyIncluded">
        <source>Source file '{0}' specified multiple times</source>
        <target state="translated">已指定多次原始程式檔 '{0}'</target>
        <note />
      </trans-unit>
      <trans-unit id="WRN_FileAlreadyIncluded_Title">
        <source>Source file specified multiple times</source>
        <target state="translated">已指定多次原始程式檔</target>
        <note />
      </trans-unit>
      <trans-unit id="ERR_NoFileSpec">
        <source>Missing file specification for '{0}' option</source>
        <target state="translated">遺漏 '{0}' 選項的檔案規格</target>
        <note />
      </trans-unit>
      <trans-unit id="ERR_SwitchNeedsString">
        <source>Command-line syntax error: Missing '{0}' for '{1}' option</source>
        <target state="translated">命令列語法錯誤: 遺漏 '{1}' 選項的 '{0}'</target>
        <note />
      </trans-unit>
      <trans-unit id="ERR_BadSwitch">
        <source>Unrecognized option: '{0}'</source>
        <target state="translated">選項無法辨認: '{0}'</target>
        <note />
      </trans-unit>
      <trans-unit id="WRN_NoSources">
        <source>No source files specified.</source>
        <target state="translated">未指定任何原始程式檔。</target>
        <note />
      </trans-unit>
      <trans-unit id="WRN_NoSources_Title">
        <source>No source files specified</source>
        <target state="translated">未指定任何原始程式檔</target>
        <note />
      </trans-unit>
      <trans-unit id="ERR_ExpectedSingleScript">
        <source>Expected a script (.csx file) but none specified</source>
        <target state="translated">必須是指令碼 (.csx 檔)，但未指定</target>
        <note />
      </trans-unit>
      <trans-unit id="ERR_OpenResponseFile">
        <source>Error opening response file '{0}'</source>
        <target state="translated">開啟回應檔 '{0}' 時發生錯誤</target>
        <note />
      </trans-unit>
      <trans-unit id="ERR_CantOpenFileWrite">
        <source>Cannot open '{0}' for writing -- '{1}'</source>
        <target state="translated">無法開啟 '{0}' 進行寫入 -- '{1}'</target>
        <note />
      </trans-unit>
      <trans-unit id="ERR_BadBaseNumber">
        <source>Invalid image base number '{0}'</source>
        <target state="translated">映像基底編號 '{0}' 無效</target>
        <note />
      </trans-unit>
      <trans-unit id="ERR_BinaryFile">
        <source>'{0}' is a binary file instead of a text file</source>
        <target state="translated">'{0}' 是二進位檔案而非文字檔</target>
        <note />
      </trans-unit>
      <trans-unit id="FTL_BadCodepage">
        <source>Code page '{0}' is invalid or not installed</source>
        <target state="translated">字碼頁 '{0}' 無效或未安裝</target>
        <note />
      </trans-unit>
      <trans-unit id="FTL_BadChecksumAlgorithm">
        <source>Algorithm '{0}' is not supported</source>
        <target state="translated">不支援演算法 '{0}'</target>
        <note />
      </trans-unit>
      <trans-unit id="ERR_NoMainOnDLL">
        <source>Cannot specify /main if building a module or library</source>
        <target state="translated">在建置模組或程式庫時不能指定 /main</target>
        <note />
      </trans-unit>
      <trans-unit id="FTL_InvalidTarget">
        <source>Invalid target type for /target: must specify 'exe', 'winexe', 'library', or 'module'</source>
        <target state="translated">/target: 的目標類型無效。必須指定 'exe'、'winexe'、'library' 或 'module'。</target>
        <note />
      </trans-unit>
      <trans-unit id="FTL_InputFileNameTooLong">
        <source>File name '{0}' is empty, contains invalid characters, has a drive specification without an absolute path, or is too long</source>
        <target state="translated">檔案名稱 '{0}' 是空的、包含了無效字元、指定了磁碟機但不是絕對路徑，或太長了。</target>
        <note />
      </trans-unit>
      <trans-unit id="WRN_NoConfigNotOnCommandLine">
        <source>Ignoring /noconfig option because it was specified in a response file</source>
        <target state="translated">因為在回應檔中已指定 /noconfig 選項，所以將會忽略該選項。</target>
        <note />
      </trans-unit>
      <trans-unit id="WRN_NoConfigNotOnCommandLine_Title">
        <source>Ignoring /noconfig option because it was specified in a response file</source>
        <target state="translated">因為在回應檔中已指定 /noconfig 選項，所以將會忽略該選項。</target>
        <note />
      </trans-unit>
      <trans-unit id="ERR_InvalidFileAlignment">
        <source>Invalid file section alignment '{0}'</source>
        <target state="translated">無效的檔案區段記憶體對齊 '{0}'</target>
        <note />
      </trans-unit>
      <trans-unit id="ERR_InvalidOutputName">
        <source>Invalid output name: {0}</source>
        <target state="translated">無效的輸出名稱: {0}</target>
        <note />
      </trans-unit>
      <trans-unit id="ERR_InvalidDebugInformationFormat">
        <source>Invalid debug information format: {0}</source>
        <target state="translated">無效的偵錯資訊格式: {0}</target>
        <note />
      </trans-unit>
      <trans-unit id="ERR_LegacyObjectIdSyntax">
        <source>'id#' syntax is no longer supported. Use '$id' instead.</source>
        <target state="translated">'不再支援 'id#' 語法。請改用 '$id'。</target>
        <note />
      </trans-unit>
      <trans-unit id="WRN_DefineIdentifierRequired">
        <source>Invalid name for a preprocessing symbol; '{0}' is not a valid identifier</source>
        <target state="translated">前置處理符號的名稱無效; '{0}' 不是有效的識別碼</target>
        <note />
      </trans-unit>
      <trans-unit id="WRN_DefineIdentifierRequired_Title">
        <source>Invalid name for a preprocessing symbol; not a valid identifier</source>
        <target state="translated">前置處理符號的名稱無效; 不是有效的識別碼</target>
        <note />
      </trans-unit>
      <trans-unit id="FTL_OutputFileExists">
        <source>Cannot create short filename '{0}' when a long filename with the same short filename already exists</source>
        <target state="translated">無法建立短的檔名 '{0}'，因為已有長檔名的名稱和該短檔名相同。</target>
        <note />
      </trans-unit>
      <trans-unit id="ERR_OneAliasPerReference">
        <source>A /reference option that declares an extern alias can only have one filename. To specify multiple aliases or filenames, use multiple /reference options.</source>
        <target state="translated">宣告外部別名的 /reference 選項只能有一個檔名。若要指定多個別名或檔名，請用多個 /reference 選項。</target>
        <note />
      </trans-unit>
      <trans-unit id="ERR_SwitchNeedsNumber">
        <source>Command-line syntax error: Missing ':&lt;number&gt;' for '{0}' option</source>
        <target state="translated">命令列語法錯誤: 遺漏 '{0}' 選項的 ':&lt;number&gt;'</target>
        <note />
      </trans-unit>
      <trans-unit id="ERR_MissingDebugSwitch">
        <source>The /pdb option requires that the /debug option also be used</source>
        <target state="translated">/pdb 選項需要同時使用 /debug 選項</target>
        <note />
      </trans-unit>
      <trans-unit id="ERR_ComRefCallInExpressionTree">
        <source>An expression tree lambda may not contain a COM call with ref omitted on arguments</source>
        <target state="translated">運算式樹狀架構 Lambda 不可包含引數上省略 ref 的 COM 呼叫</target>
        <note />
      </trans-unit>
      <trans-unit id="ERR_InvalidFormatForGuidForOption">
        <source>Command-line syntax error: Invalid Guid format '{0}' for option '{1}'</source>
        <target state="translated">命令列語法錯誤: 選項 '{1}' 的 Guid 格式 '{0}' 無效</target>
        <note />
      </trans-unit>
      <trans-unit id="ERR_MissingGuidForOption">
        <source>Command-line syntax error: Missing Guid for option '{1}'</source>
        <target state="translated">命令列語法錯誤: 遺漏選項 '{1}' 的 Guid</target>
        <note />
      </trans-unit>
      <trans-unit id="WRN_CLS_NoVarArgs">
        <source>Methods with variable arguments are not CLS-compliant</source>
        <target state="translated">具有變數引數的方法不符合 CLS 規範</target>
        <note />
      </trans-unit>
      <trans-unit id="WRN_CLS_NoVarArgs_Title">
        <source>Methods with variable arguments are not CLS-compliant</source>
        <target state="translated">具有變數引數的方法不符合 CLS 規範</target>
        <note />
      </trans-unit>
      <trans-unit id="WRN_CLS_BadArgType">
        <source>Argument type '{0}' is not CLS-compliant</source>
        <target state="translated">引數類型 '{0}' 不符合 CLS 規範</target>
        <note />
      </trans-unit>
      <trans-unit id="WRN_CLS_BadArgType_Title">
        <source>Argument type is not CLS-compliant</source>
        <target state="translated">引數類型不符合 CLS 規範</target>
        <note />
      </trans-unit>
      <trans-unit id="WRN_CLS_BadReturnType">
        <source>Return type of '{0}' is not CLS-compliant</source>
        <target state="translated">{0}' 的傳回類型不符合 CLS 規範</target>
        <note />
      </trans-unit>
      <trans-unit id="WRN_CLS_BadReturnType_Title">
        <source>Return type is not CLS-compliant</source>
        <target state="translated">傳回類型不符合 CLS 規範</target>
        <note />
      </trans-unit>
      <trans-unit id="WRN_CLS_BadFieldPropType">
        <source>Type of '{0}' is not CLS-compliant</source>
        <target state="translated">{0}' 的類型不符合 CLS 規範</target>
        <note />
      </trans-unit>
      <trans-unit id="WRN_CLS_BadFieldPropType_Title">
        <source>Type is not CLS-compliant</source>
        <target state="translated">類型不符合 CLS 規範</target>
        <note />
      </trans-unit>
      <trans-unit id="WRN_CLS_BadFieldPropType_Description">
        <source>A public, protected, or protected internal variable must be of a type that is compliant with the Common Language Specification (CLS).</source>
        <target state="translated">公用、保護或保護內部變數的類型必須符合 Common Language Specification (CLS) 規範。</target>
        <note />
      </trans-unit>
      <trans-unit id="WRN_CLS_BadIdentifierCase">
        <source>Identifier '{0}' differing only in case is not CLS-compliant</source>
        <target state="translated">只有大小寫不相同的識別項 '{0}'，不符合 CLS 規範。</target>
        <note />
      </trans-unit>
      <trans-unit id="WRN_CLS_BadIdentifierCase_Title">
        <source>Identifier differing only in case is not CLS-compliant</source>
        <target state="translated">只有大小寫不同的識別項，不符合 CLS 規範</target>
        <note />
      </trans-unit>
      <trans-unit id="WRN_CLS_OverloadRefOut">
        <source>Overloaded method '{0}' differing only in ref or out, or in array rank, is not CLS-compliant</source>
        <target state="translated">只有 ref/out 或陣列陣序差異的多載方法 '{0}'，不符合 CLS 規範。</target>
        <note />
      </trans-unit>
      <trans-unit id="WRN_CLS_OverloadRefOut_Title">
        <source>Overloaded method differing only in ref or out, or in array rank, is not CLS-compliant</source>
        <target state="translated">只有 ref/out 或陣列陣序差異的多載方法，不符合 CLS 規範</target>
        <note />
      </trans-unit>
      <trans-unit id="WRN_CLS_OverloadUnnamed">
        <source>Overloaded method '{0}' differing only by unnamed array types is not CLS-compliant</source>
        <target state="translated">只有未命名陣列類型有差異的多載方法 '{0}'，不符合 CLS 規範。</target>
        <note />
      </trans-unit>
      <trans-unit id="WRN_CLS_OverloadUnnamed_Title">
        <source>Overloaded method differing only by unnamed array types is not CLS-compliant</source>
        <target state="translated">只有未命名陣列類型有差異的多載方法，不符合 CLS 規範</target>
        <note />
      </trans-unit>
      <trans-unit id="WRN_CLS_OverloadUnnamed_Description">
        <source>This error occurs if you have an overloaded method that takes a jagged array and the only difference between the method signatures is the element type of the array. To avoid this error, consider using a rectangular array rather than a jagged array; use an additional parameter to disambiguate the function call; rename one or more of the overloaded methods; or, if CLS Compliance is not needed, remove the CLSCompliantAttribute attribute.</source>
        <target state="translated">如果您的多載方法採用不規則陣列，而且方法簽章之間的唯一差異是陣列的項目類型，則會發生此錯誤。若要避免此錯誤，請考慮使用矩形陣列，而非不規則陣列; 請使用其他參數來釐清函式呼叫; 請重新命名一個或多個多載方法; 或者，如果不需要符合 CLS 規範，請移除 CLSCompliantAttribute 屬性。</target>
        <note />
      </trans-unit>
      <trans-unit id="WRN_CLS_BadIdentifier">
        <source>Identifier '{0}' is not CLS-compliant</source>
        <target state="translated">識別項 '{0}' 不符合 CLS 規範</target>
        <note />
      </trans-unit>
      <trans-unit id="WRN_CLS_BadIdentifier_Title">
        <source>Identifier is not CLS-compliant</source>
        <target state="translated">識別項不符合 CLS 規範</target>
        <note />
      </trans-unit>
      <trans-unit id="WRN_CLS_BadBase">
        <source>'{0}': base type '{1}' is not CLS-compliant</source>
        <target state="translated">'{0}': 基底類型 '{1}' 不符合 CLS 規範</target>
        <note />
      </trans-unit>
      <trans-unit id="WRN_CLS_BadBase_Title">
        <source>Base type is not CLS-compliant</source>
        <target state="translated">基底類型不符合 CLS 規範</target>
        <note />
      </trans-unit>
      <trans-unit id="WRN_CLS_BadBase_Description">
        <source>A base type was marked as not having to be compliant with the Common Language Specification (CLS) in an assembly that was marked as being CLS compliant. Either remove the attribute that specifies the assembly is CLS compliant or remove the attribute that indicates the type is not CLS compliant.</source>
        <target state="translated">在標記為符合 CLS 規範的組件中，基底類型標記為不需要符合 Common Language Specification (CLS) 規範。移除指定組件符合 CLS 規範的屬性，或移除指出類型不符合 CLS 規範的屬性。</target>
        <note />
      </trans-unit>
      <trans-unit id="WRN_CLS_BadInterfaceMember">
        <source>'{0}': CLS-compliant interfaces must have only CLS-compliant members</source>
        <target state="translated">'{0}': 符合 CLS 規範的介面內，所有成員都必須符合 CLS 規範。</target>
        <note />
      </trans-unit>
      <trans-unit id="WRN_CLS_BadInterfaceMember_Title">
        <source>CLS-compliant interfaces must have only CLS-compliant members</source>
        <target state="translated">符合 CLS 規範的介面內，所有成員都必須符合 CLS 規範</target>
        <note />
      </trans-unit>
      <trans-unit id="WRN_CLS_NoAbstractMembers">
        <source>'{0}': only CLS-compliant members can be abstract</source>
        <target state="translated">'{0}': 只有符合 CLS 規範的成員，才可為抽象。</target>
        <note />
      </trans-unit>
      <trans-unit id="WRN_CLS_NoAbstractMembers_Title">
        <source>Only CLS-compliant members can be abstract</source>
        <target state="translated">只有符合 CLS 規範的成員，才可為抽象</target>
        <note />
      </trans-unit>
      <trans-unit id="WRN_CLS_NotOnModules">
        <source>You must specify the CLSCompliant attribute on the assembly, not the module, to enable CLS compliance checking</source>
        <target state="translated">您必須在組件 (而非模組) 上指定 CLSCompliant 屬性，以啟用 CLS 合規性檢查。</target>
        <note />
      </trans-unit>
      <trans-unit id="WRN_CLS_NotOnModules_Title">
        <source>You must specify the CLSCompliant attribute on the assembly, not the module, to enable CLS compliance checking</source>
        <target state="translated">您必須在組件 (而非模組) 上指定 CLSCompliant 屬性，以啟用 CLS 合規性檢查。</target>
        <note />
      </trans-unit>
      <trans-unit id="WRN_CLS_ModuleMissingCLS">
        <source>Added modules must be marked with the CLSCompliant attribute to match the assembly</source>
        <target state="translated">新增的模組必須以 CLSCompliant 屬性標記，才能與這個組件相符</target>
        <note />
      </trans-unit>
      <trans-unit id="WRN_CLS_ModuleMissingCLS_Title">
        <source>Added modules must be marked with the CLSCompliant attribute to match the assembly</source>
        <target state="translated">新增的模組必須以 CLSCompliant 屬性標記，才能與這個組件相符</target>
        <note />
      </trans-unit>
      <trans-unit id="WRN_CLS_AssemblyNotCLS">
        <source>'{0}' cannot be marked as CLS-compliant because the assembly does not have a CLSCompliant attribute</source>
        <target state="translated">'因為組件沒有 CLSCompliant 屬性，所以 '{0}' 不可標記為符合 CLS 規範。</target>
        <note />
      </trans-unit>
      <trans-unit id="WRN_CLS_AssemblyNotCLS_Title">
        <source>Type or member cannot be marked as CLS-compliant because the assembly does not have a CLSCompliant attribute</source>
        <target state="translated">因為組件沒有 CLSCompliant 屬性，所以類型或成員不可標記為符合 CLS 規範</target>
        <note />
      </trans-unit>
      <trans-unit id="WRN_CLS_BadAttributeType">
        <source>'{0}' has no accessible constructors which use only CLS-compliant types</source>
        <target state="translated">'{0}' 沒有僅使用符合 CLS 規範之類型的可存取建構函式</target>
        <note />
      </trans-unit>
      <trans-unit id="WRN_CLS_BadAttributeType_Title">
        <source>Type has no accessible constructors which use only CLS-compliant types</source>
        <target state="translated">類型沒有僅使用符合 CLS 規範之類型的可存取建構函式</target>
        <note />
      </trans-unit>
      <trans-unit id="WRN_CLS_ArrayArgumentToAttribute">
        <source>Arrays as attribute arguments is not CLS-compliant</source>
        <target state="translated">以陣列做為屬性引數不符合 CLS 規範</target>
        <note />
      </trans-unit>
      <trans-unit id="WRN_CLS_ArrayArgumentToAttribute_Title">
        <source>Arrays as attribute arguments is not CLS-compliant</source>
        <target state="translated">以陣列做為屬性引數不符合 CLS 規範</target>
        <note />
      </trans-unit>
      <trans-unit id="WRN_CLS_NotOnModules2">
        <source>You cannot specify the CLSCompliant attribute on a module that differs from the CLSCompliant attribute on the assembly</source>
        <target state="translated">在模組上指定的 CLSCompliant 屬性不能與組件上的 CLSCompliant 屬性不同</target>
        <note />
      </trans-unit>
      <trans-unit id="WRN_CLS_NotOnModules2_Title">
        <source>You cannot specify the CLSCompliant attribute on a module that differs from the CLSCompliant attribute on the assembly</source>
        <target state="translated">在模組上指定的 CLSCompliant 屬性不能與組件上的 CLSCompliant 屬性不同</target>
        <note />
      </trans-unit>
      <trans-unit id="WRN_CLS_IllegalTrueInFalse">
        <source>'{0}' cannot be marked as CLS-compliant because it is a member of non-CLS-compliant type '{1}'</source>
        <target state="translated">'因為 '{0}' 是不符合 CLS 規範之類型 '{1}' 的成員，所以不可標記為符合 CLS 規範。</target>
        <note />
      </trans-unit>
      <trans-unit id="WRN_CLS_IllegalTrueInFalse_Title">
        <source>Type cannot be marked as CLS-compliant because it is a member of non-CLS-compliant type</source>
        <target state="translated">因為類型是不符合 CLS 規範之類型的成員，所以不可標記為符合 CLS 規範</target>
        <note />
      </trans-unit>
      <trans-unit id="WRN_CLS_MeaninglessOnPrivateType">
        <source>CLS compliance checking will not be performed on '{0}' because it is not visible from outside this assembly</source>
        <target state="translated">將不會在 '{0}' 上執行 CLS 合規性檢查，因為從此組件之外無法看到它。</target>
        <note />
      </trans-unit>
      <trans-unit id="WRN_CLS_MeaninglessOnPrivateType_Title">
        <source>CLS compliance checking will not be performed because it is not visible from outside this assembly</source>
        <target state="translated">將不會執行 CLS 合規性檢查，因為這個組件不是外部可見的</target>
        <note />
      </trans-unit>
      <trans-unit id="WRN_CLS_AssemblyNotCLS2">
        <source>'{0}' does not need a CLSCompliant attribute because the assembly does not have a CLSCompliant attribute</source>
        <target state="translated">'{0}' 不需要 CLSCompliant 屬性，因為組件並沒有 CLSCompliant 屬性。</target>
        <note />
      </trans-unit>
      <trans-unit id="WRN_CLS_AssemblyNotCLS2_Title">
        <source>Type or member does not need a CLSCompliant attribute because the assembly does not have a CLSCompliant attribute</source>
        <target state="translated">因為組件沒有 CLSCompliant 屬性，所以類型或成員不需要 CLSCompliant 屬性</target>
        <note />
      </trans-unit>
      <trans-unit id="WRN_CLS_MeaninglessOnParam">
        <source>CLSCompliant attribute has no meaning when applied to parameters. Try putting it on the method instead.</source>
        <target state="translated">CLSCompliant 屬性套用在參數上沒有意義，請改為置於方法上。</target>
        <note />
      </trans-unit>
      <trans-unit id="WRN_CLS_MeaninglessOnParam_Title">
        <source>CLSCompliant attribute has no meaning when applied to parameters</source>
        <target state="translated">CLSCompliant 屬性在套用至參數時沒有任何意義</target>
        <note />
      </trans-unit>
      <trans-unit id="WRN_CLS_MeaninglessOnReturn">
        <source>CLSCompliant attribute has no meaning when applied to return types. Try putting it on the method instead.</source>
        <target state="translated">CLSCompliant 屬性套用至傳回類型沒有意義，請改為置於方法上。</target>
        <note />
      </trans-unit>
      <trans-unit id="WRN_CLS_MeaninglessOnReturn_Title">
        <source>CLSCompliant attribute has no meaning when applied to return types</source>
        <target state="translated">CLSCompliant 屬性在套用至傳回類型時沒有任何意義</target>
        <note />
      </trans-unit>
      <trans-unit id="WRN_CLS_BadTypeVar">
        <source>Constraint type '{0}' is not CLS-compliant</source>
        <target state="translated">條件約束類型 '{0}' 不符合 CLS 規範</target>
        <note />
      </trans-unit>
      <trans-unit id="WRN_CLS_BadTypeVar_Title">
        <source>Constraint type is not CLS-compliant</source>
        <target state="translated">條件約束類型不符合 CLS 規範</target>
        <note />
      </trans-unit>
      <trans-unit id="WRN_CLS_VolatileField">
        <source>CLS-compliant field '{0}' cannot be volatile</source>
        <target state="translated">符合 CLS 規範的欄位 '{0}' 不可為 Volatile</target>
        <note />
      </trans-unit>
      <trans-unit id="WRN_CLS_VolatileField_Title">
        <source>CLS-compliant field cannot be volatile</source>
        <target state="translated">符合 CLS 規範的欄位不可為 volatile</target>
        <note />
      </trans-unit>
      <trans-unit id="WRN_CLS_BadInterface">
        <source>'{0}' is not CLS-compliant because base interface '{1}' is not CLS-compliant</source>
        <target state="translated">'{0}' 不符合 CLS 規範，因為基底介面 '{1}' 不符合 CLS 規範。</target>
        <note />
      </trans-unit>
      <trans-unit id="WRN_CLS_BadInterface_Title">
        <source>Type is not CLS-compliant because base interface is not CLS-compliant</source>
        <target state="translated">類型不符合 CLS 規範，因為基底介面不符合 CLS 規範</target>
        <note />
      </trans-unit>
      <trans-unit id="ERR_BadAwaitArg">
        <source>'await' requires that the type {0} have a suitable GetAwaiter method</source>
        <target state="translated">'await' 要求類型 {0} 必須要有適合的 GetAwaiter 方法</target>
        <note />
      </trans-unit>
      <trans-unit id="ERR_BadAwaitArgIntrinsic">
        <source>Cannot await '{0}'</source>
        <target state="translated">無法等候 '{0}'</target>
        <note />
      </trans-unit>
      <trans-unit id="ERR_BadAwaiterPattern">
        <source>'await' requires that the return type '{0}' of '{1}.GetAwaiter()' have suitable IsCompleted, OnCompleted, and GetResult members, and implement INotifyCompletion or ICriticalNotifyCompletion</source>
        <target state="translated">'await' 要求 '{1}.GetAwaiter()' 的傳回類型 '{0}' 必須是適合的 IsCompleted、OnCompleted 和 GetResult 成員，且實作 INotifyCompletion 或 ICriticalNotifyCompletion。</target>
        <note />
      </trans-unit>
      <trans-unit id="ERR_BadAwaitArg_NeedSystem">
        <source>'await' requires that the type '{0}' have a suitable GetAwaiter method. Are you missing a using directive for 'System'?</source>
        <target state="translated">'await' 要求類型 '{0}' 必須要有適合的 GetAwaiter 方法。是否遺漏了 'System' 的 using 指示詞?</target>
        <note />
      </trans-unit>
      <trans-unit id="ERR_BadAwaitArgVoidCall">
        <source>Cannot await 'void'</source>
        <target state="translated">無法等候 'void'</target>
        <note />
      </trans-unit>
      <trans-unit id="ERR_BadAwaitAsIdentifier">
        <source>'await' cannot be used as an identifier within an async method or lambda expression</source>
        <target state="translated">'await' 不能當做非同步方法或 Lambda 運算式中的識別項使用</target>
        <note />
      </trans-unit>
      <trans-unit id="ERR_DoesntImplementAwaitInterface">
        <source>'{0}' does not implement '{1}'</source>
        <target state="translated">'{0}' 未實作 '{1}'</target>
        <note />
      </trans-unit>
      <trans-unit id="ERR_TaskRetNoObjectRequired">
        <source>Since '{0}' is an async method that returns 'Task', a return keyword must not be followed by an object expression. Did you intend to return 'Task&lt;T&gt;'?</source>
        <target state="translated">因為 '{0}' 是會傳回 'Task' 的非同步方法，所以 return 關鍵字之後不可接著物件運算式。原本希望傳回 'Task&lt;T&gt;' 嗎?</target>
        <note />
      </trans-unit>
      <trans-unit id="ERR_BadAsyncReturn">
        <source>The return type of an async method must be void, Task or Task&lt;T&gt;</source>
        <target state="translated">非同步方法的傳回類型必須為 void、Task 或 Task&lt;T&gt;</target>
        <note />
      </trans-unit>
      <trans-unit id="ERR_CantReturnVoid">
        <source>Cannot return an expression of type 'void'</source>
        <target state="translated">無法傳回類型 'void' 的運算式</target>
        <note />
      </trans-unit>
      <trans-unit id="ERR_VarargsAsync">
        <source>__arglist is not allowed in the parameter list of async methods</source>
        <target state="translated">非同步方法的參數清單中不可出現 __arglist</target>
        <note />
      </trans-unit>
      <trans-unit id="ERR_ByRefTypeAndAwait">
        <source>'await' cannot be used in an expression containing the type '{0}'</source>
        <target state="translated">'await' 不得用於包含類型 '{0}' 的運算式中</target>
        <note />
      </trans-unit>
      <trans-unit id="ERR_UnsafeAsyncArgType">
        <source>Async methods cannot have unsafe parameters or return types</source>
        <target state="translated">非同步方法不能有 Unsafe 參數或 return 類型</target>
        <note />
      </trans-unit>
      <trans-unit id="ERR_BadAsyncArgType">
        <source>Async methods cannot have ref or out parameters</source>
        <target state="translated">非同步方法不可出現 ref 或 out 參數</target>
        <note />
      </trans-unit>
      <trans-unit id="ERR_BadAwaitWithoutAsync">
        <source>The 'await' operator can only be used when contained within a method or lambda expression marked with the 'async' modifier</source>
        <target state="translated">await' 運算子只有在包含於以 'async' 修飾詞標記的方法或 Lambda 運算式中時，才可使用。</target>
        <note />
      </trans-unit>
      <trans-unit id="ERR_BadAwaitWithoutAsyncLambda">
        <source>The 'await' operator can only be used within an async {0}. Consider marking this {0} with the 'async' modifier.</source>
        <target state="translated">await' 運算子只可用在非同步 {0} 中。請考慮以 'async' 修飾詞標記此 {0}。</target>
        <note />
      </trans-unit>
      <trans-unit id="ERR_BadAwaitWithoutAsyncMethod">
        <source>The 'await' operator can only be used within an async method. Consider marking this method with the 'async' modifier and changing its return type to 'Task&lt;{0}&gt;'.</source>
        <target state="translated">await' 運算子只可用在非同步方法中。請考慮以 'async' 修飾詞標記此方法，並將其傳回類型變更為 'Task&lt;{0}&gt;'。</target>
        <note />
      </trans-unit>
      <trans-unit id="ERR_BadAwaitWithoutVoidAsyncMethod">
        <source>The 'await' operator can only be used within an async method. Consider marking this method with the 'async' modifier and changing its return type to 'Task'.</source>
        <target state="translated">await' 運算子只可用於非同步方法中。請考慮以 'async' 修飾詞標記此方法，並將其傳回類型變更為 'Task'。</target>
        <note />
      </trans-unit>
      <trans-unit id="ERR_BadAwaitInFinally">
        <source>Cannot await in the body of a finally clause</source>
        <target state="translated">無法在 finally 子句的主體中等候</target>
        <note />
      </trans-unit>
      <trans-unit id="ERR_BadAwaitInCatch">
        <source>Cannot await in a catch clause</source>
        <target state="translated">無法在 catch 子句中等候</target>
        <note />
      </trans-unit>
      <trans-unit id="ERR_BadAwaitInCatchFilter">
        <source>Cannot await in the filter expression of a catch clause</source>
        <target state="translated">無法在 catch 子句的篩選條件運算式中等候</target>
        <note />
      </trans-unit>
      <trans-unit id="ERR_BadAwaitInLock">
        <source>Cannot await in the body of a lock statement</source>
        <target state="translated">無法在 lock 陳述式的主體中等候</target>
        <note />
      </trans-unit>
      <trans-unit id="ERR_BadAwaitInStaticVariableInitializer">
        <source>The 'await' operator cannot be used in a static script variable initializer.</source>
        <target state="translated">await' 運算子不可用於靜態指令碼變數初始設定式。</target>
        <note />
      </trans-unit>
      <trans-unit id="ERR_AwaitInUnsafeContext">
        <source>Cannot await in an unsafe context</source>
        <target state="translated">無法在不安全的內容中等候</target>
        <note />
      </trans-unit>
      <trans-unit id="ERR_BadAsyncLacksBody">
        <source>The 'async' modifier can only be used in methods that have a body.</source>
        <target state="translated">async' 修飾詞只可用於具有主體的方法。</target>
        <note />
      </trans-unit>
      <trans-unit id="ERR_BadSpecialByRefLocal">
        <source>Parameters or locals of type '{0}' cannot be declared in async methods or lambda expressions.</source>
        <target state="translated">類型 '{0}' 的參數或區域變數，不可在非同步方法或 Lambda 運算式中宣告。</target>
        <note />
      </trans-unit>
      <trans-unit id="ERR_BadSpecialByRefIterator">
        <source>foreach statement cannot operate on enumerators of type '{0}' in async or iterator methods because '{0}' is a ref struct.</source>
        <target state="translated">foreach 陳述式無法對 async 或 iterator 方法中類型 '{0}' 的列舉值進行操作，因為 '{0}' 為 ref struct。</target>
        <note />
      </trans-unit>
      <trans-unit id="ERR_SecurityCriticalOrSecuritySafeCriticalOnAsync">
        <source>Security attribute '{0}' cannot be applied to an Async method.</source>
        <target state="translated">安全屬性 '{0}' 無法套用至非同步方法。</target>
        <note />
      </trans-unit>
      <trans-unit id="ERR_SecurityCriticalOrSecuritySafeCriticalOnAsyncInClassOrStruct">
        <source>Async methods are not allowed in an Interface, Class, or Structure which has the 'SecurityCritical' or 'SecuritySafeCritical' attribute.</source>
        <target state="translated">具有 'SecurityCritical' 或 'SecuritySafeCritical' 屬性的介面、類別或結構中，不可使用非同步方法。</target>
        <note />
      </trans-unit>
      <trans-unit id="ERR_BadAwaitInQuery">
        <source>The 'await' operator may only be used in a query expression within the first collection expression of the initial 'from' clause or within the collection expression of a 'join' clause</source>
        <target state="translated">await' 運算子只能用在初始 'from' 子句的第一個集合運算式或 'join' 子句的集合運算式中的查詢運算式</target>
        <note />
      </trans-unit>
      <trans-unit id="WRN_AsyncLacksAwaits">
        <source>This async method lacks 'await' operators and will run synchronously. Consider using the 'await' operator to await non-blocking API calls, or 'await Task.Run(...)' to do CPU-bound work on a background thread.</source>
        <target state="translated">這個非同步方法缺少 'await' 運算子，因此將以同步方式執行。請考慮使用 'await' 運算子等候未封鎖的應用程式開發介面呼叫，或使用 'await Task.Run(...)' 在背景執行緒上執行 CPU-bound 工作。</target>
        <note />
      </trans-unit>
      <trans-unit id="WRN_AsyncLacksAwaits_Title">
        <source>Async method lacks 'await' operators and will run synchronously</source>
        <target state="translated">Async 方法缺乏 'await' 運算子，將同步執行</target>
        <note />
      </trans-unit>
      <trans-unit id="WRN_UnobservedAwaitableExpression">
        <source>Because this call is not awaited, execution of the current method continues before the call is completed. Consider applying the 'await' operator to the result of the call.</source>
        <target state="translated">因為未等候此呼叫，所以在呼叫完成之前會繼續執行目前的方法。請考慮將 'await' 運算子套用至呼叫的結果。</target>
        <note />
      </trans-unit>
      <trans-unit id="WRN_UnobservedAwaitableExpression_Title">
        <source>Because this call is not awaited, execution of the current method continues before the call is completed</source>
        <target state="translated">因為未等待此呼叫，所以在完成呼叫之前會繼續執行目前方法</target>
        <note />
      </trans-unit>
      <trans-unit id="WRN_UnobservedAwaitableExpression_Description">
        <source>The current method calls an async method that returns a Task or a Task&lt;TResult&gt; and doesn't apply the await operator to the result. The call to the async method starts an asynchronous task. However, because no await operator is applied, the program continues without waiting for the task to complete. In most cases, that behavior isn't what you expect. Usually other aspects of the calling method depend on the results of the call or, minimally, the called method is expected to complete before you return from the method that contains the call.

An equally important issue is what happens to exceptions that are raised in the called async method. An exception that's raised in a method that returns a Task or Task&lt;TResult&gt; is stored in the returned task. If you don't await the task or explicitly check for exceptions, the exception is lost. If you await the task, its exception is rethrown.

As a best practice, you should always await the call.

You should consider suppressing the warning only if you're sure that you don't want to wait for the asynchronous call to complete and that the called method won't raise any exceptions. In that case, you can suppress the warning by assigning the task result of the call to a variable.</source>
        <target state="translated">目前方法會呼叫傳回 Task 或 Task&lt;TResult&gt; 的 async 方法，而且不會將 await 運算子套用至結果。呼叫 async 方法會啟動非同步工作。不過，因為未套用 await 運算子，所以程式會繼續進行，而不會等待工作完成。在大多數情況下，該行為不會是您預期的行為。通常，calling 方法的其他層面取決於呼叫結果，或者至少必須先 called 方法，您才能從包含該呼叫的方法傳回。

另一個同樣重要的問題是，在 called async 方法中所引發的例外狀況會發生什麼情況。傳回 Task 或 Task&lt;TResult&gt; 之方法中所引發的例外狀況，會儲存在傳回的工作中。如果您不等待工作或明確地檢查例外狀況，則會遺失例外狀況。如果您等待工作，則會重新擲出其例外狀況。

最佳做法是一律等待呼叫。

只有在確定不想要等待非同步呼叫完成，且 called 方法不會引發任何例外狀況時，才應該考慮隱藏警告。在該情況下，將呼叫的工作結果指派給變數，即可隱藏警告。</target>
        <note />
      </trans-unit>
      <trans-unit id="ERR_SynchronizedAsyncMethod">
        <source>'MethodImplOptions.Synchronized' cannot be applied to an async method</source>
        <target state="translated">'MethodImplOptions.Synchronized' 無法套用至非同步方法</target>
        <note />
      </trans-unit>
      <trans-unit id="ERR_NoConversionForCallerLineNumberParam">
        <source>CallerLineNumberAttribute cannot be applied because there are no standard conversions from type '{0}' to type '{1}'</source>
        <target state="translated">無法套用 CallerLineNumberAttribute，因為沒有從類型 '{0}' 標準轉換成類型 '{1}'。</target>
        <note />
      </trans-unit>
      <trans-unit id="ERR_NoConversionForCallerFilePathParam">
        <source>CallerFilePathAttribute cannot be applied because there are no standard conversions from type '{0}' to type '{1}'</source>
        <target state="translated">無法套用 CallerFilePathAttribute，因為沒有從類型 '{0}' 標準轉換成類型 '{1}'。</target>
        <note />
      </trans-unit>
      <trans-unit id="ERR_NoConversionForCallerMemberNameParam">
        <source>CallerMemberNameAttribute cannot be applied because there are no standard conversions from type '{0}' to type '{1}'</source>
        <target state="translated">無法套用 CallerMemberNameAttribute，因為沒有從類型 '{0}' 標準轉換成類型 '{1}'。</target>
        <note />
      </trans-unit>
      <trans-unit id="ERR_BadCallerLineNumberParamWithoutDefaultValue">
        <source>The CallerLineNumberAttribute may only be applied to parameters with default values</source>
        <target state="translated">CallerLineNumberAttribute 只能套用至具有預設值的參數</target>
        <note />
      </trans-unit>
      <trans-unit id="ERR_BadCallerFilePathParamWithoutDefaultValue">
        <source>The CallerFilePathAttribute may only be applied to parameters with default values</source>
        <target state="translated">CallerFilePathAttribute 只能套用至具有預設值的參數</target>
        <note />
      </trans-unit>
      <trans-unit id="ERR_BadCallerMemberNameParamWithoutDefaultValue">
        <source>The CallerMemberNameAttribute may only be applied to parameters with default values</source>
        <target state="translated">CallerMemberNameAttribute 只能套用至具有預設值的參數</target>
        <note />
      </trans-unit>
      <trans-unit id="WRN_CallerLineNumberParamForUnconsumedLocation">
        <source>The CallerLineNumberAttribute applied to parameter '{0}' will have no effect because it applies to a member that is used in contexts that do not allow optional arguments</source>
        <target state="translated">套用到參數 '{0}' 的 CallerLineNumberAttribute 將沒有作用，因為它套用到了不允許選擇性引數的內容中所使用之成員。</target>
        <note />
      </trans-unit>
      <trans-unit id="WRN_CallerLineNumberParamForUnconsumedLocation_Title">
        <source>The CallerLineNumberAttribute will have no effect because it applies to a member that is used in contexts that do not allow optional arguments</source>
        <target state="translated">CallerLineNumberAttribute 將沒有效果，因為它所套用到的成員是用在不允許選擇性引數的內容</target>
        <note />
      </trans-unit>
      <trans-unit id="WRN_CallerFilePathParamForUnconsumedLocation">
        <source>The CallerFilePathAttribute applied to parameter '{0}' will have no effect because it applies to a member that is used in contexts that do not allow optional arguments</source>
        <target state="translated">套用到參數 '{0}' 的 CallerFilePathAttribute 將沒有作用，因為它套用到不允許選擇性引數的內容中所使用的成員</target>
        <note />
      </trans-unit>
      <trans-unit id="WRN_CallerFilePathParamForUnconsumedLocation_Title">
        <source>The CallerFilePathAttribute will have no effect because it applies to a member that is used in contexts that do not allow optional arguments</source>
        <target state="translated">CallerFilePathAttribute 將沒有作用，因為它套用到不允許選擇性引數的內容中所使用的成員</target>
        <note />
      </trans-unit>
      <trans-unit id="WRN_CallerMemberNameParamForUnconsumedLocation">
        <source>The CallerMemberNameAttribute applied to parameter '{0}' will have no effect because it applies to a member that is used in contexts that do not allow optional arguments</source>
        <target state="translated">套用到參數 '{0}' 的 CallerMemberNameAttribute 將沒有作用，因為它套用到了不允許選擇性引數的內容中所使用之成員。</target>
        <note />
      </trans-unit>
      <trans-unit id="WRN_CallerMemberNameParamForUnconsumedLocation_Title">
        <source>The CallerMemberNameAttribute will have no effect because it applies to a member that is used in contexts that do not allow optional arguments</source>
        <target state="translated">CallerMemberNameAttribute 將沒有效果，因為它所套用到的成員是用在不允許選擇性引數的內容</target>
        <note />
      </trans-unit>
      <trans-unit id="ERR_NoEntryPoint">
        <source>Program does not contain a static 'Main' method suitable for an entry point</source>
        <target state="translated">程式未包含適合進入點的靜態 'Main' 方法</target>
        <note />
      </trans-unit>
      <trans-unit id="ERR_ArrayInitializerIncorrectLength">
        <source>An array initializer of length '{0}' is expected</source>
        <target state="translated">必須是長度為 '{0}' 的陣列初始設定式</target>
        <note />
      </trans-unit>
      <trans-unit id="ERR_ArrayInitializerExpected">
        <source>A nested array initializer is expected</source>
        <target state="translated">必須是巢狀的陣列初始設定式</target>
        <note />
      </trans-unit>
      <trans-unit id="ERR_IllegalVarianceSyntax">
        <source>Invalid variance modifier. Only interface and delegate type parameters can be specified as variant.</source>
        <target state="translated">變異數修飾詞無效。只有介面及委派類型參數才可指定為變異數。</target>
        <note />
      </trans-unit>
      <trans-unit id="ERR_UnexpectedAliasedName">
        <source>Unexpected use of an aliased name</source>
        <target state="translated">未預期的別名用法</target>
        <note />
      </trans-unit>
      <trans-unit id="ERR_UnexpectedGenericName">
        <source>Unexpected use of a generic name</source>
        <target state="translated">未預期的泛型名稱用法</target>
        <note />
      </trans-unit>
      <trans-unit id="ERR_UnexpectedUnboundGenericName">
        <source>Unexpected use of an unbound generic name</source>
        <target state="translated">未預期的未繫結泛型名稱用法</target>
        <note />
      </trans-unit>
      <trans-unit id="ERR_GlobalStatement">
        <source>Expressions and statements can only occur in a method body</source>
        <target state="translated">運算式與陳述式只可出現在方法主體中</target>
        <note />
      </trans-unit>
      <trans-unit id="ERR_NamedArgumentForArray">
        <source>An array access may not have a named argument specifier</source>
        <target state="translated">陣列存取不能有具名引數規範</target>
        <note />
      </trans-unit>
      <trans-unit id="ERR_NotYetImplementedInRoslyn">
        <source>This language feature ('{0}') is not yet implemented.</source>
        <target state="translated">尚未實作語言功能 ('{0}')。</target>
        <note />
      </trans-unit>
      <trans-unit id="ERR_DefaultValueNotAllowed">
        <source>Default values are not valid in this context.</source>
        <target state="translated">預設值在此內容中無效。</target>
        <note />
      </trans-unit>
      <trans-unit id="ERR_CantOpenIcon">
        <source>Error opening icon file {0} -- {1}</source>
        <target state="translated">開啟圖示檔 {0} 時發生錯誤 -- {1}</target>
        <note />
      </trans-unit>
      <trans-unit id="ERR_CantOpenWin32Manifest">
        <source>Error opening Win32 manifest file {0} -- {1}</source>
        <target state="translated">開啟 Win32 資訊清單檔案 {0} 時發生錯誤 -- {1}</target>
        <note />
      </trans-unit>
      <trans-unit id="ERR_ErrorBuildingWin32Resources">
        <source>Error building Win32 resources -- {0}</source>
        <target state="translated">建置 Win32 資源時發生錯誤 -- {0}</target>
        <note />
      </trans-unit>
      <trans-unit id="ERR_DefaultValueBeforeRequiredValue">
        <source>Optional parameters must appear after all required parameters</source>
        <target state="translated">選擇性參數必須出現在所有必要參數之後</target>
        <note />
      </trans-unit>
      <trans-unit id="ERR_ExplicitImplCollisionOnRefOut">
        <source>Cannot inherit interface '{0}' with the specified type parameters because it causes method '{1}' to contain overloads which differ only on ref and out</source>
        <target state="translated">無法繼承具有指定之類型參數的介面 '{0}'，因為其會讓方法 '{1}' 包含只有在 ref 和 out 上有所差異的多載。</target>
        <note />
      </trans-unit>
      <trans-unit id="ERR_PartialWrongTypeParamsVariance">
        <source>Partial declarations of '{0}' must have the same type parameter names and variance modifiers in the same order</source>
        <target state="translated">{0}' 的部分宣告必須具有相同順序的相同類型參數名稱與變異數修飾詞</target>
        <note />
      </trans-unit>
      <trans-unit id="ERR_UnexpectedVariance">
        <source>Invalid variance: The type parameter '{1}' must be {3} valid on '{0}'. '{1}' is {2}.</source>
        <target state="translated">變異數無效: 類型參數 '{1}' 必須是在 '{0}' 上有效的 {3}。'{1}' 是 {2}。</target>
        <note />
      </trans-unit>
      <trans-unit id="ERR_DeriveFromDynamic">
        <source>'{0}': cannot derive from the dynamic type</source>
        <target state="translated">'{0}': 無法衍生自動態類型</target>
        <note />
      </trans-unit>
      <trans-unit id="ERR_DeriveFromConstructedDynamic">
        <source>'{0}': cannot implement a dynamic interface '{1}'</source>
        <target state="translated">'{0}': 無法實作動態介面 '{1}'</target>
        <note />
      </trans-unit>
      <trans-unit id="ERR_DynamicTypeAsBound">
        <source>Constraint cannot be the dynamic type</source>
        <target state="translated">條件約束不可為動態類型</target>
        <note />
      </trans-unit>
      <trans-unit id="ERR_ConstructedDynamicTypeAsBound">
        <source>Constraint cannot be a dynamic type '{0}'</source>
        <target state="translated">條件約束不可為動態類型 '{0}'</target>
        <note />
      </trans-unit>
      <trans-unit id="ERR_DynamicRequiredTypesMissing">
        <source>One or more types required to compile a dynamic expression cannot be found. Are you missing a reference?</source>
        <target state="translated">找不到編譯動態運算式所需的一或多種類型。您是否遺漏了參考?</target>
        <note />
      </trans-unit>
      <trans-unit id="ERR_MetadataNameTooLong">
        <source>Name '{0}' exceeds the maximum length allowed in metadata.</source>
        <target state="translated">名稱 '{0}' 超過中繼資料內所允許的長度上限。</target>
        <note />
      </trans-unit>
      <trans-unit id="ERR_AttributesNotAllowed">
        <source>Attributes are not valid in this context.</source>
        <target state="translated">屬性在此內容中無效。</target>
        <note />
      </trans-unit>
      <trans-unit id="ERR_ExternAliasNotAllowed">
        <source>'extern alias' is not valid in this context</source>
        <target state="translated">'extern alias' 在此內容中無效</target>
        <note />
      </trans-unit>
      <trans-unit id="WRN_IsDynamicIsConfusing">
        <source>Using '{0}' to test compatibility with '{1}' is essentially identical to testing compatibility with '{2}' and will succeed for all non-null values</source>
        <target state="translated">使用 '{0}' 測試與 '{1}' 的相容性，基本上和測試與 '{2}' 的相容性是一樣的，而且對所有非 null 值都會成功。</target>
        <note />
      </trans-unit>
      <trans-unit id="WRN_IsDynamicIsConfusing_Title">
        <source>Using 'is' to test compatibility with 'dynamic' is essentially identical to testing compatibility with 'Object'</source>
        <target state="translated">使用 'is' 測試與 'dynamic' 的相容性，基本上與測試與 'Object' 的相容性相同</target>
        <note />
      </trans-unit>
      <trans-unit id="ERR_YieldNotAllowedInScript">
        <source>Cannot use 'yield' in top-level script code</source>
        <target state="translated">無法在頂層指令碼中使用 'yield'</target>
        <note />
      </trans-unit>
      <trans-unit id="ERR_NamespaceNotAllowedInScript">
        <source>Cannot declare namespace in script code</source>
        <target state="translated">無法在指令碼中宣告命名空間</target>
        <note />
      </trans-unit>
      <trans-unit id="ERR_GlobalAttributesNotAllowed">
        <source>Assembly and module attributes are not allowed in this context</source>
        <target state="translated">此內容中不可使用組件與模組屬性</target>
        <note />
      </trans-unit>
      <trans-unit id="ERR_InvalidDelegateType">
        <source>Delegate '{0}' has no invoke method or an invoke method with a return type or parameter types that are not supported.</source>
        <target state="translated">委派 '{0}' 沒有叫用方法，或是叫用方法包含了不支援的傳回類型或參數類型。</target>
        <note />
      </trans-unit>
      <trans-unit id="WRN_MainIgnored">
        <source>The entry point of the program is global script code; ignoring '{0}' entry point.</source>
        <target state="translated">程式的進入點為全域指令碼; 將略過 '{0}' 進入點。</target>
        <note />
      </trans-unit>
      <trans-unit id="WRN_MainIgnored_Title">
        <source>The entry point of the program is global script code; ignoring entry point</source>
        <target state="translated">程式的進入點是全域指令碼; 將忽略進入點</target>
        <note />
      </trans-unit>
      <trans-unit id="ERR_StaticInAsOrIs">
        <source>The second operand of an 'is' or 'as' operator may not be static type '{0}'</source>
        <target state="translated">is' 或 'as' 運算子的第二個運算元不可為靜態類型 '{0}'</target>
        <note />
      </trans-unit>
      <trans-unit id="ERR_BadVisEventType">
        <source>Inconsistent accessibility: event type '{1}' is less accessible than event '{0}'</source>
        <target state="translated">不一致的存取範圍: 事件類型 '{1}' 比事件 '{0}' 的存取範圍小</target>
        <note />
      </trans-unit>
      <trans-unit id="ERR_NamedArgumentSpecificationBeforeFixedArgument">
        <source>Named argument specifications must appear after all fixed arguments have been specified. Please use language version {0} or greater to allow non-trailing named arguments.</source>
        <target state="translated">必須在所有固定引數皆已指定之後，具名引數規格才可出現。請使用語言版本 {0} 或更高的版本，以允許非後置的具名引數。</target>
        <note />
      </trans-unit>
      <trans-unit id="ERR_NamedArgumentSpecificationBeforeFixedArgumentInDynamicInvocation">
        <source>Named argument specifications must appear after all fixed arguments have been specified in a dynamic invocation.</source>
        <target state="translated">必須在所有固定引數皆已在動態引動過程中指定之後，具名引數規格才可出現。</target>
        <note />
      </trans-unit>
      <trans-unit id="ERR_BadNamedArgument">
        <source>The best overload for '{0}' does not have a parameter named '{1}'</source>
        <target state="translated">最符合 '{0}' 的多載，沒有名稱為 '{1}' 的參數。</target>
        <note />
      </trans-unit>
      <trans-unit id="ERR_BadNamedArgumentForDelegateInvoke">
        <source>The delegate '{0}' does not have a parameter named '{1}'</source>
        <target state="translated">委派 '{0}' 沒有名稱為 '{1}' 的參數</target>
        <note />
      </trans-unit>
      <trans-unit id="ERR_DuplicateNamedArgument">
        <source>Named argument '{0}' cannot be specified multiple times</source>
        <target state="translated">不可指定多次具名引數 '{0}'</target>
        <note />
      </trans-unit>
      <trans-unit id="ERR_NamedArgumentUsedInPositional">
        <source>Named argument '{0}' specifies a parameter for which a positional argument has already been given</source>
        <target state="translated">具名引數 '{0}' 會指定已指定其位置引數的參數</target>
        <note />
      </trans-unit>
      <trans-unit id="ERR_BadNonTrailingNamedArgument">
        <source>Named argument '{0}' is used out-of-position but is followed by an unnamed argument</source>
        <target state="translated">具名引數 '{0}' 未用在正確的位置，但後面接著未命名引數</target>
        <note />
      </trans-unit>
      <trans-unit id="ERR_DefaultValueUsedWithAttributes">
        <source>Cannot specify default parameter value in conjunction with DefaultParameterAttribute or OptionalAttribute</source>
        <target state="translated">不能連同 DefaultParameterAttribute 或 OptionalAttribute 一起指定預設參數值</target>
        <note />
      </trans-unit>
      <trans-unit id="ERR_DefaultValueMustBeConstant">
        <source>Default parameter value for '{0}' must be a compile-time constant</source>
        <target state="translated">{0}' 的預設參數值必須是編譯時期的常數</target>
        <note />
      </trans-unit>
      <trans-unit id="ERR_RefOutDefaultValue">
        <source>A ref or out parameter cannot have a default value</source>
        <target state="translated">ref 或 out 參數不能有預設值</target>
        <note />
      </trans-unit>
      <trans-unit id="ERR_DefaultValueForExtensionParameter">
        <source>Cannot specify a default value for the 'this' parameter</source>
        <target state="translated">無法指定 'this' 參數的預設值</target>
        <note />
      </trans-unit>
      <trans-unit id="ERR_DefaultValueForParamsParameter">
        <source>Cannot specify a default value for a parameter array</source>
        <target state="translated">無法指定參數陣列的預設值</target>
        <note />
      </trans-unit>
      <trans-unit id="ERR_NoConversionForDefaultParam">
        <source>A value of type '{0}' cannot be used as a default parameter because there are no standard conversions to type '{1}'</source>
        <target state="translated">類型 '{0}' 的值不可用做為預設參數，因為沒有標準轉換至類型 '{1}'。</target>
        <note />
      </trans-unit>
      <trans-unit id="ERR_NoConversionForNubDefaultParam">
        <source>A value of type '{0}' cannot be used as default parameter for nullable parameter '{1}' because '{0}' is not a simple type</source>
        <target state="translated">類型 '{0}' 的值不可用做為可為 Null 之參數 '{1}' 的預設參數，因為 '{0}' 不是簡單類型。</target>
        <note />
      </trans-unit>
      <trans-unit id="ERR_NotNullRefDefaultParameter">
        <source>'{0}' is of type '{1}'. A default parameter value of a reference type other than string can only be initialized with null</source>
        <target state="translated">'{0}' 為類型 '{1}'。非字串之參考類型的預設參數值，只能以 null 初始設定。</target>
        <note />
      </trans-unit>
      <trans-unit id="WRN_DefaultValueForUnconsumedLocation">
        <source>The default value specified for parameter '{0}' will have no effect because it applies to a member that is used in contexts that do not allow optional arguments</source>
        <target state="translated">為參數 '{0}' 指定的預設值將沒有作用，因為它套用到了不允許選擇性引數的內容中所使用之成員。</target>
        <note />
      </trans-unit>
      <trans-unit id="WRN_DefaultValueForUnconsumedLocation_Title">
        <source>The default value specified will have no effect because it applies to a member that is used in contexts that do not allow optional arguments</source>
        <target state="translated">指定的預設值將沒有效果，因為它所套用到的成員是用在不允許選擇性引數的內容</target>
        <note />
      </trans-unit>
      <trans-unit id="ERR_PublicKeyFileFailure">
        <source>Error signing output with public key from file '{0}' -- {1}</source>
        <target state="translated">使用檔案 '{0}' 的公開金鑰簽署輸出時發生錯誤 -- {1}</target>
        <note />
      </trans-unit>
      <trans-unit id="ERR_PublicKeyContainerFailure">
        <source>Error signing output with public key from container '{0}' -- {1}</source>
        <target state="translated">使用容器 '{0}' 的公開金鑰簽署輸出時發生錯誤 -- {1}</target>
        <note />
      </trans-unit>
      <trans-unit id="ERR_BadDynamicTypeof">
        <source>The typeof operator cannot be used on the dynamic type</source>
        <target state="translated">typeof 運算子不能用於動態類型上</target>
        <note />
      </trans-unit>
      <trans-unit id="ERR_ExpressionTreeContainsDynamicOperation">
        <source>An expression tree may not contain a dynamic operation</source>
        <target state="translated">運算式樹狀結構不可包含動態作業</target>
        <note />
      </trans-unit>
      <trans-unit id="ERR_BadAsyncExpressionTree">
        <source>Async lambda expressions cannot be converted to expression trees</source>
        <target state="translated">非同步 Lambda 運算式不可轉換成運算式樹狀結構</target>
        <note />
      </trans-unit>
      <trans-unit id="ERR_DynamicAttributeMissing">
        <source>Cannot define a class or member that utilizes 'dynamic' because the compiler required type '{0}' cannot be found. Are you missing a reference?</source>
        <target state="translated">無法定義利用 'dynamic' 的類別或成員，因為找不到編譯器的必要類型 '{0}'。是否遺漏了參考?</target>
        <note />
      </trans-unit>
      <trans-unit id="ERR_CannotPassNullForFriendAssembly">
        <source>Cannot pass null for friend assembly name</source>
        <target state="translated">無法傳遞 Null 做為 Friend 組件名稱</target>
        <note />
      </trans-unit>
      <trans-unit id="ERR_SignButNoPrivateKey">
        <source>Key file '{0}' is missing the private key needed for signing</source>
        <target state="translated">金鑰檔案 '{0}' 遺漏簽署所需的私密金鑰</target>
        <note />
      </trans-unit>
      <trans-unit id="ERR_PublicSignButNoKey">
        <source>Public signing was specified and requires a public key, but no public key was specified.</source>
        <target state="translated">公開簽章已指定且需要公開金鑰，但並未指定任何公開金鑰。</target>
        <note />
      </trans-unit>
      <trans-unit id="ERR_PublicSignNetModule">
        <source>Public signing is not supported for netmodules.</source>
        <target state="translated">對 netmodule 不支援公開簽署。</target>
        <note />
      </trans-unit>
      <trans-unit id="WRN_DelaySignButNoKey">
        <source>Delay signing was specified and requires a public key, but no public key was specified</source>
        <target state="translated">指定了延遲簽署且需要公開金鑰，但未指定任何公開金鑰。</target>
        <note />
      </trans-unit>
      <trans-unit id="WRN_DelaySignButNoKey_Title">
        <source>Delay signing was specified and requires a public key, but no public key was specified</source>
        <target state="translated">指定了延遲簽署且需要公開金鑰，但未指定任何公開金鑰。</target>
        <note />
      </trans-unit>
      <trans-unit id="ERR_InvalidVersionFormat">
        <source>The specified version string does not conform to the required format - major[.minor[.build[.revision]]]</source>
        <target state="translated">指定的版本字串不符合所需的格式 - major[.minor[.build[.revision]]]</target>
        <note />
      </trans-unit>
      <trans-unit id="ERR_InvalidVersionFormatDeterministic">
        <source>The specified version string contains wildcards, which are not compatible with determinism. Either remove wildcards from the version string, or disable determinism for this compilation</source>
        <target state="translated">指定的版本字串包含萬用字元，但這與確定性不相容。請移除版本字串中的萬用字元，或停用此編譯的確定性。</target>
        <note />
      </trans-unit>
      <trans-unit id="ERR_InvalidVersionFormat2">
        <source>The specified version string does not conform to the required format - major.minor.build.revision (without wildcards)</source>
        <target state="translated">指定的版本字串不符合所需的格式: major.minor.build.revision (不含萬用字元)</target>
        <note />
      </trans-unit>
      <trans-unit id="WRN_InvalidVersionFormat">
        <source>The specified version string does not conform to the recommended format - major.minor.build.revision</source>
        <target state="translated">指定的版本字串不符合建議的格式 - major.minor.build.revision</target>
        <note />
      </trans-unit>
      <trans-unit id="WRN_InvalidVersionFormat_Title">
        <source>The specified version string does not conform to the recommended format - major.minor.build.revision</source>
        <target state="translated">指定的版本字串不符合建議的格式 - major.minor.build.revision</target>
        <note />
      </trans-unit>
      <trans-unit id="ERR_InvalidAssemblyCultureForExe">
        <source>Executables cannot be satellite assemblies; culture should always be empty</source>
        <target state="translated">可執行檔不可為附屬組件; 文化特性需保留為空白。</target>
        <note />
      </trans-unit>
      <trans-unit id="ERR_NoCorrespondingArgument">
        <source>There is no argument given that corresponds to the required formal parameter '{0}' of '{1}'</source>
        <target state="translated">未提供任何可對應到 '{1}' 之必要型式參數 '{0}' 的引數</target>
        <note />
      </trans-unit>
      <trans-unit id="WRN_UnimplementedCommandLineSwitch">
        <source>The command line switch '{0}' is not yet implemented and was ignored.</source>
        <target state="translated">命令列參數 '{0}' 尚未獲實作，已忽略。</target>
        <note />
      </trans-unit>
      <trans-unit id="WRN_UnimplementedCommandLineSwitch_Title">
        <source>Command line switch is not yet implemented</source>
        <target state="translated">尚未實作命令列參數</target>
        <note />
      </trans-unit>
      <trans-unit id="ERR_ModuleEmitFailure">
        <source>Failed to emit module '{0}'.</source>
        <target state="translated">無法發出模組 '{0}'。</target>
        <note />
      </trans-unit>
      <trans-unit id="ERR_FixedLocalInLambda">
        <source>Cannot use fixed local '{0}' inside an anonymous method, lambda expression, or query expression</source>
        <target state="translated">無法在匿名方法、Lambda 運算式或查詢運算式中，使用固定的區域變數 '{0}'。</target>
        <note />
      </trans-unit>
      <trans-unit id="ERR_ExpressionTreeContainsNamedArgument">
        <source>An expression tree may not contain a named argument specification</source>
        <target state="translated">運算式樹狀結構不可包含具名引數規格</target>
        <note />
      </trans-unit>
      <trans-unit id="ERR_ExpressionTreeContainsOptionalArgument">
        <source>An expression tree may not contain a call or invocation that uses optional arguments</source>
        <target state="translated">運算式樹狀結構不可包含使用選擇性引數的呼叫或引動過程</target>
        <note />
      </trans-unit>
      <trans-unit id="ERR_ExpressionTreeContainsIndexedProperty">
        <source>An expression tree may not contain an indexed property</source>
        <target state="translated">運算式樹狀結構不可包含具備索引的屬性</target>
        <note />
      </trans-unit>
      <trans-unit id="ERR_IndexedPropertyRequiresParams">
        <source>Indexed property '{0}' has non-optional arguments which must be provided</source>
        <target state="translated">索引屬性 '{0}' 有必須提供的非選擇性引數</target>
        <note />
      </trans-unit>
      <trans-unit id="ERR_IndexedPropertyMustHaveAllOptionalParams">
        <source>Indexed property '{0}' must have all arguments optional</source>
        <target state="translated">索引屬性 '{0}' 的所有引數都必須是選擇性引數</target>
        <note />
      </trans-unit>
      <trans-unit id="ERR_SpecialByRefInLambda">
        <source>Instance of type '{0}' cannot be used inside a nested function, query expression, iterator block or async method</source>
        <target state="translated">類型 '{0}' 的執行個體不可用於巢狀函式、查詢運算式、迭代器區塊或非同步方法中</target>
        <note />
      </trans-unit>
      <trans-unit id="ERR_SecurityAttributeMissingAction">
        <source>First argument to a security attribute must be a valid SecurityAction</source>
        <target state="translated">安全屬性的第一個引數必須是有效的 SecurityAction</target>
        <note />
      </trans-unit>
      <trans-unit id="ERR_SecurityAttributeInvalidAction">
        <source>Security attribute '{0}' has an invalid SecurityAction value '{1}'</source>
        <target state="translated">安全屬性 '{0}' 出現無效的 SecurityAction 值 '{1}'</target>
        <note />
      </trans-unit>
      <trans-unit id="ERR_SecurityAttributeInvalidActionAssembly">
        <source>SecurityAction value '{0}' is invalid for security attributes applied to an assembly</source>
        <target state="translated">SecurityAction 值 '{0}' 對套用至組件的安全屬性無效</target>
        <note />
      </trans-unit>
      <trans-unit id="ERR_SecurityAttributeInvalidActionTypeOrMethod">
        <source>SecurityAction value '{0}' is invalid for security attributes applied to a type or a method</source>
        <target state="translated">SecurityAction 值 '{0}' 對套用至類型或方法的安全屬性無效</target>
        <note />
      </trans-unit>
      <trans-unit id="ERR_PrincipalPermissionInvalidAction">
        <source>SecurityAction value '{0}' is invalid for PrincipalPermission attribute</source>
        <target state="translated">SecurityAction 值 '{0}' 對 PrincipalPermission 屬性無效</target>
        <note />
      </trans-unit>
      <trans-unit id="ERR_FeatureNotValidInExpressionTree">
        <source>An expression tree may not contain '{0}'</source>
        <target state="translated">運算式樹狀結構不可包含 '{0}'</target>
        <note />
      </trans-unit>
      <trans-unit id="ERR_PermissionSetAttributeInvalidFile">
        <source>Unable to resolve file path '{0}' specified for the named argument '{1}' for PermissionSet attribute</source>
        <target state="translated">無法解析為 PermissionSet 屬性的具名引數 '{1}' 所指定之檔案路徑 '{0}'</target>
        <note />
      </trans-unit>
      <trans-unit id="ERR_PermissionSetAttributeFileReadError">
        <source>Error reading file '{0}' specified for the named argument '{1}' for PermissionSet attribute: '{2}'</source>
        <target state="translated">讀取為 PermissionSet 屬性的具名引數 '{1}' 所定之檔案 '{0}' 時，發生錯誤: '{2}'</target>
        <note />
      </trans-unit>
      <trans-unit id="ERR_GlobalSingleTypeNameNotFoundFwd">
        <source>The type name '{0}' could not be found in the global namespace. This type has been forwarded to assembly '{1}' Consider adding a reference to that assembly.</source>
        <target state="translated">全域命名空間中找不到類型名稱 '{0}'。此類型已轉送到組件 '{1}'，請考慮加入該組件的參考。</target>
        <note />
      </trans-unit>
      <trans-unit id="ERR_DottedTypeNameNotFoundInNSFwd">
        <source>The type name '{0}' could not be found in the namespace '{1}'. This type has been forwarded to assembly '{2}' Consider adding a reference to that assembly.</source>
        <target state="translated">命名空間 '{1}' 中找不到類型名稱 '{0}'。此類型已轉送到組件 '{2}'，請考慮加入該組件的參考。</target>
        <note />
      </trans-unit>
      <trans-unit id="ERR_SingleTypeNameNotFoundFwd">
        <source>The type name '{0}' could not be found. This type has been forwarded to assembly '{1}'. Consider adding a reference to that assembly.</source>
        <target state="translated">找不到類型名稱 '{0}'。此類型已經轉送給組件 '{1}'。請考慮加入該組件的參考。</target>
        <note />
      </trans-unit>
      <trans-unit id="ERR_AssemblySpecifiedForLinkAndRef">
        <source>Assemblies '{0}' and '{1}' refer to the same metadata but only one is a linked reference (specified using /link option); consider removing one of the references.</source>
        <target state="translated">組件 '{0}' 和 '{1}' 參考相同的中繼資料，但只有一個是連結的參考 (使用 /link 選項指定); 請考慮移除其中一個參考。</target>
        <note />
      </trans-unit>
      <trans-unit id="WRN_DeprecatedCollectionInitAdd">
        <source>The best overloaded Add method '{0}' for the collection initializer element is obsolete.</source>
        <target state="translated">集合初始設定式元素最符合的多載 Add 方法 '{0}' 已經過時。</target>
        <note />
      </trans-unit>
      <trans-unit id="WRN_DeprecatedCollectionInitAdd_Title">
        <source>The best overloaded Add method for the collection initializer element is obsolete</source>
        <target state="translated">集合初始設定式項目最符合的多載 Add 方法已經過時</target>
        <note />
      </trans-unit>
      <trans-unit id="WRN_DeprecatedCollectionInitAddStr">
        <source>The best overloaded Add method '{0}' for the collection initializer element is obsolete. {1}</source>
        <target state="translated">集合初始設定式元素最符合的多載 Add 方法 '{0}' 已經過時。{1}</target>
        <note />
      </trans-unit>
      <trans-unit id="WRN_DeprecatedCollectionInitAddStr_Title">
        <source>The best overloaded Add method for the collection initializer element is obsolete</source>
        <target state="translated">集合初始設定式項目最符合的多載 Add 方法已經過時</target>
        <note />
      </trans-unit>
      <trans-unit id="ERR_DeprecatedCollectionInitAddStr">
        <source>The best overloaded Add method '{0}' for the collection initializer element is obsolete. {1}</source>
        <target state="translated">集合初始設定式元素最符合的多載 Add 方法 '{0}' 已經過時。{1}</target>
        <note />
      </trans-unit>
      <trans-unit id="ERR_IteratorInInteractive">
        <source>Yield statements may not appear at the top level in interactive code.</source>
        <target state="translated">Yield 陳述式不可出現在互動式程式碼的最上層。</target>
        <note />
      </trans-unit>
      <trans-unit id="ERR_SecurityAttributeInvalidTarget">
        <source>Security attribute '{0}' is not valid on this declaration type. Security attributes are only valid on assembly, type and method declarations.</source>
        <target state="translated">安全屬性 '{0}' 在此宣告類型上無效。安全屬性只有在組件、類型和方法宣告上才有效。</target>
        <note />
      </trans-unit>
      <trans-unit id="ERR_BadDynamicMethodArg">
        <source>Cannot use an expression of type '{0}' as an argument to a dynamically dispatched operation.</source>
        <target state="translated">無法將類型 '{0}' 的運算式用做為動態分派作業的引數。</target>
        <note />
      </trans-unit>
      <trans-unit id="ERR_BadDynamicMethodArgLambda">
        <source>Cannot use a lambda expression as an argument to a dynamically dispatched operation without first casting it to a delegate or expression tree type.</source>
        <target state="translated">無法將 Lambda 運算式用做為動態分派作業的引數，但卻未先將其轉型為委派或運算式樹狀結構類型。</target>
        <note />
      </trans-unit>
      <trans-unit id="ERR_BadDynamicMethodArgMemgrp">
        <source>Cannot use a method group as an argument to a dynamically dispatched operation. Did you intend to invoke the method?</source>
        <target state="translated">無法將方法群組用做為動態分派作業的引數。原本希望叫用此方法嗎?</target>
        <note />
      </trans-unit>
      <trans-unit id="ERR_NoDynamicPhantomOnBase">
        <source>The call to method '{0}' needs to be dynamically dispatched, but cannot be because it is part of a base access expression. Consider casting the dynamic arguments or eliminating the base access.</source>
        <target state="translated">方法 '{0}' 的呼叫必須以動態方式分派，但因為它是基底存取運算式的一部分，所以無法動態分派。請考慮將動態引數轉型，或排除基底存取。</target>
        <note />
      </trans-unit>
      <trans-unit id="ERR_BadDynamicQuery">
        <source>Query expressions over source type 'dynamic' or with a join sequence of type 'dynamic' are not allowed</source>
        <target state="translated">不允許透過來源類型 'dynamic' 或使用類型 'dynamic' 之聯結序列的查詢運算式</target>
        <note />
      </trans-unit>
      <trans-unit id="ERR_NoDynamicPhantomOnBaseIndexer">
        <source>The indexer access needs to be dynamically dispatched, but cannot be because it is part of a base access expression. Consider casting the dynamic arguments or eliminating the base access.</source>
        <target state="translated">索引子存取必須以動態方式分派，但因為其為基底存取運算式的一部分，所以無法動態分派。請考慮將動態引數轉型，或排除基底存取。</target>
        <note />
      </trans-unit>
      <trans-unit id="WRN_DynamicDispatchToConditionalMethod">
        <source>The dynamically dispatched call to method '{0}' may fail at runtime because one or more applicable overloads are conditional methods.</source>
        <target state="translated">以動態方式將呼叫分派至方法 '{0}' 可能會在執行階段失敗，因為有一個或多個適用的多載為條件式方法。</target>
        <note />
      </trans-unit>
      <trans-unit id="WRN_DynamicDispatchToConditionalMethod_Title">
        <source>Dynamically dispatched call may fail at runtime because one or more applicable overloads are conditional methods</source>
        <target state="translated">以動態分派的呼叫可能會在執行階段失敗，因為一個或多個適用的多載是條件式方法</target>
        <note />
      </trans-unit>
      <trans-unit id="ERR_BadArgTypeDynamicExtension">
        <source>'{0}' has no applicable method named '{1}' but appears to have an extension method by that name. Extension methods cannot be dynamically dispatched. Consider casting the dynamic arguments or calling the extension method without the extension method syntax.</source>
        <target state="translated">'{0}' 沒有名稱為 '{1}' 的適用方法，但似乎有使用該名稱的擴充方法。擴充方法不可以動態方式分派。請考慮將動態引數轉型，或不要利用擴充方法語法來呼叫擴充方法。</target>
        <note />
      </trans-unit>
      <trans-unit id="WRN_CallerFilePathPreferredOverCallerMemberName">
        <source>The CallerMemberNameAttribute applied to parameter '{0}' will have no effect. It is overridden by the CallerFilePathAttribute.</source>
        <target state="translated">套用到參數 '{0}' 的 CallerMemberNameAttribute 將沒有作用，因為 CallerFilePathAttribute 會覆寫它。</target>
        <note />
      </trans-unit>
      <trans-unit id="WRN_CallerFilePathPreferredOverCallerMemberName_Title">
        <source>The CallerMemberNameAttribute will have no effect; it is overridden by the CallerFilePathAttribute</source>
        <target state="translated">CallerMemberNameAttribute 將沒有效果; CallerFilePathAttribute 會覆寫它</target>
        <note />
      </trans-unit>
      <trans-unit id="WRN_CallerLineNumberPreferredOverCallerMemberName">
        <source>The CallerMemberNameAttribute applied to parameter '{0}' will have no effect. It is overridden by the CallerLineNumberAttribute.</source>
        <target state="translated">套用到參數 '{0}' 的 CallerMemberNameAttribute 將沒有作用，因為 CallerLineNumberAttribute 會覆寫它。</target>
        <note />
      </trans-unit>
      <trans-unit id="WRN_CallerLineNumberPreferredOverCallerMemberName_Title">
        <source>The CallerMemberNameAttribute will have no effect; it is overridden by the CallerLineNumberAttribute</source>
        <target state="translated">CallerMemberNameAttribute 將沒有效果; CallerLineNumberAttribute 會覆寫它</target>
        <note />
      </trans-unit>
      <trans-unit id="WRN_CallerLineNumberPreferredOverCallerFilePath">
        <source>The CallerFilePathAttribute applied to parameter '{0}' will have no effect. It is overridden by the CallerLineNumberAttribute.</source>
        <target state="translated">套用到參數 '{0}' 的 CallerFilePathAttribute 將沒有作用，因為 CallerLineNumberAttribute 會覆寫它。</target>
        <note />
      </trans-unit>
      <trans-unit id="WRN_CallerLineNumberPreferredOverCallerFilePath_Title">
        <source>The CallerFilePathAttribute will have no effect; it is overridden by the CallerLineNumberAttribute</source>
        <target state="translated">CallerFilePathAttribute 將沒有效果; CallerLineNumberAttribute 會覆寫它</target>
        <note />
      </trans-unit>
      <trans-unit id="ERR_InvalidDynamicCondition">
        <source>Expression must be implicitly convertible to Boolean or its type '{0}' must define operator '{1}'.</source>
        <target state="translated">運算式必須可隱含轉換成布林值，或是其類型 '{0}' 必須定義運算子 '{1}'。</target>
        <note />
      </trans-unit>
      <trans-unit id="ERR_MixingWinRTEventWithRegular">
        <source>'{0}' cannot implement '{1}' because '{2}' is a Windows Runtime event and '{3}' is a regular .NET event.</source>
        <target state="translated">'{0}' 不可實作 '{1}'，因為 '{2}' 是 Windows 執行階段事件，而 '{3}' 是一般 .NET 事件。</target>
        <note />
      </trans-unit>
      <trans-unit id="WRN_CA2000_DisposeObjectsBeforeLosingScope1">
        <source>Call System.IDisposable.Dispose() on allocated instance of {0} before all references to it are out of scope.</source>
        <target state="translated">於配置的 {0} 執行個體的所有參考都超出範圍之前，在該執行個體上呼叫 System.IDisposable.Dispose()。</target>
        <note />
      </trans-unit>
      <trans-unit id="WRN_CA2000_DisposeObjectsBeforeLosingScope1_Title">
        <source>Call System.IDisposable.Dispose() on allocated instance before all references to it are out of scope</source>
        <target state="translated">在所配置執行個體的所有參考超出範圍之前，對其呼叫 System.IDisposable.Dispose()</target>
        <note />
      </trans-unit>
      <trans-unit id="WRN_CA2000_DisposeObjectsBeforeLosingScope2">
        <source>Allocated instance of {0} is not disposed along all exception paths.  Call System.IDisposable.Dispose() before all references to it are out of scope.</source>
        <target state="translated">配置的 {0} 執行個體並非沿著所有例外狀況路徑處置。請在其所有參考都超出範圍之前，呼叫 System.IDisposable.Dispose()。</target>
        <note />
      </trans-unit>
      <trans-unit id="WRN_CA2000_DisposeObjectsBeforeLosingScope2_Title">
        <source>Allocated instance is not disposed along all exception paths</source>
        <target state="translated">所配置的執行個體未沿著所有例外路徑處置</target>
        <note />
      </trans-unit>
      <trans-unit id="WRN_CA2202_DoNotDisposeObjectsMultipleTimes">
        <source>Object '{0}' can be disposed more than once.</source>
        <target state="translated">可以多次處置物件 '{0}'。</target>
        <note />
      </trans-unit>
      <trans-unit id="WRN_CA2202_DoNotDisposeObjectsMultipleTimes_Title">
        <source>Object can be disposed more than once</source>
        <target state="translated">可以多次處置物件</target>
        <note />
      </trans-unit>
      <trans-unit id="ERR_NewCoClassOnLink">
        <source>Interop type '{0}' cannot be embedded. Use the applicable interface instead.</source>
        <target state="translated">無法內嵌 Interop 類型 '{0}'。請改用適當的介面。</target>
        <note />
      </trans-unit>
      <trans-unit id="ERR_NoPIANestedType">
        <source>Type '{0}' cannot be embedded because it is a nested type. Consider setting the 'Embed Interop Types' property to false.</source>
        <target state="translated">無法內嵌類型 '{0}'，因為其為巢狀類型。請考慮將 [內嵌 Interop 類型] 屬性設定為 false。</target>
        <note />
      </trans-unit>
      <trans-unit id="ERR_GenericsUsedInNoPIAType">
        <source>Type '{0}' cannot be embedded because it has a generic argument. Consider setting the 'Embed Interop Types' property to false.</source>
        <target state="translated">無法內嵌類型 '{0}'，因為它有泛型引數。請考慮將 [內嵌 Interop 類型] 屬性設定為 false。</target>
        <note />
      </trans-unit>
      <trans-unit id="ERR_InteropStructContainsMethods">
        <source>Embedded interop struct '{0}' can contain only public instance fields.</source>
        <target state="translated">內嵌 Interop 結構 '{0}' 只可包含公用執行個體欄位。</target>
        <note />
      </trans-unit>
      <trans-unit id="ERR_WinRtEventPassedByRef">
        <source>A Windows Runtime event may not be passed as an out or ref parameter.</source>
        <target state="translated">Windows 執行階段事件不可以 out 或 ref 參數形式傳遞。</target>
        <note />
      </trans-unit>
      <trans-unit id="ERR_MissingMethodOnSourceInterface">
        <source>Source interface '{0}' is missing method '{1}' which is required to embed event '{2}'.</source>
        <target state="translated">來源介面 '{0}' 遺漏了內嵌事件 '{2}' 所需的方法 '{1}'。</target>
        <note />
      </trans-unit>
      <trans-unit id="ERR_MissingSourceInterface">
        <source>Interface '{0}' has an invalid source interface which is required to embed event '{1}'.</source>
        <target state="translated">介面 '{0}' 的來源介面無效，但內嵌事件 '{1}' 需要該介面。</target>
        <note />
      </trans-unit>
      <trans-unit id="ERR_InteropTypeMissingAttribute">
        <source>Interop type '{0}' cannot be embedded because it is missing the required '{1}' attribute.</source>
        <target state="translated">無法內嵌 Interop 類型 '{0}'，因為其遺漏必要的 '{1}' 屬性。</target>
        <note />
      </trans-unit>
      <trans-unit id="ERR_NoPIAAssemblyMissingAttribute">
        <source>Cannot embed interop types from assembly '{0}' because it is missing the '{1}' attribute.</source>
        <target state="translated">無法從組件 '{0}' 內嵌 Interop 類型，因為其遺漏了 '{1}' 屬性。</target>
        <note />
      </trans-unit>
      <trans-unit id="ERR_NoPIAAssemblyMissingAttributes">
        <source>Cannot embed interop types from assembly '{0}' because it is missing either the '{1}' attribute or the '{2}' attribute.</source>
        <target state="translated">無法從組件 '{0}' 內嵌 Interop 類型，因為其遺漏了 '{1}' 屬性或 '{2}' 屬性。</target>
        <note />
      </trans-unit>
      <trans-unit id="ERR_InteropTypesWithSameNameAndGuid">
        <source>Cannot embed interop type '{0}' found in both assembly '{1}' and '{2}'. Consider setting the 'Embed Interop Types' property to false.</source>
        <target state="translated">無法內嵌組件 '{1}' 和 '{2}' 中都有的 Interop 類型 '{0}'。請考慮將 [內嵌 Interop 類型] 屬性設定為 false。</target>
        <note />
      </trans-unit>
      <trans-unit id="ERR_LocalTypeNameClash">
        <source>Embedding the interop type '{0}' from assembly '{1}' causes a name clash in the current assembly. Consider setting the 'Embed Interop Types' property to false.</source>
        <target state="translated">從組件 '{1}' 內嵌 Interop 類型 '{0}'，會造成目前組件中的名稱衝相突。請考慮將 [內嵌 Interop 類型] 屬性設定為 false。</target>
        <note />
      </trans-unit>
      <trans-unit id="WRN_ReferencedAssemblyReferencesLinkedPIA">
        <source>A reference was created to embedded interop assembly '{0}' because of an indirect reference to that assembly created by assembly '{1}'. Consider changing the 'Embed Interop Types' property on either assembly.</source>
        <target state="translated">已建立內嵌 Interop 組件 '{0}' 的參考，因為該組件的間接參考已由組件 '{1}' 所建立。請考慮變更其中任一組件的 [內嵌 Interop 類型] 屬性。</target>
        <note />
      </trans-unit>
      <trans-unit id="WRN_ReferencedAssemblyReferencesLinkedPIA_Title">
        <source>A reference was created to embedded interop assembly because of an indirect assembly reference</source>
        <target state="translated">已建立內嵌 Interop 組件的參考，因為參考間接組件</target>
        <note />
      </trans-unit>
      <trans-unit id="WRN_ReferencedAssemblyReferencesLinkedPIA_Description">
        <source>You have added a reference to an assembly using /link (Embed Interop Types property set to True). This instructs the compiler to embed interop type information from that assembly. However, the compiler cannot embed interop type information from that assembly because another assembly that you have referenced also references that assembly using /reference (Embed Interop Types property set to False).

To embed interop type information for both assemblies, use /link for references to each assembly (set the Embed Interop Types property to True).

To remove the warning, you can use /reference instead (set the Embed Interop Types property to False). In this case, a primary interop assembly (PIA) provides interop type information.</source>
        <target state="translated">您已使用 /link 新增組件參考 (內嵌 Interop 類型屬性設定為 True)。這會指示編譯器內嵌該組件中的 Interop 類型資訊。不過，編譯器無法內嵌該組件中的 Interop 類型資訊，因為您已參考的另一個組件也會使用 /reference 來參考該組件 (內嵌 Interop 類型屬性設定為 False)。

若要內嵌兩個組件的 Interop 類型資訊，請針對每一個組件參考使用 /link (內嵌 Interop 類型屬性設定為 True)。

若要移除警告，您可以改用 /reference (內嵌 Interop 類型屬性設定為 False)。在此情況下，主要 Interop 組件 (PIA) 會提供 Interop 類型資訊。</target>
        <note />
      </trans-unit>
      <trans-unit id="ERR_GenericsUsedAcrossAssemblies">
        <source>Type '{0}' from assembly '{1}' cannot be used across assembly boundaries because it has a generic type argument that is an embedded interop type.</source>
        <target state="translated">因為組件 '{1}' 的類型 '{0}' 具有屬於內嵌 Interop 類型的泛型類型引數，所以不可跨組件的界限使用。</target>
        <note />
      </trans-unit>
      <trans-unit id="ERR_NoCanonicalView">
        <source>Cannot find the interop type that matches the embedded interop type '{0}'. Are you missing an assembly reference?</source>
        <target state="translated">找不到符合內嵌 Interop 類型 '{0}' 的 Interop 類型。是否遺漏了組件參考?</target>
        <note />
      </trans-unit>
      <trans-unit id="ERR_ByRefReturnUnsupported">
        <source>By-reference return type 'ref {0}' is not supported.</source>
        <target state="translated">不支援傳址方式傳回類型 'ref {0}'。</target>
        <note />
      </trans-unit>
      <trans-unit id="ERR_NetModuleNameMismatch">
        <source>Module name '{0}' stored in '{1}' must match its filename.</source>
        <target state="translated">儲存在 '{1}' 中的模組名稱 '{0}'，必須符合其檔案名稱。</target>
        <note />
      </trans-unit>
      <trans-unit id="ERR_BadModuleName">
        <source>Invalid module name: {0}</source>
        <target state="translated">模組名稱 {0} 無效</target>
        <note />
      </trans-unit>
      <trans-unit id="ERR_BadCompilationOptionValue">
        <source>Invalid '{0}' value: '{1}'.</source>
        <target state="translated">無效的 '{0}' 值: '{1}'。</target>
        <note />
      </trans-unit>
      <trans-unit id="ERR_BadAppConfigPath">
        <source>AppConfigPath must be absolute.</source>
        <target state="translated">AppConfigPath 必須是絕對路徑。</target>
        <note />
      </trans-unit>
      <trans-unit id="WRN_AssemblyAttributeFromModuleIsOverridden">
        <source>Attribute '{0}' from module '{1}' will be ignored in favor of the instance appearing in source</source>
        <target state="translated">將會忽略模組 '{1}' 中的屬性 '{0}'，改用出現在來源中的執行個體。</target>
        <note />
      </trans-unit>
      <trans-unit id="WRN_AssemblyAttributeFromModuleIsOverridden_Title">
        <source>Attribute will be ignored in favor of the instance appearing in source</source>
        <target state="translated">因來源中出現的執行個體，將會忽略屬性</target>
        <note />
      </trans-unit>
      <trans-unit id="ERR_CmdOptionConflictsSource">
        <source>Attribute '{0}' given in a source file conflicts with option '{1}'.</source>
        <target state="translated">原始程式檔中所提供的屬性 '{0}'，與選項 '{1}' 相衝突。</target>
        <note />
      </trans-unit>
      <trans-unit id="ERR_FixedBufferTooManyDimensions">
        <source>A fixed buffer may only have one dimension.</source>
        <target state="translated">固定緩衝區只能有一個維度。</target>
        <note />
      </trans-unit>
      <trans-unit id="WRN_ReferencedAssemblyDoesNotHaveStrongName">
        <source>Referenced assembly '{0}' does not have a strong name.</source>
        <target state="translated">參考組件 '{0}' 沒有強式名稱。</target>
        <note />
      </trans-unit>
      <trans-unit id="WRN_ReferencedAssemblyDoesNotHaveStrongName_Title">
        <source>Referenced assembly does not have a strong name</source>
        <target state="translated">參考的組件沒有強式名稱</target>
        <note />
      </trans-unit>
      <trans-unit id="ERR_InvalidSignaturePublicKey">
        <source>Invalid signature public key specified in AssemblySignatureKeyAttribute.</source>
        <target state="translated">AssemblySignatureKeyAttribute 中指定的簽章公開金鑰無效。</target>
        <note />
      </trans-unit>
      <trans-unit id="ERR_ExportedTypeConflictsWithDeclaration">
        <source>Type '{0}' exported from module '{1}' conflicts with type declared in primary module of this assembly.</source>
        <target state="translated">從模組 '{1}' 匯出的類型 '{0}' 與此組件的主要模組中所宣告之類型相衝突。</target>
        <note />
      </trans-unit>
      <trans-unit id="ERR_ExportedTypesConflict">
        <source>Type '{0}' exported from module '{1}' conflicts with type '{2}' exported from module '{3}'.</source>
        <target state="translated">從模組 '{1}' 匯出的類型 '{0}' 與從模組 '{3}' 匯出的類型 '{2}' 相衝突。</target>
        <note />
      </trans-unit>
      <trans-unit id="ERR_ForwardedTypeConflictsWithDeclaration">
        <source>Forwarded type '{0}' conflicts with type declared in primary module of this assembly.</source>
        <target state="translated">轉送的類型 '{0}' 與此組件主要模組中所宣告的類型相衝突。</target>
        <note />
      </trans-unit>
      <trans-unit id="ERR_ForwardedTypesConflict">
        <source>Type '{0}' forwarded to assembly '{1}' conflicts with type '{2}' forwarded to assembly '{3}'.</source>
        <target state="translated">轉送到組件 '{1}' 的類型 '{0}' 與轉送到組件 '{3}' 的類型 '{2}' 相衝突。</target>
        <note />
      </trans-unit>
      <trans-unit id="ERR_ForwardedTypeConflictsWithExportedType">
        <source>Type '{0}' forwarded to assembly '{1}' conflicts with type '{2}' exported from module '{3}'.</source>
        <target state="translated">轉送到組件 '{1}' 的類型 '{0}' 與從模組 '{3}' 匯出的類型 '{2}' 相衝突。</target>
        <note />
      </trans-unit>
      <trans-unit id="WRN_RefCultureMismatch">
        <source>Referenced assembly '{0}' has different culture setting of '{1}'.</source>
        <target state="translated">參考組件 '{0}' 有不同的文化特性設定 '{1}'。</target>
        <note />
      </trans-unit>
      <trans-unit id="WRN_RefCultureMismatch_Title">
        <source>Referenced assembly has different culture setting</source>
        <target state="translated">參考的組件具有不同文化特性設定</target>
        <note />
      </trans-unit>
      <trans-unit id="ERR_AgnosticToMachineModule">
        <source>Agnostic assembly cannot have a processor specific module '{0}'.</source>
        <target state="translated">無從驗證的組件不可有處理器專屬的模組 '{0}'。</target>
        <note />
      </trans-unit>
      <trans-unit id="ERR_ConflictingMachineModule">
        <source>Assembly and module '{0}' cannot target different processors.</source>
        <target state="translated">組件與模組 '{0}' 的目標處理器不可不同。</target>
        <note />
      </trans-unit>
      <trans-unit id="WRN_ConflictingMachineAssembly">
        <source>Referenced assembly '{0}' targets a different processor.</source>
        <target state="translated">參考組件 '{0}' 以不同的處理器為目標。</target>
        <note />
      </trans-unit>
      <trans-unit id="WRN_ConflictingMachineAssembly_Title">
        <source>Referenced assembly targets a different processor</source>
        <target state="translated">參考的組件以不同的處理器為目標</target>
        <note />
      </trans-unit>
      <trans-unit id="ERR_CryptoHashFailed">
        <source>Cryptographic failure while creating hashes.</source>
        <target state="translated">建立雜湊時密碼編譯失敗。</target>
        <note />
      </trans-unit>
      <trans-unit id="ERR_MissingNetModuleReference">
        <source>Reference to '{0}' netmodule missing.</source>
        <target state="translated">遺漏 '{0}' netmodule 的參考。</target>
        <note />
      </trans-unit>
      <trans-unit id="ERR_NetModuleNameMustBeUnique">
        <source>Module '{0}' is already defined in this assembly. Each module must have a unique filename.</source>
        <target state="translated">模組 '{0}' 已定義在此組件中。每個模組都必須要有不重複的檔案名稱。</target>
        <note />
      </trans-unit>
      <trans-unit id="ERR_CantReadConfigFile">
        <source>Cannot read config file '{0}' -- '{1}'</source>
        <target state="translated">無法讀取組態檔 '{0}' -- '{1}'</target>
        <note />
      </trans-unit>
      <trans-unit id="ERR_EncNoPIAReference">
        <source>Cannot continue since the edit includes a reference to an embedded type: '{0}'.</source>
        <target state="translated">無法繼續，因為編輯包含內嵌類型的參考: '{0}'。</target>
        <note />
      </trans-unit>
      <trans-unit id="ERR_EncReferenceToAddedMember">
        <source>Member '{0}' added during the current debug session can only be accessed from within its declaring assembly '{1}'.</source>
        <target state="translated">在目前偵錯工作階段期間加入的成員 '{0}'，只能從其宣告組件中 '{1}' 存取。</target>
        <note />
      </trans-unit>
      <trans-unit id="ERR_MutuallyExclusiveOptions">
        <source>Compilation options '{0}' and '{1}' can't both be specified at the same time.</source>
        <target state="translated">不得同時指定編輯選項 '{0}' 與 '{1}'。</target>
        <note />
      </trans-unit>
      <trans-unit id="ERR_LinkedNetmoduleMetadataMustProvideFullPEImage">
        <source>Linked netmodule metadata must provide a full PE image: '{0}'.</source>
        <target state="translated">連結的 netmodule 中繼資料必須提供完整的 PE 影像: '{0}'。</target>
        <note />
      </trans-unit>
      <trans-unit id="ERR_BadPrefer32OnLib">
        <source>/platform:anycpu32bitpreferred can only be used with /t:exe, /t:winexe and /t:appcontainerexe</source>
        <target state="translated">/platform:anycpu32bitpreferred 只可與 /t:exe、/t:winexe 和 /t:appcontainerexe 一起使用</target>
        <note />
      </trans-unit>
      <trans-unit id="IDS_PathList">
        <source>&lt;path list&gt;</source>
        <target state="translated">&lt;路徑清單&gt;</target>
        <note />
      </trans-unit>
      <trans-unit id="IDS_Text">
        <source>&lt;text&gt;</source>
        <target state="translated">&lt;文字&gt;</target>
        <note />
      </trans-unit>
      <trans-unit id="IDS_FeatureNullPropagatingOperator">
        <source>null propagating operator</source>
        <target state="translated">null 散佈運算子</target>
        <note />
      </trans-unit>
      <trans-unit id="IDS_FeatureExpressionBodiedMethod">
        <source>expression-bodied method</source>
        <target state="translated">運算式主體方法</target>
        <note />
      </trans-unit>
      <trans-unit id="IDS_FeatureExpressionBodiedProperty">
        <source>expression-bodied property</source>
        <target state="translated">運算式主體屬性</target>
        <note />
      </trans-unit>
      <trans-unit id="IDS_FeatureExpressionBodiedIndexer">
        <source>expression-bodied indexer</source>
        <target state="translated">運算式主體索引子</target>
        <note />
      </trans-unit>
      <trans-unit id="IDS_FeatureAutoPropertyInitializer">
        <source>auto property initializer</source>
        <target state="translated">Auto 屬性初始設定式</target>
        <note />
      </trans-unit>
      <trans-unit id="IDS_Namespace1">
        <source>&lt;namespace&gt;</source>
        <target state="translated">&lt;命名空間&gt;</target>
        <note />
      </trans-unit>
      <trans-unit id="IDS_FeatureRefLocalsReturns">
        <source>byref locals and returns</source>
        <target state="translated">Byref 本機與傳回</target>
        <note />
      </trans-unit>
      <trans-unit id="IDS_FeatureReadOnlyReferences">
        <source>readonly references</source>
        <target state="translated">唯讀參考</target>
        <note />
      </trans-unit>
      <trans-unit id="IDS_FeatureRefStructs">
        <source>ref structs</source>
        <target state="translated">ref struct</target>
        <note />
      </trans-unit>
      <trans-unit id="CompilationC">
        <source>Compilation (C#): </source>
        <target state="translated">編譯 (C#): </target>
        <note />
      </trans-unit>
      <trans-unit id="SyntaxNodeIsNotWithinSynt">
        <source>Syntax node is not within syntax tree</source>
        <target state="translated">語法節點不在語法樹狀結構內</target>
        <note />
      </trans-unit>
      <trans-unit id="LocationMustBeProvided">
        <source>Location must be provided in order to provide minimal type qualification.</source>
        <target state="translated">必須提供位置，才可提供最基本的類型限定性條件。</target>
        <note />
      </trans-unit>
      <trans-unit id="SyntaxTreeSemanticModelMust">
        <source>SyntaxTreeSemanticModel must be provided in order to provide minimal type qualification.</source>
        <target state="translated">必須提供 SyntaxTreeSemanticModel，才可提供最基本的類型限定性條件。</target>
        <note />
      </trans-unit>
      <trans-unit id="CantReferenceCompilationOf">
        <source>Can't reference compilation of type '{0}' from {1} compilation.</source>
        <target state="translated">無法從 {1} 編譯來參考類型為 '{0}' 的編譯</target>
        <note />
      </trans-unit>
      <trans-unit id="SyntaxTreeAlreadyPresent">
        <source>Syntax tree already present</source>
        <target state="translated">語法樹狀結構已存在</target>
        <note />
      </trans-unit>
      <trans-unit id="SubmissionCanOnlyInclude">
        <source>Submission can only include script code.</source>
        <target state="translated">提交只能包含指令碼。</target>
        <note />
      </trans-unit>
      <trans-unit id="SubmissionCanHaveAtMostOne">
        <source>Submission can have at most one syntax tree.</source>
        <target state="translated">提交最多可以有一個語法樹狀結構。</target>
        <note />
      </trans-unit>
      <trans-unit id="SyntaxTreeNotFoundTo">
        <source>SyntaxTree '{0}' not found to remove</source>
        <target state="translated">找不到要移除的語法樹狀結構 '{0}'</target>
        <note />
      </trans-unit>
      <trans-unit id="TreeMustHaveARootNodeWith">
        <source>tree must have a root node with SyntaxKind.CompilationUnit</source>
        <target state="translated">樹狀結構必須要有包含 SyntaxKind.CompilationUnit 的根節點</target>
        <note />
      </trans-unit>
      <trans-unit id="TypeArgumentCannotBeNull">
        <source>Type argument cannot be null</source>
        <target state="translated">類型引數不可為 null</target>
        <note />
      </trans-unit>
      <trans-unit id="WrongNumberOfTypeArguments">
        <source>Wrong number of type arguments</source>
        <target state="translated">類型引數的數目錯誤</target>
        <note />
      </trans-unit>
      <trans-unit id="NameConflictForName">
        <source>Name conflict for name {0}</source>
        <target state="translated">名稱 {0} 發生名稱衝突</target>
        <note />
      </trans-unit>
      <trans-unit id="LookupOptionsHasInvalidCombo">
        <source>LookupOptions has an invalid combination of options</source>
        <target state="translated">LookupOptions 的選項組合無效</target>
        <note />
      </trans-unit>
      <trans-unit id="ItemsMustBeNonEmpty">
        <source>items: must be non-empty</source>
        <target state="translated">項目: 不可為空白</target>
        <note />
      </trans-unit>
      <trans-unit id="UseVerbatimIdentifier">
        <source>Use Microsoft.CodeAnalysis.CSharp.SyntaxFactory.Identifier or Microsoft.CodeAnalysis.CSharp.SyntaxFactory.VerbatimIdentifier to create identifier tokens.</source>
        <target state="translated">使用 Microsoft.CodeAnalysis.CSharp.SyntaxFactory.Identifier 或 Microsoft.CodeAnalysis.CSharp.SyntaxFactory.VerbatimIdentifier 來建立識別項語彙基元。</target>
        <note />
      </trans-unit>
      <trans-unit id="UseLiteralForTokens">
        <source>Use Microsoft.CodeAnalysis.CSharp.SyntaxFactory.Literal to create character literal tokens.</source>
        <target state="translated">使用 Microsoft.CodeAnalysis.CSharp.SyntaxFactory.Literal 來建立字元常值語彙基元。</target>
        <note />
      </trans-unit>
      <trans-unit id="UseLiteralForNumeric">
        <source>Use Microsoft.CodeAnalysis.CSharp.SyntaxFactory.Literal to create numeric literal tokens.</source>
        <target state="translated">使用 Microsoft.CodeAnalysis.CSharp.SyntaxFactory.Literal 來建立數值常值語彙基元。</target>
        <note />
      </trans-unit>
      <trans-unit id="ThisMethodCanOnlyBeUsedToCreateTokens">
        <source>This method can only be used to create tokens - {0} is not a token kind.</source>
        <target state="translated">此方法只可用以建立語彙基元 - {0} 不是語彙基元種類。</target>
        <note />
      </trans-unit>
      <trans-unit id="GenericParameterDefinition">
        <source>Generic parameter is definition when expected to be reference {0}</source>
        <target state="translated">泛型參數為定義，但其必須是參考 {0}。</target>
        <note />
      </trans-unit>
      <trans-unit id="InvalidGetDeclarationNameMultipleDeclarators">
        <source>Called GetDeclarationName for a declaration node that can possibly contain multiple variable declarators.</source>
        <target state="translated">為可能包含多重變數宣告子的宣告節點，呼叫了 GetDeclarationName。</target>
        <note />
      </trans-unit>
      <trans-unit id="TreeNotPartOfCompilation">
        <source>tree not part of compilation</source>
        <target state="translated">樹狀結構不是編譯的一部分</target>
        <note />
      </trans-unit>
      <trans-unit id="PositionIsNotWithinSyntax">
        <source>Position is not within syntax tree with full span {0}</source>
        <target state="translated">位置不在有完整範圍 {0} 的語法樹狀結構內</target>
        <note />
      </trans-unit>
      <trans-unit id="WRN_BadUILang">
        <source>The language name '{0}' is invalid.</source>
        <target state="translated">語言名稱 '{0}' 無效。</target>
        <note />
      </trans-unit>
      <trans-unit id="WRN_BadUILang_Title">
        <source>The language name is invalid</source>
        <target state="translated">語言名稱無效</target>
        <note />
      </trans-unit>
      <trans-unit id="ERR_UnsupportedTransparentIdentifierAccess">
        <source>Transparent identifier member access failed for field '{0}' of '{1}'.  Does the data being queried implement the query pattern?</source>
        <target state="translated">透明識別項成員存取 '{1}' 的欄位 '{0}' 失敗。目前正在查詢的資料是否會實作查詢模式?</target>
        <note />
      </trans-unit>
      <trans-unit id="ERR_ParamDefaultValueDiffersFromAttribute">
        <source>The parameter has multiple distinct default values.</source>
        <target state="translated">此參數有多個相異的預設值。</target>
        <note />
      </trans-unit>
      <trans-unit id="ERR_FieldHasMultipleDistinctConstantValues">
        <source>The field has multiple distinct constant values.</source>
        <target state="translated">此欄位有多個相異的常數值。</target>
        <note />
      </trans-unit>
      <trans-unit id="WRN_UnqualifiedNestedTypeInCref">
        <source>Within cref attributes, nested types of generic types should be qualified.</source>
        <target state="translated">在 cref 屬性中，泛型類型的巢狀類型必須符合規定。</target>
        <note />
      </trans-unit>
      <trans-unit id="WRN_UnqualifiedNestedTypeInCref_Title">
        <source>Within cref attributes, nested types of generic types should be qualified</source>
        <target state="translated">在 cref 屬性中，泛型類型的巢狀類型必須符合規定</target>
        <note />
      </trans-unit>
      <trans-unit id="NotACSharpSymbol">
        <source>Not a C# symbol.</source>
        <target state="translated">不是 C# 符號。</target>
        <note />
      </trans-unit>
      <trans-unit id="HDN_UnusedUsingDirective">
        <source>Unnecessary using directive.</source>
        <target state="translated">不必要的 using 指示詞。</target>
        <note />
      </trans-unit>
      <trans-unit id="HDN_UnusedExternAlias">
        <source>Unused extern alias.</source>
        <target state="translated">未使用的外部別名。</target>
        <note />
      </trans-unit>
      <trans-unit id="ElementsCannotBeNull">
        <source>Elements cannot be null.</source>
        <target state="translated">項目不可為 null。</target>
        <note />
      </trans-unit>
      <trans-unit id="IDS_LIB_ENV">
        <source>LIB environment variable</source>
        <target state="translated">LIB 環境變數</target>
        <note />
      </trans-unit>
      <trans-unit id="IDS_LIB_OPTION">
        <source>/LIB option</source>
        <target state="translated">/LIB 選項</target>
        <note />
      </trans-unit>
      <trans-unit id="IDS_REFERENCEPATH_OPTION">
        <source>/REFERENCEPATH option</source>
        <target state="translated">/REFERENCEPATH 選項</target>
        <note />
      </trans-unit>
      <trans-unit id="IDS_DirectoryDoesNotExist">
        <source>directory does not exist</source>
        <target state="translated">目錄不存在</target>
        <note />
      </trans-unit>
      <trans-unit id="IDS_DirectoryHasInvalidPath">
        <source>path is too long or invalid</source>
        <target state="translated">路徑太長或無效</target>
        <note />
      </trans-unit>
      <trans-unit id="WRN_NoRuntimeMetadataVersion">
        <source>No value for RuntimeMetadataVersion found. No assembly containing System.Object was found nor was a value for RuntimeMetadataVersion specified through options.</source>
        <target state="translated">找不到 RuntimeMetadataVersion 的值。找不到任何包含 System.Object 的組件，也未透過選項指定 RuntimeMetadataVersion 的值。</target>
        <note />
      </trans-unit>
      <trans-unit id="WRN_NoRuntimeMetadataVersion_Title">
        <source>No value for RuntimeMetadataVersion found</source>
        <target state="translated">找不到 RuntimeMetadataVersion 的值</target>
        <note />
      </trans-unit>
      <trans-unit id="WrongSemanticModelType">
        <source>Expected a {0} SemanticModel.</source>
        <target state="translated">必須是 {0} SemanticModel。</target>
        <note />
      </trans-unit>
      <trans-unit id="IDS_FeatureLambda">
        <source>lambda expression</source>
        <target state="translated">Lambda 運算式</target>
        <note />
      </trans-unit>
      <trans-unit id="ERR_FeatureNotAvailableInVersion1">
        <source>Feature '{0}' is not available in C# 1. Please use language version {1} or greater.</source>
        <target state="translated">C# 1 中無法使用 '{0}' 功能。請使用語言版本 {1} 或更高的版本。</target>
        <note />
      </trans-unit>
      <trans-unit id="ERR_FeatureNotAvailableInVersion2">
        <source>Feature '{0}' is not available in C# 2. Please use language version {1} or greater.</source>
        <target state="translated">C# 2 中無法使用 '{0}' 功能。請使用語言版本 {1} 或更高的版本。</target>
        <note />
      </trans-unit>
      <trans-unit id="ERR_FeatureNotAvailableInVersion3">
        <source>Feature '{0}' is not available in C# 3. Please use language version {1} or greater.</source>
        <target state="translated">C# 3 中無法使用 '{0}' 功能。請使用語言版本 {1} 或更高的版本。</target>
        <note />
      </trans-unit>
      <trans-unit id="ERR_FeatureNotAvailableInVersion4">
        <source>Feature '{0}' is not available in C# 4. Please use language version {1} or greater.</source>
        <target state="translated">C# 4 中無法使用 '{0}' 功能。請使用語言版本 {1} 或更高的版本。</target>
        <note />
      </trans-unit>
      <trans-unit id="ERR_FeatureNotAvailableInVersion5">
        <source>Feature '{0}' is not available in C# 5. Please use language version {1} or greater.</source>
        <target state="translated">C# 5 中無法使用 '{0}' 功能。請使用語言版本 {1} 或更高的版本。</target>
        <note />
      </trans-unit>
      <trans-unit id="ERR_FeatureNotAvailableInVersion6">
        <source>Feature '{0}' is not available in C# 6. Please use language version {1} or greater.</source>
        <target state="translated">C# 6 中無法使用 '{0}' 功能。請使用語言版本 {1} 或更高的版本。</target>
        <note />
      </trans-unit>
      <trans-unit id="ERR_FeatureNotAvailableInVersion7">
        <source>Feature '{0}' is not available in C# 7.0. Please use language version {1} or greater.</source>
        <target state="translated">C# 7.0 中未提供功能 '{0}'。請使用語言版本 {1} 或更高版本。</target>
        <note />
      </trans-unit>
      <trans-unit id="ERR_FeatureIsUnimplemented">
        <source>Feature '{0}' is not implemented in this compiler.</source>
        <target state="translated">功能 '{0}' 未在此編譯器實作。</target>
        <note />
      </trans-unit>
      <trans-unit id="IDS_VersionExperimental">
        <source>'experimental'</source>
        <target state="translated">'「實驗」</target>
        <note />
      </trans-unit>
      <trans-unit id="PositionNotWithinTree">
        <source>Position must be within span of the syntax tree.</source>
        <target state="translated">位置必須在語法樹狀結構的範圍內。</target>
        <note />
      </trans-unit>
      <trans-unit id="SpeculatedSyntaxNodeCannotBelongToCurrentCompilation">
        <source>Syntax node to be speculated cannot belong to a syntax tree from the current compilation.</source>
        <target state="translated">要推測的語法節點，不可屬於目前編譯的語法樹狀結構。</target>
        <note />
      </trans-unit>
      <trans-unit id="ChainingSpeculativeModelIsNotSupported">
        <source>Chaining speculative semantic model is not supported. You should create a speculative model from the non-speculative ParentModel.</source>
        <target state="translated">不支援鏈結理論式語意模型。應從非理論式 ParentModel 建立理論式模型。</target>
        <note />
      </trans-unit>
      <trans-unit id="IDS_ToolName">
        <source>Microsoft (R) Visual C# Compiler</source>
        <target state="translated">Microsoft (R) Visual C# 編譯器</target>
        <note />
      </trans-unit>
      <trans-unit id="IDS_LogoLine1">
        <source>{0} version {1}</source>
        <target state="translated">{0} 版 {1}</target>
        <note />
      </trans-unit>
      <trans-unit id="IDS_LogoLine2">
        <source>Copyright (C) Microsoft Corporation. All rights reserved.</source>
        <target state="translated">Copyright (C) Microsoft Corporation. 著作權所有，並保留一切權利。</target>
        <note />
      </trans-unit>
      <trans-unit id="IDS_LangVersions">
        <source>Supported language versions:</source>
        <target state="translated">支援的語言版本:</target>
        <note />
      </trans-unit>
      <trans-unit id="IDS_CSCHelp">
        <source>
                              Visual C# Compiler Options

                        - OUTPUT FILES -
 /out:&lt;file&gt;                   Specify output file name (default: base name of
                               file with main class or first file)
 /target:exe                   Build a console executable (default) (Short
                               form: /t:exe)
 /target:winexe                Build a Windows executable (Short form:
                               /t:winexe)
 /target:library               Build a library (Short form: /t:library)
 /target:module                Build a module that can be added to another
                               assembly (Short form: /t:module)
 /target:appcontainerexe       Build an Appcontainer executable (Short form:
                               /t:appcontainerexe)
 /target:winmdobj              Build a Windows Runtime intermediate file that
                               is consumed by WinMDExp (Short form: /t:winmdobj)
 /doc:&lt;file&gt;                   XML Documentation file to generate
 /refout:&lt;file&gt;                Reference assembly output to generate
 /platform:&lt;string&gt;            Limit which platforms this code can run on: x86,
                               Itanium, x64, arm, arm64, anycpu32bitpreferred, or
                               anycpu. The default is anycpu.

                        - INPUT FILES -
 /recurse:&lt;wildcard&gt;           Include all files in the current directory and
                               subdirectories according to the wildcard
                               specifications
 /reference:&lt;alias&gt;=&lt;file&gt;     Reference metadata from the specified assembly
                               file using the given alias (Short form: /r)
 /reference:&lt;file list&gt;        Reference metadata from the specified assembly
                               files (Short form: /r)
 /addmodule:&lt;file list&gt;        Link the specified modules into this assembly
 /link:&lt;file list&gt;             Embed metadata from the specified interop
                               assembly files (Short form: /l)
 /analyzer:&lt;file list&gt;         Run the analyzers from this assembly
                               (Short form: /a)
 /additionalfile:&lt;file list&gt;   Additional files that don't directly affect code
                               generation but may be used by analyzers for producing
                               errors or warnings.
 /embed                        Embed all source files in the PDB.
 /embed:&lt;file list&gt;            Embed specific files in the PDB

                        - RESOURCES -
 /win32res:&lt;file&gt;              Specify a Win32 resource file (.res)
 /win32icon:&lt;file&gt;             Use this icon for the output
 /win32manifest:&lt;file&gt;         Specify a Win32 manifest file (.xml)
 /nowin32manifest              Do not include the default Win32 manifest
 /resource:&lt;resinfo&gt;           Embed the specified resource (Short form: /res)
 /linkresource:&lt;resinfo&gt;       Link the specified resource to this assembly
                               (Short form: /linkres) Where the resinfo format
                               is &lt;file&gt;[,&lt;string name&gt;[,public|private]]

                        - CODE GENERATION -
 /debug[+|-]                   Emit debugging information
 /debug:{full|pdbonly|portable|embedded}
                               Specify debugging type ('full' is default,
                               'portable' is a cross-platform format,
                               'embedded' is a cross-platform format embedded into
                               the target .dll or .exe)
 /optimize[+|-]                Enable optimizations (Short form: /o)
 /deterministic                Produce a deterministic assembly
                               (including module version GUID and timestamp)
 /refonly                      Produce a reference assembly in place of the main output
 /instrument:TestCoverage      Produce an assembly instrumented to collect
                               coverage information
 /sourcelink:&lt;file&gt;            Source link info to embed into PDB.

                        - ERRORS AND WARNINGS -
 /warnaserror[+|-]             Report all warnings as errors
 /warnaserror[+|-]:&lt;warn list&gt; Report specific warnings as errors
 /warn:&lt;n&gt;                     Set warning level (0-4) (Short form: /w)
 /nowarn:&lt;warn list&gt;           Disable specific warning messages
 /ruleset:&lt;file&gt;               Specify a ruleset file that disables specific
                               diagnostics.
 /errorlog:&lt;file&gt;              Specify a file to log all compiler and analyzer
                               diagnostics.
 /reportanalyzer               Report additional analyzer information, such as
                               execution time.

                        - LANGUAGE -
 /checked[+|-]                 Generate overflow checks
 /unsafe[+|-]                  Allow 'unsafe' code
 /define:&lt;symbol list&gt;         Define conditional compilation symbol(s) (Short
                               form: /d)
 /langversion:?                Display the allowed values for language version
 /langversion:&lt;string&gt;         Specify language version such as
                               `default` (latest major version), or
                               `latest` (latest version, including minor versions),
                               or specific versions like `6` or `7.1`

                        - SECURITY -
 /delaysign[+|-]               Delay-sign the assembly using only the public
                               portion of the strong name key
 /publicsign[+|-]              Public-sign the assembly using only the public
                               portion of the strong name key
 /keyfile:&lt;file&gt;               Specify a strong name key file
 /keycontainer:&lt;string&gt;        Specify a strong name key container
 /highentropyva[+|-]           Enable high-entropy ASLR

                        - MISCELLANEOUS -
 @&lt;file&gt;                       Read response file for more options
 /help                         Display this usage message (Short form: /?)
 /nologo                       Suppress compiler copyright message
 /noconfig                     Do not auto include CSC.RSP file
 /parallel[+|-]                Concurrent build.
 /version                      Display the compiler version number and exit.

                        - ADVANCED -
 /baseaddress:&lt;address&gt;        Base address for the library to be built
 /checksumalgorithm:&lt;alg&gt;      Specify algorithm for calculating source file
                               checksum stored in PDB. Supported values are:
                               SHA1 (default) or SHA256.
 /codepage:&lt;n&gt;                 Specify the codepage to use when opening source
                               files
 /utf8output                   Output compiler messages in UTF-8 encoding
 /main:&lt;type&gt;                  Specify the type that contains the entry point
                               (ignore all other possible entry points) (Short
                               form: /m)
 /fullpaths                    Compiler generates fully qualified paths
 /filealign:&lt;n&gt;                Specify the alignment used for output file
                               sections
 /pathmap:&lt;K1&gt;=&lt;V1&gt;,&lt;K2&gt;=&lt;V2&gt;,...
                               Specify a mapping for source path names output by
                               the compiler.
 /pdb:&lt;file&gt;                   Specify debug information file name (default:
                               output file name with .pdb extension)
 /errorendlocation             Output line and column of the end location of
                               each error
 /preferreduilang              Specify the preferred output language name.
 /nostdlib[+|-]                Do not reference standard library (mscorlib.dll)
 /subsystemversion:&lt;string&gt;    Specify subsystem version of this assembly
 /lib:&lt;file list&gt;              Specify additional directories to search in for
                               references
 /errorreport:&lt;string&gt;         Specify how to handle internal compiler errors:
                               prompt, send, queue, or none. The default is
                               queue.
 /appconfig:&lt;file&gt;             Specify an application configuration file
                               containing assembly binding settings
 /moduleassemblyname:&lt;string&gt;  Name of the assembly which this module will be
                               a part of
 /modulename:&lt;string&gt;          Specify the name of the source module
</source>
        <target state="needs-review-translation">
                              Visual C# 編譯器選項

                        - 輸出檔案 -
 /out:&lt;檔案&gt;                  指定輸出檔案名稱 (預設: 具有主要
                               類別的檔案或第一個檔案的基底名稱)
 /target:exe                   建置主控台可執行檔 (預設) (簡短
                               形式: /t:exe)
 /target:winexe                建置 Windows 可執行檔 (簡短形式:
                               /t:winexe)
 /target:library               建置程式庫 (簡短形式: /t:library)
 /target:module                建置可新增至其他組件的
                               模組 (簡短形式: /t:module)
 /target:appcontainerexe       建置 Appcontainer 可執行檔 (簡短形式:
                               /t:appcontainerexe)
 /target:winmdobj              建置 WinMDExp 所使用的 Windows 執行階段
                               中繼檔案 (簡短形式: /t:winmdobj)
 /doc:&lt;檔案&gt;                   要產生的 XML 文件檔案
 /refout:&lt;檔案&gt;                要產生的參考組件輸出
 /platform:&lt;字串&gt;            限制此程式碼可執行的平台: x86、
                                Itanium、x64、arm、anycpu32bitpreferred 或
                               anycpu。預設為 anycpu。

                        - 輸入檔案 -
 /recurse:&lt;萬用字元&gt;           根據萬用字元規格，包含
                               目前目錄和子目錄中的所有
                               檔案
 /reference:&lt;別名&gt;=&lt;檔案&gt;     使用給定的別名，參考指定組件檔
                               的中繼資料 (簡短形式: /r)
 /reference:&lt;檔案清單&gt;         參考指定組件檔的
                               中繼資料 (簡短形式: /r)
 /addmodule:&lt;檔案清單&gt;        將指定的模組連結至這個組件中
 /link:&lt;檔案清單&gt;             從指定的 Interop 組件檔內嵌
                               中繼資料 (簡短形式: /l)
 /analyzer:&lt;檔案清單&gt;          從這個組件執行分析器
                               (簡短形式: /a)
 /additionalfile:&lt;檔案清單&gt;   不會直接影響程式碼產生，
                               但分析器可用以產生錯誤或警告的
                               其他檔案。
 /embed                        內嵌 PDB 中的所有來源檔案。
 /embed:&lt;檔案清單&gt;            內嵌 PDB 中的特定檔案

                        - 資源 -
 /win32res:&lt;檔案&gt;              指定 Win32 資源檔 (.res)
 /win32icon:&lt;檔案&gt;             在輸出使用此圖示
 /win32manifest:&lt;檔案&gt;          指定 Win32 資訊清單檔案 (.xml)
 /nowin32manifest              不要包含預設 Win32 資訊清單
 /resource:&lt;資源資訊&gt;           內嵌指定的資源 (簡短形式: /res)
 /linkresource:&lt;資源資訊&gt;       將指定的資源連結至這個組件
                               (簡短形式: /linkres) 其中 resinfo 的格式
                               為 &lt;檔案&gt;[,&lt;字串名稱&gt;[,public|private]]

                        - 程式碼產生 -
 /debug[+|-]                   發出偵錯資訊
 /debug:{full|pdbonly|portable|embedded}
                               指定偵錯類型 ('full' 為預設，
                               'portable' 為跨平台格式，
                               'embedded' 為內嵌至 target .dll 或 .exe 中的
                               跨平台格式)
 /optimize[+|-]                啟用最佳化 (簡短形式: /o)
 /deterministic                產生確定性組件
                               (包括模組版本 GUID 與時間戳記)
 /refonly                      產生參考組件以代替主要輸出
 /instrument:TestCoverage      產生檢測組件，以收集
                               涵蓋範圍資訊
 /sourcelink:&lt;檔案&gt;            要內嵌至 PDB 中的來源連結資訊。

                        - 錯誤與警告 -
 /warnaserror[+|-]             將所有警告回報為錯誤
 /warnaserror[+|-]:&lt;警告清單&gt; 將特定警告回報為錯誤
 /warn:&lt;n&gt;                     設定警告層級 (0-4) (簡短形式: /w)
 /nowarn:&lt;警告清單&gt;           停用特定的警告訊息
 /ruleset:&lt;檔案&gt;                指定會停用特定診斷的
                                規則集檔案。
 /errorlog:&lt;檔案&gt;               指定要記錄所有編譯器和分析器診斷的
                               檔案。
 /reportanalyzer               回報其他分析器資訊，例如
                               執行時間。

                        - 語言 -
 /checked[+|-]                 產生溢位檢查
 /unsafe[+|-]                  允許 'unsafe' 程式碼
 /define:&lt;符號清單&gt;         定義條件式編譯符號 (簡短
                               形式: /d)
 /langversion:?                顯示語言版本允許的值
 /langversion:&lt;字串&gt;         指定語言版本，例如
                               `default` (最新的主要版本)、
                               `latest` (最新版本，包含次要版本)
                               或特定版本，例如 `6` 或 `7.1`

                        - 安全性 -
 /delaysign[+|-]                只使用強式名稱金鑰的公開部分
                               延遲簽署組件
 /publicsign[+|-]              只使用強式名稱金鑰的公開部分
                               公開簽署組件
 /keyfile:&lt;檔案&gt;                指定強式名稱金鑰檔
 /keycontainer:&lt;字串&gt;         指定強式名稱金鑰容器
 /highentropyva[+|-]           啟用高熵 ASLR

                        - 其他 -
 @&lt;檔案&gt;                        讀取回應檔以取得更多選項
 /help                         顯示這個使用訊息 (簡短形式: /?)
 /nologo                       隱藏編譯器著作權訊息
 /noconfig                     不自動納入 CSC.RSP 檔
 /parallel[+|-]                 並行建置。
 /version                      顯示編譯器版本號碼並結束。

                        - 進階 -
 /baseaddress:&lt;位址&gt;        要建置的程式庫基底位址
 /checksumalgorithm:&lt;演算法&gt;      為計算儲存在 PDB 中的原始
                               程式檔總和檢查碼指定演算法。支援的值為:
                               SHA1 (預設) 或 SHA256。
 /codepage:&lt;n&gt;                 指定開啟原始程式檔時要使用的
                               字碼頁
 /utf8output                   以 UTF-8 編碼方式輸出編譯器訊息
 /main:&lt;類型&gt;                  指定包含進入點
                               (忽略所有其他可能的進入點) (簡短
                               形式: /m)
 /fullpaths                    編譯器會產生完整路徑
 /filealign:&lt;n&gt;                 指定用於輸出檔案區段的
                               對齊方式
 /pathmap:&lt;K1&gt;=&lt;V1&gt;,&lt;K2&gt;=&lt;V2&gt;,...
                               為編譯器輸出的來源路徑名稱
                               指定對應。
 /pdb:&lt;檔案&gt;                   指定偵錯資訊檔案名稱 (預設:
                               副檔名為 .pdb 的輸出檔案名稱)
 /errorendlocation             輸出每個錯誤之結束位置的
                               行與欄
 /preferreduilang              指定慣用的輸出語言名稱。
 /nostdlib[+|-]                不要參考標準程式庫 (mscorlib.dll)
 /subsystemversion:&lt;字串&gt;    指定這個組件的子系統版本
 /lib:&lt;檔案清單&gt;              指定要搜尋的其他目錄以供
                               參考
 /errorreport:&lt;字串&gt;         指定如何處理內部編譯器錯誤:
                               prompt、send、queue 或 none。預設為 
                               queue。
 /appconfig:&lt;檔案&gt;             指定包含組件繫結設定的
                               應用程式設定檔
 /moduleassemblyname:&lt;字串&gt;  組件名稱，其中將會包含
                               此模組
 /modulename:&lt;字串&gt;          指定來源模組的名稱
</target>
        <note>Visual C# Compiler Options</note>
      </trans-unit>
      <trans-unit id="ERR_ComImportWithInitializers">
        <source>'{0}': a class with the ComImport attribute cannot specify field initializers.</source>
        <target state="translated">'{0}': 具有 ComImport 屬性的類別不可指定欄位初始設定式。</target>
        <note />
      </trans-unit>
      <trans-unit id="WRN_PdbLocalNameTooLong">
        <source>Local name '{0}' is too long for PDB.  Consider shortening or compiling without /debug.</source>
        <target state="translated">區域變數名稱 '{0}' 對 PDB 而言太長。請考慮將其縮短，或在編譯時不要使用 /debug。</target>
        <note />
      </trans-unit>
      <trans-unit id="WRN_PdbLocalNameTooLong_Title">
        <source>Local name is too long for PDB</source>
        <target state="translated">PDB 的本機名稱太長</target>
        <note />
      </trans-unit>
      <trans-unit id="ERR_RetNoObjectRequiredLambda">
        <source>Anonymous function converted to a void returning delegate cannot return a value</source>
        <target state="translated">轉換成 void 傳回委派的匿名函式，不可傳回值。</target>
        <note />
      </trans-unit>
      <trans-unit id="ERR_TaskRetNoObjectRequiredLambda">
        <source>Async lambda expression converted to a 'Task' returning delegate cannot return a value. Did you intend to return 'Task&lt;T&gt;'?</source>
        <target state="translated">轉換成 'Task' 傳回委派的非同步 Lambda 運算式，不可傳回值。原本希望傳回 'Task&lt;T&gt;' 嗎?</target>
        <note />
      </trans-unit>
      <trans-unit id="WRN_AnalyzerCannotBeCreated">
        <source>An instance of analyzer {0} cannot be created from {1} : {2}.</source>
        <target state="translated">不可從 {1} 建立分析器 {0} 的執行個體: {2}。</target>
        <note />
      </trans-unit>
      <trans-unit id="WRN_AnalyzerCannotBeCreated_Title">
        <source>An analyzer instance cannot be created</source>
        <target state="translated">無法建立分析器執行個體</target>
        <note />
      </trans-unit>
      <trans-unit id="WRN_NoAnalyzerInAssembly">
        <source>The assembly {0} does not contain any analyzers.</source>
        <target state="translated">組件 {0} 不包含任何分析器。</target>
        <note />
      </trans-unit>
      <trans-unit id="WRN_NoAnalyzerInAssembly_Title">
        <source>Assembly does not contain any analyzers</source>
        <target state="translated">組件不包含任何分析器</target>
        <note />
      </trans-unit>
      <trans-unit id="WRN_UnableToLoadAnalyzer">
        <source>Unable to load Analyzer assembly {0} : {1}</source>
        <target state="translated">無法載入分析器組件 {0} : {1}</target>
        <note />
      </trans-unit>
      <trans-unit id="WRN_UnableToLoadAnalyzer_Title">
        <source>Unable to load Analyzer assembly</source>
        <target state="translated">無法載入分析器組件</target>
        <note />
      </trans-unit>
      <trans-unit id="INF_UnableToLoadSomeTypesInAnalyzer">
        <source>Skipping some types in analyzer assembly {0} due to a ReflectionTypeLoadException : {1}.</source>
        <target state="translated">因為 ReflectionTypeLoadException 之故，所以略過分析器組件 {0} 中的某些類型: {1}。</target>
        <note />
      </trans-unit>
      <trans-unit id="ERR_CantReadRulesetFile">
        <source>Error reading ruleset file {0} - {1}</source>
        <target state="translated">讀取規則集檔案 {0} 時發生錯誤 - {1}</target>
        <note />
      </trans-unit>
      <trans-unit id="ERR_BadPdbData">
        <source>Error reading debug information for '{0}'</source>
        <target state="translated">讀取 '{0}' 的偵錯資訊時發生錯誤</target>
        <note />
      </trans-unit>
      <trans-unit id="IDS_OperationCausedStackOverflow">
        <source>Operation caused a stack overflow.</source>
        <target state="translated">作業導致了堆疊溢位。</target>
        <note />
      </trans-unit>
      <trans-unit id="WRN_IdentifierOrNumericLiteralExpected">
        <source>Expected identifier or numeric literal.</source>
        <target state="translated">必須是識別項或數值常值。</target>
        <note />
      </trans-unit>
      <trans-unit id="WRN_IdentifierOrNumericLiteralExpected_Title">
        <source>Expected identifier or numeric literal</source>
        <target state="translated">必須是識別項或數值常值</target>
        <note />
      </trans-unit>
      <trans-unit id="ERR_InitializerOnNonAutoProperty">
        <source>Only auto-implemented properties can have initializers.</source>
        <target state="translated">只有自動實作的屬性可以有初始設定式。</target>
        <note />
      </trans-unit>
      <trans-unit id="ERR_AutoPropertyMustHaveGetAccessor">
        <source>Auto-implemented properties must have get accessors.</source>
        <target state="translated">自動實作的屬性必須要有 get 存取子。</target>
        <note />
      </trans-unit>
      <trans-unit id="ERR_AutoPropertyMustOverrideSet">
        <source>Auto-implemented properties must override all accessors of the overridden property.</source>
        <target state="translated">自動實作的屬性必須覆寫已覆寫屬性的所有存取子。</target>
        <note />
      </trans-unit>
      <trans-unit id="ERR_AutoPropertyInitializerInInterface">
        <source>Auto-implemented properties inside interfaces cannot have initializers.</source>
        <target state="translated">介面內自動實作的屬性，不可有初始設定式。</target>
        <note />
      </trans-unit>
      <trans-unit id="ERR_InitializerInStructWithoutExplicitConstructor">
        <source>Structs without explicit constructors cannot contain members with initializers.</source>
        <target state="translated">沒有明確建構函式的結構，不可包含有初始設定式的成員。</target>
        <note />
      </trans-unit>
      <trans-unit id="ERR_EncodinglessSyntaxTree">
        <source>Cannot emit debug information for a source text without encoding.</source>
        <target state="translated">無法在不編碼的情況下，對原始程式文字發出偵錯資訊。</target>
        <note />
      </trans-unit>
      <trans-unit id="ERR_BlockBodyAndExpressionBody">
        <source>Block bodies and expression bodies cannot both be provided.</source>
        <target state="translated">不可同時提供區塊主體與運算式主體。</target>
        <note />
      </trans-unit>
      <trans-unit id="ERR_SwitchFallOut">
        <source>Control cannot fall out of switch from final case label ('{0}')</source>
        <target state="translated">控制項的位置不可位於最後一個 case 標籤 ('{0}') 的參數之外</target>
        <note />
      </trans-unit>
      <trans-unit id="ERR_UnexpectedBoundGenericName">
        <source>Type arguments are not allowed in the nameof operator.</source>
        <target state="translated">Nameof 運算子中不可使用類型引數。</target>
        <note />
      </trans-unit>
      <trans-unit id="ERR_NullPropagatingOpInExpressionTree">
        <source>An expression tree lambda may not contain a null propagating operator.</source>
        <target state="translated">運算式樹狀架構 Lambda 不可包含 null 散佈運算子。</target>
        <note />
      </trans-unit>
      <trans-unit id="ERR_DictionaryInitializerInExpressionTree">
        <source>An expression tree lambda may not contain a dictionary initializer.</source>
        <target state="translated">運算式樹狀架構 Lambda 不可包含字典初始設定式。</target>
        <note />
      </trans-unit>
      <trans-unit id="ERR_ExtensionCollectionElementInitializerInExpressionTree">
        <source>An extension Add method is not supported for a collection initializer in an expression lambda.</source>
        <target state="translated">運算式 Lambda 中的集合初始設定式不支援擴充功能 Add 方法。</target>
        <note />
      </trans-unit>
      <trans-unit id="IDS_FeatureNameof">
        <source>nameof operator</source>
        <target state="translated">nameof 運算子</target>
        <note />
      </trans-unit>
      <trans-unit id="IDS_FeatureDictionaryInitializer">
        <source>dictionary initializer</source>
        <target state="translated">字典初始設定式</target>
        <note />
      </trans-unit>
      <trans-unit id="ERR_UnclosedExpressionHole">
        <source>Missing close delimiter '}' for interpolated expression started with '{'.</source>
        <target state="translated">以 '{' 開頭的插入運算式遺漏結束分隔符號 '}'。</target>
        <note />
      </trans-unit>
      <trans-unit id="ERR_SingleLineCommentInExpressionHole">
        <source>A single-line comment may not be used in an interpolated string.</source>
        <target state="translated">插入的字串中不能使用單行註解。</target>
        <note />
      </trans-unit>
      <trans-unit id="ERR_InsufficientStack">
        <source>An expression is too long or complex to compile</source>
        <target state="translated">運算式太長或太複雜，造成編譯困難</target>
        <note />
      </trans-unit>
      <trans-unit id="ERR_ExpressionHasNoName">
        <source>Expression does not have a name.</source>
        <target state="translated">運算式沒有名稱。</target>
        <note />
      </trans-unit>
      <trans-unit id="ERR_SubexpressionNotInNameof">
        <source>Sub-expression cannot be used in an argument to nameof.</source>
        <target state="translated">nameof 的引數中不可使用子運算式。</target>
        <note />
      </trans-unit>
      <trans-unit id="ERR_AliasQualifiedNameNotAnExpression">
        <source>An alias-qualified name is not an expression.</source>
        <target state="translated">別名限定的名稱不是運算式。</target>
        <note />
      </trans-unit>
      <trans-unit id="ERR_NameofMethodGroupWithTypeParameters">
        <source>Type parameters are not allowed on a method group as an argument to 'nameof'.</source>
        <target state="translated">方法群組上不可使用類型參數做為 'nameof' 的引數。</target>
        <note />
      </trans-unit>
      <trans-unit id="NoNoneSearchCriteria">
        <source>SearchCriteria is expected.</source>
        <target state="translated">必須是 SearchCriteria。</target>
        <note />
      </trans-unit>
      <trans-unit id="ERR_InvalidAssemblyCulture">
        <source>Assembly culture strings may not contain embedded NUL characters.</source>
        <target state="translated">組件文化特性字串可能不包含內嵌的 NUL 字元。</target>
        <note />
      </trans-unit>
      <trans-unit id="IDS_FeatureUsingStatic">
        <source>using static</source>
        <target state="translated">使用靜態</target>
        <note />
      </trans-unit>
      <trans-unit id="IDS_FeatureInterpolatedStrings">
        <source>interpolated strings</source>
        <target state="translated">內插字串</target>
        <note />
      </trans-unit>
      <trans-unit id="IDS_AwaitInCatchAndFinally">
        <source>await in catch blocks and finally blocks</source>
        <target state="translated">等待於 catch 區塊與 finally 區塊中</target>
        <note />
      </trans-unit>
      <trans-unit id="IDS_FeatureBinaryLiteral">
        <source>binary literals</source>
        <target state="translated">二進位常值</target>
        <note />
      </trans-unit>
      <trans-unit id="IDS_FeatureDigitSeparator">
        <source>digit separators</source>
        <target state="translated">數字分隔符號</target>
        <note />
      </trans-unit>
      <trans-unit id="IDS_FeatureLocalFunctions">
        <source>local functions</source>
        <target state="translated">區域函式</target>
        <note />
      </trans-unit>
      <trans-unit id="ERR_UnescapedCurly">
        <source>A '{0}' character must be escaped (by doubling) in an interpolated string.</source>
        <target state="translated">在內插字串中，必須將 '{0}' 字元逸出 (重複兩次)。</target>
        <note />
      </trans-unit>
      <trans-unit id="ERR_EscapedCurly">
        <source>A '{0}' character may only be escaped by doubling '{0}{0}' in an interpolated string.</source>
        <target state="translated">在插入字串中，只能以重複兩次 ('{0}{0}') 的方式，將 '{0}' 字元逸出。</target>
        <note />
      </trans-unit>
      <trans-unit id="ERR_TrailingWhitespaceInFormatSpecifier">
        <source>A format specifier may not contain trailing whitespace.</source>
        <target state="translated">格式規範的尾端不可以是空白字元。</target>
        <note />
      </trans-unit>
      <trans-unit id="ERR_EmptyFormatSpecifier">
        <source>Empty format specifier.</source>
        <target state="translated">空白的格式規範。</target>
        <note />
      </trans-unit>
      <trans-unit id="ERR_ErrorInReferencedAssembly">
        <source>There is an error in a referenced assembly '{0}'.</source>
        <target state="translated">參考組件 '{0}' 中有錯誤。</target>
        <note />
      </trans-unit>
      <trans-unit id="ERR_ExpressionOrDeclarationExpected">
        <source>Expression or declaration statement expected.</source>
        <target state="translated">必須是運算式或宣告陳述式。</target>
        <note />
      </trans-unit>
      <trans-unit id="ERR_NameofExtensionMethod">
        <source>Extension method groups are not allowed as an argument to 'nameof'.</source>
        <target state="translated">擴充方法群組不允許做為 'nameof' 的引數。</target>
        <note />
      </trans-unit>
      <trans-unit id="WRN_AlignmentMagnitude">
        <source>Alignment value {0} has a magnitude greater than {1} and may result in a large formatted string.</source>
        <target state="translated">對齊值 {0} 的範圍大於 {1}，而且可能會導致大型格式化字串。</target>
        <note />
      </trans-unit>
      <trans-unit id="HDN_UnusedExternAlias_Title">
        <source>Unused extern alias</source>
        <target state="translated">未使用的外部別名</target>
        <note />
      </trans-unit>
      <trans-unit id="HDN_UnusedUsingDirective_Title">
        <source>Unnecessary using directive</source>
        <target state="translated">不必要的 using 指示詞</target>
        <note />
      </trans-unit>
      <trans-unit id="INF_UnableToLoadSomeTypesInAnalyzer_Title">
        <source>Skip loading types in analyzer assembly that fail due to a ReflectionTypeLoadException</source>
        <target state="translated">跳過載入分析器組件中因 ReflectionTypeLoadException 而失敗的類型</target>
        <note />
      </trans-unit>
      <trans-unit id="WRN_AlignmentMagnitude_Title">
        <source>Alignment value has a magnitude that may result in a large formatted string</source>
        <target state="translated">對齊值的範圍可能會導致大型格式化字串</target>
        <note />
      </trans-unit>
      <trans-unit id="ERR_ConstantStringTooLong">
        <source>Length of String constant exceeds current memory limit.  Try splitting the string into multiple constants.</source>
        <target state="translated">字串常數的長度超過目前的記憶體限制。請嘗試將字串分割成多個常數。</target>
        <note />
      </trans-unit>
      <trans-unit id="ERR_TupleTooFewElements">
        <source>Tuple must contain at least two elements.</source>
        <target state="translated">元組必須包含至少兩個項目。</target>
        <note />
      </trans-unit>
      <trans-unit id="ERR_DebugEntryPointNotSourceMethodDefinition">
        <source>Debug entry point must be a definition of a method declared in the current compilation.</source>
        <target state="translated">偵錯進入點必須是目前編譯中所宣告方法的定義。</target>
        <note />
      </trans-unit>
      <trans-unit id="ERR_LoadDirectiveOnlyAllowedInScripts">
        <source>#load is only allowed in scripts</source>
        <target state="translated">#load 只允許用於指令碼</target>
        <note />
      </trans-unit>
      <trans-unit id="ERR_PPLoadFollowsToken">
        <source>Cannot use #load after first token in file</source>
        <target state="translated">無法在檔案中第一個語彙基元後使用 #load</target>
        <note />
      </trans-unit>
      <trans-unit id="CouldNotFindFile">
        <source>Could not find file.</source>
        <target state="translated">找不到檔案。</target>
        <note>File path referenced in source (#load) could not be resolved.</note>
      </trans-unit>
      <trans-unit id="SyntaxTreeFromLoadNoRemoveReplace">
        <source>SyntaxTree '{0}' resulted from a #load directive and cannot be removed or replaced directly.</source>
        <target state="translated">SyntaxTree '{0}' 是從 #load 指示詞所產生，無法直接移除或取代。</target>
        <note />
      </trans-unit>
      <trans-unit id="ERR_SourceFileReferencesNotSupported">
        <source>Source file references are not supported.</source>
        <target state="translated">不支援原始程式檔參考。</target>
        <note />
      </trans-unit>
      <trans-unit id="ERR_InvalidPathMap">
        <source>The pathmap option was incorrectly formatted.</source>
        <target state="translated">pathmap 選項格式不正確。</target>
        <note />
      </trans-unit>
      <trans-unit id="ERR_InvalidReal">
        <source>Invalid real literal.</source>
        <target state="translated">無效的實際常值。</target>
        <note />
      </trans-unit>
      <trans-unit id="ERR_AutoPropertyCannotBeRefReturning">
        <source>Auto-implemented properties cannot return by reference</source>
        <target state="translated">無法以傳址方式傳回自動實作屬性</target>
        <note />
      </trans-unit>
      <trans-unit id="ERR_RefPropertyMustHaveGetAccessor">
        <source>Properties which return by reference must have a get accessor</source>
        <target state="translated">以傳址方式傳回的屬性必須有 get 存取子</target>
        <note />
      </trans-unit>
      <trans-unit id="ERR_RefPropertyCannotHaveSetAccessor">
        <source>Properties which return by reference cannot have set accessors</source>
        <target state="translated">以傳址方式傳回的屬性不能有 set 存取子</target>
        <note />
      </trans-unit>
      <trans-unit id="ERR_CantChangeRefReturnOnOverride">
        <source>'{0}' must match by reference return of overridden member '{1}'</source>
        <target state="translated">'{0}' 必須符合覆寫成員 '{1}' 的傳址方式傳回</target>
        <note />
      </trans-unit>
      <trans-unit id="ERR_MustNotHaveRefReturn">
        <source>By-reference returns may only be used in methods that return by reference</source>
        <target state="translated">傳址傳回只能用於以傳址方式傳回的方法</target>
        <note />
      </trans-unit>
      <trans-unit id="ERR_MustHaveRefReturn">
        <source>By-value returns may only be used in methods that return by value</source>
        <target state="translated">傳值傳回只能用於以傳值方式傳回的方法</target>
        <note />
      </trans-unit>
      <trans-unit id="ERR_RefReturnMustHaveIdentityConversion">
        <source>The return expression must be of type '{0}' because this method returns by reference</source>
        <target state="translated">傳回運算式的類型必須是類型 '{0}'，因為此方法以傳址方式傳回</target>
        <note />
      </trans-unit>
      <trans-unit id="ERR_CloseUnimplementedInterfaceMemberWrongRefReturn">
        <source>'{0}' does not implement interface member '{1}'. '{2}' cannot implement '{1}' because it does not have matching return by reference.</source>
        <target state="translated">'{0}' 未實作介面成員 '{1}'。因為 '{2}' 沒有相符的傳址方式傳回，所以無法實作 '{1}'。</target>
        <note />
      </trans-unit>
      <trans-unit id="ERR_BadIteratorReturnRef">
        <source>The body of '{0}' cannot be an iterator block because '{0}' returns by reference</source>
        <target state="translated">{0}' 的主體不可是 Iterator 區塊，因為 '{0}' 是以傳址方式傳回</target>
        <note />
      </trans-unit>
      <trans-unit id="ERR_BadRefReturnExpressionTree">
        <source>Lambda expressions that return by reference cannot be converted to expression trees</source>
        <target state="translated">無法將以傳址方式傳回的 Lambda 運算式轉換為運算式樹狀架構</target>
        <note />
      </trans-unit>
      <trans-unit id="ERR_RefReturningCallInExpressionTree">
        <source>An expression tree lambda may not contain a call to a method, property, or indexer that returns by reference</source>
        <target state="translated">運算式樹狀架構 Lambda 不能包含呼叫以傳址方式傳回的方法、屬性或索引子</target>
        <note />
      </trans-unit>
      <trans-unit id="ERR_RefReturnLvalueExpected">
        <source>An expression cannot be used in this context because it may not be passed or returned by reference</source>
        <target state="translated">因為參考可能不會傳遞或傳回運算式，所以無法於此內容中使用運算式</target>
        <note />
      </trans-unit>
      <trans-unit id="ERR_RefReturnNonreturnableLocal">
        <source>Cannot return '{0}' by reference because it was initialized to a value that cannot be returned by reference</source>
        <target state="translated">無法以傳址方式傳回 '{0}'，因為已將其初始化為無法由傳址方式傳回的值</target>
        <note />
      </trans-unit>
      <trans-unit id="ERR_RefReturnNonreturnableLocal2">
        <source>Cannot return by reference a member of '{0}' because it was initialized to a value that cannot be returned by reference</source>
        <target state="translated">無法以傳址方式傳回 '{0}' 的成員，因為已將其初始化為無法由傳址方式傳回的值</target>
        <note />
      </trans-unit>
      <trans-unit id="ERR_RefReturnReadonlyLocal">
        <source>Cannot return '{0}' by reference because it is read-only</source>
        <target state="translated">無法以傳址方式傳回 '{0}'，因其為唯讀</target>
        <note />
      </trans-unit>
      <trans-unit id="ERR_RefReturnRangeVariable">
        <source>Cannot return the range variable '{0}' by reference</source>
        <target state="translated">無法以傳址方式傳回範圍變數 '{0}'</target>
        <note />
      </trans-unit>
      <trans-unit id="ERR_RefReturnReadonlyLocalCause">
        <source>Cannot return '{0}' by reference because it is a '{1}'</source>
        <target state="translated">無法以傳址方式傳回 '{0}'，因其為 '{1}'</target>
        <note />
      </trans-unit>
      <trans-unit id="ERR_RefReturnReadonlyLocal2Cause">
        <source>Cannot return fields of '{0}' by reference because it is a '{1}'</source>
        <target state="translated">無法以傳址方式傳回 '{0}' 欄位，因其為 '{1}'</target>
        <note />
      </trans-unit>
      <trans-unit id="ERR_RefReturnReadonly">
        <source>A readonly field cannot be returned by writable reference</source>
        <target state="translated">無法以可寫入傳址方式傳回唯讀欄位</target>
        <note />
      </trans-unit>
      <trans-unit id="ERR_RefReturnReadonlyStatic">
        <source>A static readonly field cannot be returned by writable reference</source>
        <target state="translated">無法以可寫入傳址方式傳回靜態的唯讀欄位</target>
        <note />
      </trans-unit>
      <trans-unit id="ERR_RefReturnReadonly2">
        <source>Members of readonly field '{0}' cannot be returned by writable reference</source>
        <target state="translated">無法以可寫入傳址方式傳回唯讀欄位 '{0}' 的成員</target>
        <note />
      </trans-unit>
      <trans-unit id="ERR_RefReturnReadonlyStatic2">
        <source>Fields of static readonly field '{0}' cannot be returned by writable reference</source>
        <target state="translated">無法以可寫入傳址方式傳回靜態唯讀欄位 '{0}' 的欄位</target>
        <note />
      </trans-unit>
      <trans-unit id="ERR_RefReturnParameter">
        <source>Cannot return a parameter by reference '{0}' because it is not a ref or out parameter</source>
        <target state="translated">無法以傳址方式 '{0}' 傳回參數，因為其非 ref 或 out 參數</target>
        <note />
      </trans-unit>
      <trans-unit id="ERR_RefReturnParameter2">
        <source>Cannot return by reference a member of parameter '{0}' because it is not a ref or out parameter</source>
        <target state="translated">無法以傳址方式傳回參數 '{0}' 的成員，因為它不是 ref 或 out 參數</target>
        <note />
      </trans-unit>
      <trans-unit id="ERR_RefReturnLocal">
        <source>Cannot return local '{0}' by reference because it is not a ref local</source>
        <target state="translated">無法以傳址方式傳回本機 '{0}'，因為其非參考本機</target>
        <note />
      </trans-unit>
      <trans-unit id="ERR_RefReturnLocal2">
        <source>Cannot return a member of local '{0}' by reference because it is not a ref local</source>
        <target state="translated">無法以傳址方式傳回本機 '{0}' 的成員，因為其非參考本機</target>
        <note />
      </trans-unit>
      <trans-unit id="ERR_RefReturnStructThis">
        <source>Struct members cannot return 'this' or other instance members by reference</source>
        <target state="translated">結構成員無法以傳址方式傳回 'this' 或其他執行個體成員</target>
        <note />
      </trans-unit>
      <trans-unit id="ERR_EscapeOther">
        <source>Expression cannot be used in this context because it may indirectly expose variables outside of their declaration scope</source>
        <target state="translated">無法在此內容中使用運算式，因為它會在其宣告範圍外間接公開變數</target>
        <note />
      </trans-unit>
      <trans-unit id="ERR_EscapeLocal">
        <source>Cannot use local '{0}' in this context because it may expose referenced variables outside of their declaration scope</source>
        <target state="translated">無法在此內容中使用本機 '{0}'，因為它會將參考的變數公開在其宣告範圍外</target>
        <note />
      </trans-unit>
      <trans-unit id="ERR_EscapeCall">
        <source>Cannot use a result of '{0}' in this context because it may expose variables referenced by parameter '{1}' outside of their declaration scope</source>
        <target state="translated">無法在此內容中使用 '{0}' 的結果，因為它會將參數 '{1}' 參考的變數公開在其宣告範圍外</target>
        <note />
      </trans-unit>
      <trans-unit id="ERR_EscapeCall2">
        <source>Cannot use a member of result of '{0}' in this context because it may expose variables referenced by parameter '{1}' outside of their declaration scope</source>
        <target state="translated">無法在此內容中使用 '{0}' 結果的成員，因為它會將參數 '{1}' 參考的變數公開在其宣告範圍外</target>
        <note />
      </trans-unit>
      <trans-unit id="ERR_CallArgMixing">
        <source>This combination of arguments to '{0}' is disallowed because it may expose variables referenced by parameter '{1}' outside of their declaration scope</source>
        <target state="translated">不允許對 '{0}' 使用此引數組合，因為它會在其宣告範圍外公開參數 '{1}' 所參考的變數</target>
        <note />
      </trans-unit>
      <trans-unit id="ERR_MismatchedRefEscapeInTernary">
        <source>Branches of a ref ternary operator cannot refer to variables with incompatible declaration scopes</source>
        <target state="translated">ref 三元運算子分支無法參考具有不相容宣告範圍的變數</target>
        <note />
      </trans-unit>
      <trans-unit id="ERR_EscapeStackAlloc">
        <source>A result of a stackalloc expression of type '{0}' cannot be used in this context because it may be exposed outside of the containing method</source>
        <target state="translated">無法在此內容中使用類型 '{0}' 的 stackalloc 運算式結果，因為它會公開在包含方法之外</target>
        <note />
      </trans-unit>
      <trans-unit id="ERR_InitializeByValueVariableWithReference">
        <source>Cannot initialize a by-value variable with a reference</source>
        <target state="translated">無法使用參考將傳值變數初始化</target>
        <note />
      </trans-unit>
      <trans-unit id="ERR_InitializeByReferenceVariableWithValue">
        <source>Cannot initialize a by-reference variable with a value</source>
        <target state="translated">無法使用值將傳址變數初始化</target>
        <note />
      </trans-unit>
      <trans-unit id="ERR_RefAssignmentMustHaveIdentityConversion">
        <source>The expression must be of type '{0}' because it is being assigned by reference</source>
        <target state="translated">運算式的類型必須是類型 '{0}'，因為其正由傳址方式指派</target>
        <note />
      </trans-unit>
      <trans-unit id="ERR_ByReferenceVariableMustBeInitialized">
        <source>A declaration of a by-reference variable must have an initializer</source>
        <target state="translated">傳址變數的宣告必須具有初始設定式</target>
        <note />
      </trans-unit>
      <trans-unit id="ERR_AnonDelegateCantUseLocal">
        <source>Cannot use ref local '{0}' inside an anonymous method, lambda expression, or query expression</source>
        <target state="translated">無法在匿名方法、Lambda 運算式或查詢運算式中使用參考本機 '{0}'</target>
        <note />
      </trans-unit>
      <trans-unit id="ERR_BadIteratorLocalType">
        <source>Iterators cannot have by reference locals</source>
        <target state="translated">Iterator 不能有傳址本機</target>
        <note />
      </trans-unit>
      <trans-unit id="ERR_BadAsyncLocalType">
        <source>Async methods cannot have by reference locals</source>
        <target state="translated">Async 方法不能有傳址本機</target>
        <note />
      </trans-unit>
      <trans-unit id="ERR_RefReturningCallAndAwait">
        <source>'await' cannot be used in an expression containing a call to '{0}' because it returns by reference</source>
        <target state="translated">'await' 不能用於包含呼叫 '{0}' 的運算式，因為其由傳址方式傳回。</target>
        <note />
      </trans-unit>
      <trans-unit id="ERR_RefConditionalAndAwait">
        <source>'await' cannot be used in an expression containing a ref conditional operator</source>
        <target state="translated">'包含 ref 條件運算子的運算式無法使用 'await'</target>
        <note />
      </trans-unit>
      <trans-unit id="ERR_RefConditionalNeedsTwoRefs">
        <source>Both conditional operator values must be ref values or neither may be a ref value</source>
        <target state="translated">這兩個條件運算子的值都必須是 ref 值，或兩個都不是 ref 值</target>
        <note />
      </trans-unit>
      <trans-unit id="ERR_RefConditionalDifferentTypes">
        <source>The expression must be of type '{0}' to match the alternative ref value</source>
        <target state="translated">運算式類型必須是 '{0}'，才符合替代的 ref 值</target>
        <note />
      </trans-unit>
      <trans-unit id="ERR_ExpressionTreeContainsLocalFunction">
        <source>An expression tree may not contain a reference to a local function</source>
        <target state="translated">運算式樹狀目錄不可包含區域函式的參考</target>
        <note />
      </trans-unit>
      <trans-unit id="ERR_DynamicLocalFunctionParamsParameter">
        <source>Cannot pass argument with dynamic type to params parameter '{0}' of local function '{1}'.</source>
        <target state="translated">無法將具有動態類型的引數傳遞給本機函式 '{1}' 的 params 參數 '{0}'。</target>
        <note />
      </trans-unit>
      <trans-unit id="SyntaxTreeIsNotASubmission">
        <source>Syntax tree should be created from a submission.</source>
        <target state="translated">提交時就應該建立語法樹狀結構。</target>
        <note />
      </trans-unit>
      <trans-unit id="ERR_TooManyUserStrings">
        <source>Combined length of user strings used by the program exceeds allowed limit. Try to decrease use of string literals.</source>
        <target state="translated">程式所使用的使用者字串加起來長度超過允許限制。請嘗試減少使用字串常值。</target>
        <note />
      </trans-unit>
      <trans-unit id="ERR_PatternNullableType">
        <source>It is not legal to use nullable type '{0}' in a pattern; use the underlying type '{1}' instead.</source>
        <target state="translated">在模式中使用可為 Null 的型別 '{0}' 不合法; 請改用基礎類型 '{1}'。</target>
        <note />
      </trans-unit>
      <trans-unit id="ERR_BadIsPatternExpression">
        <source>Invalid operand for pattern match; value required, but found '{0}'.</source>
        <target state="translated">模式比對運算元無效; 需要值，但找到 '{0}'。</target>
        <note />
      </trans-unit>
      <trans-unit id="ERR_PeWritingFailure">
        <source>An error occurred while writing the output file: {0}.</source>
        <target state="translated">寫入輸出檔案時發生錯誤: {0}。</target>
        <note />
      </trans-unit>
      <trans-unit id="ERR_TupleDuplicateElementName">
        <source>Tuple element names must be unique.</source>
        <target state="translated">元組元素名稱不得重複。</target>
        <note />
      </trans-unit>
      <trans-unit id="ERR_TupleReservedElementName">
        <source>Tuple element name '{0}' is only allowed at position {1}.</source>
        <target state="translated">只有位置 {1} 允許元組元素名稱 '{0}'。</target>
        <note />
      </trans-unit>
      <trans-unit id="ERR_TupleReservedElementNameAnyPosition">
        <source>Tuple element name '{0}' is disallowed at any position.</source>
        <target state="translated">任何位置都不允許元組元素名稱 '{0}'。</target>
        <note />
      </trans-unit>
      <trans-unit id="ERR_PredefinedTypeMemberNotFoundInAssembly">
        <source>Member '{0}' was not found on type '{1}' from assembly '{2}'.</source>
        <target state="translated">在組件 '{2}' 的類型 '{1}' 上找不到成員 '{0}'。</target>
        <note />
      </trans-unit>
      <trans-unit id="IDS_FeatureTuples">
        <source>tuples</source>
        <target state="translated">元組</target>
        <note />
      </trans-unit>
      <trans-unit id="ERR_MissingDeconstruct">
        <source>No suitable Deconstruct instance or extension method was found for type '{0}', with {1} out parameters and a void return type.</source>
        <target state="translated">使用 {1} out 參數及 void 傳回型別找不到適合類型 '{0}' 的解構執行個體或擴充方法。</target>
        <note />
      </trans-unit>
      <trans-unit id="ERR_DeconstructRequiresExpression">
        <source>Deconstruct assignment requires an expression with a type on the right-hand-side.</source>
        <target state="translated">需要具有右邊類型的運算式，才能解構指派。</target>
        <note />
      </trans-unit>
      <trans-unit id="ERR_SwitchExpressionValueExpected">
        <source>The switch expression must be a value; found '{0}'.</source>
        <target state="translated">switch 運算式必須是值; 但找到的是 '{0}'。</target>
        <note />
      </trans-unit>
      <trans-unit id="ERR_PatternIsSubsumed">
        <source>The switch case has already been handled by a previous case.</source>
        <target state="translated">先前的案例已處理切換案例。</target>
        <note />
      </trans-unit>
      <trans-unit id="ERR_PatternWrongType">
        <source>An expression of type '{0}' cannot be handled by a pattern of type '{1}'.</source>
        <target state="translated">類型為 '{1}' 的模式無法處理類型為 '{0}' 的運算式。</target>
        <note />
      </trans-unit>
      <trans-unit id="WRN_AttributeIgnoredWhenPublicSigning">
        <source>Attribute '{0}' is ignored when public signing is specified.</source>
        <target state="translated">如有指定公用簽章，屬性 '{0}' 將予忽略。</target>
        <note />
      </trans-unit>
      <trans-unit id="WRN_AttributeIgnoredWhenPublicSigning_Title">
        <source>Attribute is ignored when public signing is specified.</source>
        <target state="translated">如有指定公用簽章，屬性將予忽略。</target>
        <note />
      </trans-unit>
      <trans-unit id="ERR_OptionMustBeAbsolutePath">
        <source>Option '{0}' must be an absolute path.</source>
        <target state="translated">選項 '{0}' 必須是絕對路徑。</target>
        <note />
      </trans-unit>
      <trans-unit id="ERR_ConversionNotTupleCompatible">
        <source>Tuple with {0} elements cannot be converted to type '{1}'.</source>
        <target state="translated">具有 {0} 元素的 Tuple 無法轉換為類型 '{1}'。</target>
        <note />
      </trans-unit>
      <trans-unit id="IDS_FeatureOutVar">
        <source>out variable declaration</source>
        <target state="translated">out 變數宣告</target>
        <note />
      </trans-unit>
      <trans-unit id="ERR_ImplicitlyTypedOutVariableUsedInTheSameArgumentList">
        <source>Reference to an implicitly-typed out variable '{0}' is not permitted in the same argument list.</source>
        <target state="translated">不允許在相同引數清單中參考隱含型別 out 變數 '{0}'。</target>
        <note />
      </trans-unit>
      <trans-unit id="ERR_TypeInferenceFailedForImplicitlyTypedOutVariable">
        <source>Cannot infer the type of implicitly-typed out variable '{0}'.</source>
        <target state="translated">無法推斷隱含型別 out 變數 '{0}' 的類型。</target>
        <note />
      </trans-unit>
      <trans-unit id="ERR_TypeInferenceFailedForImplicitlyTypedDeconstructionVariable">
        <source>Cannot infer the type of implicitly-typed deconstruction variable '{0}'.</source>
        <target state="translated">無法推斷隱含型別解構變數 '{0}' 的類型。</target>
        <note />
      </trans-unit>
      <trans-unit id="ERR_DiscardTypeInferenceFailed">
        <source>Cannot infer the type of implicitly-typed discard.</source>
        <target state="translated">無法推斷隱含型別捨棄的類型。</target>
        <note />
      </trans-unit>
      <trans-unit id="ERR_DeconstructWrongCardinality">
        <source>Cannot deconstruct a tuple of '{0}' elements into '{1}' variables.</source>
        <target state="translated">無法將 '{0}' 項目的元組解構為 '{1}' 變數。</target>
        <note />
      </trans-unit>
      <trans-unit id="ERR_CannotDeconstructDynamic">
        <source>Cannot deconstruct dynamic objects.</source>
        <target state="translated">無法解構動態物件。</target>
        <note />
      </trans-unit>
      <trans-unit id="ERR_DeconstructTooFewElements">
        <source>Deconstruction must contain at least two variables.</source>
        <target state="translated">解構必須包含至少兩個變數。</target>
        <note />
      </trans-unit>
      <trans-unit id="TypeMustBeVar">
        <source>The type must be 'var'.</source>
        <target state="translated">類型必須是 'var'。</target>
        <note />
      </trans-unit>
      <trans-unit id="WRN_TupleLiteralNameMismatch">
        <source>The tuple element name '{0}' is ignored because a different name or no name is specified by the target type '{1}'.</source>
        <target state="translated">因為目標類型 '{1}' 指定了不同的名稱或未指定名稱，所以會忽略元組項目名稱 '{0}'。</target>
        <note />
      </trans-unit>
      <trans-unit id="WRN_TupleLiteralNameMismatch_Title">
        <source>The tuple element name is ignored because a different name or no name is specified by the assignment target.</source>
        <target state="translated">因為指派目標指定了不同的名稱或未指定名稱，所以會忽略元組項目名稱。</target>
        <note />
      </trans-unit>
      <trans-unit id="ERR_PredefinedValueTupleTypeMustBeStruct">
        <source>Predefined type '{0}' must be a struct.</source>
        <target state="translated">預先定義的類型 '{0}' 必須為結構。</target>
        <note />
      </trans-unit>
      <trans-unit id="ERR_NewWithTupleTypeSyntax">
        <source>'new' cannot be used with tuple type. Use a tuple literal expression instead.</source>
        <target state="translated">'new' 不得搭配元組類型使用。請改用元組常值運算式。</target>
        <note />
      </trans-unit>
      <trans-unit id="ERR_DeconstructionVarFormDisallowsSpecificType">
        <source>Deconstruction 'var (...)' form disallows a specific type for 'var'.</source>
        <target state="translated">解構 `var (...)` 表單不允許 'var' 的特定類型。</target>
        <note />
      </trans-unit>
      <trans-unit id="ERR_TupleElementNamesAttributeMissing">
        <source>Cannot define a class or member that utilizes tuples because the compiler required type '{0}' cannot be found. Are you missing a reference?</source>
        <target state="translated">因為找不到編譯器所需的類型 '{0}'，所以無法定義利用元組的類別或成員。是否遺漏參考?</target>
        <note />
      </trans-unit>
      <trans-unit id="ERR_ExplicitTupleElementNamesAttribute">
        <source>Cannot reference 'System.Runtime.CompilerServices.TupleElementNamesAttribute' explicitly. Use the tuple syntax to define tuple names.</source>
        <target state="translated">無法明確參考 'System.Runtime.CompilerServices.TupleElementNamesAttribute'。請使用元組語法定義元組名稱。</target>
        <note />
      </trans-unit>
      <trans-unit id="ERR_ExpressionTreeContainsOutVariable">
        <source>An expression tree may not contain an out argument variable declaration.</source>
        <target state="translated">運算式樹狀架構不得包含 out 引數變數宣告。</target>
        <note />
      </trans-unit>
      <trans-unit id="ERR_ExpressionTreeContainsDiscard">
        <source>An expression tree may not contain a discard.</source>
        <target state="translated">運算式樹狀架構不可包含 discard。</target>
        <note />
      </trans-unit>
      <trans-unit id="ERR_ExpressionTreeContainsIsMatch">
        <source>An expression tree may not contain an 'is' pattern-matching operator.</source>
        <target state="translated">運算式樹狀架構不得包含 'is' 模式比對運算子。</target>
        <note />
      </trans-unit>
      <trans-unit id="ERR_ExpressionTreeContainsTupleLiteral">
        <source>An expression tree may not contain a tuple literal.</source>
        <target state="translated">運算式樹狀架構不得包含元組常值。</target>
        <note />
      </trans-unit>
      <trans-unit id="ERR_ExpressionTreeContainsTupleConversion">
        <source>An expression tree may not contain a tuple conversion.</source>
        <target state="translated">運算式樹狀架構不得包含元組轉換。</target>
        <note />
      </trans-unit>
      <trans-unit id="ERR_SourceLinkRequiresPdb">
        <source>/sourcelink switch is only supported when emitting PDB.</source>
        <target state="translated">只有在發出 PDB 時才支援 /sourcelink 參數。</target>
        <note />
      </trans-unit>
      <trans-unit id="ERR_CannotEmbedWithoutPdb">
        <source>/embed switch is only supported when emitting a PDB.</source>
        <target state="translated">只有在發出 PDB 時才支援 /embed 參數。</target>
        <note />
      </trans-unit>
      <trans-unit id="ERR_InvalidInstrumentationKind">
        <source>Invalid instrumentation kind: {0}</source>
        <target state="translated">檢測設備種類無效: {0}</target>
        <note />
      </trans-unit>
      <trans-unit id="ERR_VarInvocationLvalueReserved">
        <source>The syntax 'var (...)' as an lvalue is reserved.</source>
        <target state="translated">已保留作為左值的語法 'var (...)'。</target>
        <note />
      </trans-unit>
      <trans-unit id="ERR_ExpressionVariableInConstructorOrFieldInitializer">
        <source>Out variable and pattern variable declarations are not allowed within constructor initializers, field initializers, or property initializers.</source>
        <target state="translated">建構函式、欄位或屬性初始設定式中不允許 out 變數或 pattern 變數宣告。</target>
        <note />
      </trans-unit>
      <trans-unit id="ERR_ExpressionVariableInQueryClause">
        <source>Out variable and pattern variable declarations are not allowed within a query clause.</source>
        <target state="translated">查詢子句內不允許 out 變數與模式變數宣告。</target>
        <note />
      </trans-unit>
      <trans-unit id="ERR_SemiOrLBraceOrArrowExpected">
        <source>{ or ; or =&gt; expected</source>
        <target state="translated">需要 { 或 ; 或 =&gt;</target>
        <note />
      </trans-unit>
      <trans-unit id="ERR_ThrowMisplaced">
        <source>A throw expression is not allowed in this context.</source>
        <target state="translated">此內容不允許 throw 運算式。</target>
        <note />
      </trans-unit>
      <trans-unit id="ERR_MixedDeconstructionUnsupported">
        <source>A deconstruction cannot mix declarations and expressions on the left-hand-side.</source>
        <target state="translated">解構不得混合左側的宣告與運算式。</target>
        <note />
      </trans-unit>
      <trans-unit id="ERR_DeclarationExpressionNotPermitted">
        <source>A declaration is not allowed in this context.</source>
        <target state="translated">此內容中不允許宣告。</target>
        <note />
      </trans-unit>
      <trans-unit id="ERR_MustDeclareForeachIteration">
        <source>A foreach loop must declare its iteration variables.</source>
        <target state="translated">Foreach 迴圈必須宣告其反覆運算變數。</target>
        <note />
      </trans-unit>
      <trans-unit id="ERR_TupleElementNamesInDeconstruction">
        <source>Tuple element names are not permitted on the left of a deconstruction.</source>
        <target state="translated">解構左側不允許元組元素名稱。</target>
        <note />
      </trans-unit>
      <trans-unit id="ERR_PossibleBadNegCast">
        <source>To cast a negative value, you must enclose the value in parentheses.</source>
        <target state="translated">若要轉換負值，必須以括號括住該值。</target>
        <note />
      </trans-unit>
      <trans-unit id="ERR_ExpressionTreeContainsThrowExpression">
        <source>An expression tree may not contain a throw-expression.</source>
        <target state="translated">運算式樹狀架構不可包含 throw 運算式。</target>
        <note />
      </trans-unit>
      <trans-unit id="ERR_BadAssemblyName">
        <source>Invalid assembly name: {0}</source>
        <target state="translated">組件名稱 {0} 無效</target>
        <note />
      </trans-unit>
      <trans-unit id="ERR_BadAsyncMethodBuilderTaskProperty">
        <source>For type '{0}' to be used as an AsyncMethodBuilder for type '{1}', its Task property should return type '{1}' instead of type '{2}'.</source>
        <target state="translated">若要讓 '{0}' 類型作為 '{1}' 類型的 AsyncMethodBuilder，其 Task 屬性應傳回 '{1}' 類型，而非 '{2}' 類型。</target>
        <note />
      </trans-unit>
      <trans-unit id="ERR_AttributesInLocalFuncDecl">
        <source>Attributes are not allowed on local function parameters or type parameters</source>
        <target state="translated">區域函式參數或型別參數中不允許屬性</target>
        <note />
      </trans-unit>
      <trans-unit id="ERR_TypeForwardedToMultipleAssemblies">
        <source>Module '{0}' in assembly '{1}' is forwarding the type '{2}' to multiple assemblies: '{3}' and '{4}'.</source>
        <target state="translated">組件 '{1}' 中的模組 '{0}' 正在將類型 '{2}' 轉送給多個組件: '{3}' 及 '{4}'。</target>
        <note />
      </trans-unit>
      <trans-unit id="ERR_PatternDynamicType">
        <source>It is not legal to use the type 'dynamic' in a pattern.</source>
        <target state="translated">在模式中使用類型 'dynamic' 不合法。</target>
        <note />
      </trans-unit>
      <trans-unit id="ERR_BadDynamicMethodArgDefaultLiteral">
        <source>Cannot use a default literal as an argument to a dynamically dispatched operation.</source>
        <target state="translated">無法將預設常值用作為動態分派作業的引數。</target>
        <note />
      </trans-unit>
      <trans-unit id="ERR_BadDocumentationMode">
        <source>Provided documentation mode is unsupported or invalid: '{0}'.</source>
        <target state="translated">提供的文件模式不受支援或無效: '{0}'。</target>
        <note />
      </trans-unit>
      <trans-unit id="ERR_BadSourceCodeKind">
        <source>Provided source code kind is unsupported or invalid: '{0}'</source>
        <target state="translated">提供的原始程式碼類型不受支援或無效: '{0}'</target>
        <note />
      </trans-unit>
      <trans-unit id="ERR_BadLanguageVersion">
        <source>Provided language version is unsupported or invalid: '{0}'.</source>
        <target state="translated">提供的語言版本不受支援或無效: '{0}'。</target>
        <note />
      </trans-unit>
      <trans-unit id="ERR_InvalidPreprocessingSymbol">
        <source>Invalid name for a preprocessing symbol; '{0}' is not a valid identifier</source>
        <target state="translated">前置處理符號的名稱無效; '{0}' 不是有效的識別碼</target>
        <note />
      </trans-unit>
      <trans-unit id="ERR_FeatureNotAvailableInVersion7_1">
        <source>Feature '{0}' is not available in C# 7.1. Please use language version {1} or greater.</source>
        <target state="translated">C# 7.1 中無法使用 '{0}' 功能。請使用語言版本 {1} 或更高的版本。</target>
        <note />
      </trans-unit>
      <trans-unit id="ERR_FeatureNotAvailableInVersion7_2">
        <source>Feature '{0}' is not available in C# 7.2. Please use language version {1} or greater.</source>
        <target state="translated">C# 7.2 無法使用 '{0}' 功能。請使用語言版本 {1} 或更高的版本。</target>
        <note />
      </trans-unit>
      <trans-unit id="ERR_LanguageVersionCannotHaveLeadingZeroes">
        <source>Specified language version '{0}' cannot have leading zeroes</source>
        <target state="translated">指定的語言版本 '{0}' 不可以零作為開頭</target>
        <note />
      </trans-unit>
      <trans-unit id="ERR_VoidAssignment">
        <source>A value of type 'void' may not be assigned.</source>
        <target state="translated">可能未指派 'void' 類型的值。</target>
        <note />
      </trans-unit>
      <trans-unit id="WRN_Experimental">
        <source>'{0}' is for evaluation purposes only and is subject to change or removal in future updates.</source>
        <target state="translated">'{0}' 僅供評估之用。後續更新時可能會有所變更或移除。</target>
        <note />
      </trans-unit>
      <trans-unit id="WRN_Experimental_Title">
        <source>Type is for evaluation purposes only and is subject to change or removal in future updates.</source>
        <target state="translated">類型僅供評估之用。後續更新時可能會有所變更或移除。</target>
        <note />
      </trans-unit>
      <trans-unit id="ERR_CompilerAndLanguageVersion">
        <source>Compiler version: '{0}'. Language version: {1}.</source>
        <target state="translated">編譯器版本: '{0}'。語言版本: {1}。</target>
        <note />
      </trans-unit>
      <trans-unit id="IDS_FeatureAsyncMain">
        <source>async main</source>
        <target state="translated">非同步主要</target>
        <note />
      </trans-unit>
      <trans-unit id="ERR_TupleInferredNamesNotAvailable">
        <source>Tuple element name '{0}' is inferred. Please use language version {1} or greater to access an element by its inferred name.</source>
        <target state="translated">元組項目名稱 '{0}' 從推斷而來。請使用語言版本 {1} 或更新版本，依推斷名稱存取項目。</target>
        <note />
      </trans-unit>
      <trans-unit id="ERR_VoidInTuple">
        <source>A tuple may not contain a value of type 'void'.</source>
        <target state="translated">元組不可包含 'void' 類型的值。</target>
        <note />
      </trans-unit>
      <trans-unit id="ERR_NonTaskMainCantBeAsync">
        <source>A void or int returning entry point cannot be async</source>
        <target state="translated">不得同步傳回進入點的 void 或 int</target>
        <note />
      </trans-unit>
      <trans-unit id="ERR_PatternWrongGenericTypeInVersion">
        <source>An expression of type '{0}' cannot be handled by a pattern of type '{1}' in C# {2}. Please use language version {3} or greater.</source>
        <target state="translated">在 C# {2} 中，類型為 '{1}' 的模式無法處理類型為 '{0}' 的運算式。請使用語言版本 {3} 或更新版本。</target>
        <note />
      </trans-unit>
      <trans-unit id="WRN_UnreferencedLocalFunction">
        <source>The local function '{0}' is declared but never used</source>
        <target state="translated">區域函式 '{0}' 已宣告，但從未使用</target>
        <note />
      </trans-unit>
      <trans-unit id="WRN_UnreferencedLocalFunction_Title">
        <source>Local function is declared but never used</source>
        <target state="translated">區域函式已宣告但從未使用</target>
        <note />
      </trans-unit>
      <trans-unit id="ERR_LocalFunctionMissingBody">
        <source>'{0}' is a local function and must therefore always have a body.</source>
        <target state="translated">'{0}' 是區域函式，因此必須具有主體。</target>
        <note />
      </trans-unit>
      <trans-unit id="ERR_InvalidDebugInfo">
        <source>Unable to read debug information of method '{0}' (token 0x{1:X8}) from assembly '{2}'</source>
        <target state="translated">無法從組件 '{2}' 讀取方法 '{0}' 的偵錯資訊 (權杖 0x{1:X8})</target>
        <note />
      </trans-unit>
      <trans-unit id="IConversionExpressionIsNotCSharpConversion">
        <source>{0} is not a valid C# conversion expression</source>
        <target state="translated">{0} 不是有效的 C# 轉換運算式</target>
        <note />
      </trans-unit>
      <trans-unit id="ERR_DynamicLocalFunctionTypeParameter">
        <source>Cannot pass argument with dynamic type to generic local function '{0}' with inferred type arguments.</source>
        <target state="translated">無法將具有動態類型的引數傳遞到具有推斷類型引數的一般區域函式 '{0}'。</target>
        <note />
      </trans-unit>
      <trans-unit id="IDS_FeatureLeadingDigitSeparator">
        <source>leading digit separator</source>
        <target state="translated">前置數字分隔符號</target>
        <note />
      </trans-unit>
      <trans-unit id="ERR_ExplicitReservedAttr">
        <source>Do not use '{0}'. This is reserved for compiler usage.</source>
        <target state="translated">請勿使用 '{0}'。此保留供編譯器使用。</target>
        <note />
      </trans-unit>
      <trans-unit id="ERR_TypeReserved">
        <source>The type name '{0}' is reserved to be used by the compiler.</source>
        <target state="translated">類型名稱 '{0}' 保留供編譯器使用。</target>
        <note />
      </trans-unit>
      <trans-unit id="ERR_InExtensionMustBeValueType">
        <source>The first parameter of an 'in' extension method '{0}' must be a value type.</source>
        <target state="translated">in' 擴充方法 '{0}' 中的第一個參數，必須是實值型別。</target>
        <note />
      </trans-unit>
      <trans-unit id="ERR_FieldsInRoStruct">
        <source>Instance fields of readonly structs must be readonly.</source>
        <target state="translated">唯讀結構的執行個體欄位必須為唯讀。</target>
        <note />
      </trans-unit>
      <trans-unit id="ERR_AutoPropsInRoStruct">
        <source>Auto-implemented instance properties in readonly structs must be readonly.</source>
        <target state="translated">使用唯讀結構的自動實作執行個體屬性必須為唯讀。</target>
        <note />
      </trans-unit>
      <trans-unit id="ERR_FieldlikeEventsInRoStruct">
        <source>Field-like events are not allowed in readonly structs.</source>
        <target state="translated">唯讀結構中不允許欄位型的事件。</target>
        <note />
      </trans-unit>
      <trans-unit id="IDS_FeatureRefExtensionMethods">
        <source>ref extension methods</source>
        <target state="translated">ref 擴充方法</target>
        <note />
      </trans-unit>
      <trans-unit id="ERR_StackAllocConversionNotPossible">
        <source>Conversion of a stackalloc expression of type '{0}' to type '{1}' is not possible.</source>
        <target state="translated">類型 '{0}' 的 stackalloc 運算式不可能轉換成類型 '{1}'。</target>
        <note />
      </trans-unit>
      <trans-unit id="ERR_RefExtensionMustBeValueTypeOrConstrainedToOne">
        <source>The first parameter of a 'ref' extension method '{0}' must be a value type or a generic type constrained to struct.</source>
        <target state="translated">ref' 擴充方法 '{0}' 的第一個參數，必須是限制為結構的實值型別或泛型型別。</target>
        <note />
      </trans-unit>
      <trans-unit id="ERR_OutAttrOnInParam">
        <source>An in parameter cannot have the Out attribute.</source>
        <target state="translated">in 參數不能有 Out 屬性</target>
        <note />
      </trans-unit>
      <trans-unit id="ICompoundAssignmentOperationIsNotCSharpCompoundAssignment">
        <source>{0} is not a valid C# compound assignment operation</source>
        <target state="translated">{0} 不是有效的 C# 複合指派作業</target>
        <note />
      </trans-unit>
      <trans-unit id="WRN_FilterIsConstantFalse">
        <source>Filter expression is a constant 'false', consider removing the catch clause</source>
        <target state="translated">篩選條件運算式是常數 'false'，請考慮移除 catch 子句</target>
        <note />
      </trans-unit>
      <trans-unit id="WRN_FilterIsConstantFalse_Title">
        <source>Filter expression is a constant 'false'</source>
        <target state="translated">篩選條件運算式是常數 'false'</target>
        <note />
      </trans-unit>
      <trans-unit id="WRN_FilterIsConstantFalseRedundantTryCatch">
        <source>Filter expression is a constant 'false', consider removing the try-catch block</source>
        <target state="translated">篩選條件運算式是常數 'false'，請考慮移除 try-catch 區塊</target>
        <note />
      </trans-unit>
      <trans-unit id="WRN_FilterIsConstantFalseRedundantTryCatch_Title">
        <source>Filter expression is a constant 'false'. </source>
        <target state="translated">篩選條件運算式是常數 'false'。 </target>
        <note />
      </trans-unit>
      <trans-unit id="ERR_CantUseVoidInArglist">
        <source>__arglist cannot have an argument of void type</source>
        <target state="translated">__arglist 不能有 void 類型的引數</target>
        <note />
      </trans-unit>
      <trans-unit id="ERR_ConditionalInInterpolation">
        <source>A conditional expression cannot be used directly in a string interpolation because the ':' ends the interpolation. Parenthesize the conditional expression.</source>
        <target state="translated">因為內插補點的結尾是 ':'，所以無法直接在字串內插補點使用條件式運算式。</target>
        <note />
      </trans-unit>
      <trans-unit id="ERR_DefaultInSwitch">
        <source>A default literal 'default' is not valid as a case constant. Use another literal (e.g. '0' or 'null') as appropriate. If you intended to write the default label, use 'default:' without 'case'.</source>
        <target state="translated">預設常值 'default' 為無效的 case 常數。請使用另一個適當的常值 (例如 '0' 或 'null')。如果您想要寫入預設標籤，請使用無 'case' 的 'default:'。</target>
        <note />
      </trans-unit>
      <trans-unit id="ERR_DefaultInPattern">
        <source>A default literal 'default' is not valid as a pattern. Use another literal (e.g. '0' or 'null') as appropriate. To match everything, use a discard pattern 'var _'.</source>
        <target state="translated">預設常值 'default' 為無效的模式。請使用另一個適當的常值 (例如 '0' 或 'null')。若要與所有項目相符，請使用捨棄模式 'var_'。</target>
        <note />
      </trans-unit>
      <trans-unit id="ERR_InDynamicMethodArg">
        <source>Arguments with 'in' modifier cannot be used in dynamically dispatched expessions.</source>
        <target state="new">Arguments with 'in' modifier cannot be used in dynamically dispatched expessions.</target>
        <note />
      </trans-unit>
      <trans-unit id="ERR_DoNotUseFixedBufferAttrOnProperty">
        <source>Do not use 'System.Runtime.CompilerServices.FixedBuffer' attribute on a property</source>
        <target state="new">Do not use 'System.Runtime.CompilerServices.FixedBuffer' attribute on a property</target>
        <note />
      </trans-unit>
      <trans-unit id="ERR_FeatureNotAvailableInVersion7_3">
        <source>Feature '{0}' is not available in C# 7.3. Please use language version {1} or greater.</source>
        <target state="new">Feature '{0}' is not available in C# 7.3. Please use language version {1} or greater.</target>
        <note />
      </trans-unit>
      <trans-unit id="WRN_AttributesOnBackingFieldsNotAvailable">
        <source>Field-targeted attributes on auto-properties are not supported in language version {0}. Please use language version {1} or greater.</source>
        <target state="new">Field-targeted attributes on auto-properties are not supported in language version {0}. Please use language version {1} or greater.</target>
        <note />
      </trans-unit>
      <trans-unit id="WRN_AttributesOnBackingFieldsNotAvailable_Title">
        <source>Field-targeted attributes on auto-properties are not supported in this version of the language.</source>
        <target state="new">Field-targeted attributes on auto-properties are not supported in this version of the language.</target>
        <note />
      </trans-unit>
      <trans-unit id="IDS_FeatureRefConditional">
        <source>ref conditional expression</source>
        <target state="new">ref conditional expression</target>
        <note />
      </trans-unit>
      <trans-unit id="ERR_InterfaceImplementedImplicitlyByVariadic">
        <source>'{0}' cannot implement interface member '{1}' in type '{2}' because it has an __arglist parameter</source>
        <target state="new">'{0}' cannot implement interface member '{1}' in type '{2}' because it has an __arglist parameter</target>
        <note />
      </trans-unit>
      <trans-unit id="IDS_FeatureTupleEquality">
        <source>tuple equality</source>
        <target state="new">tuple equality</target>
        <note />
      </trans-unit>
      <trans-unit id="ERR_TupleSizesMismatchForBinOps">
        <source>Tuple types used as operands of an == or != operator must have matching cardinalities. But this operator has tuple types of cardinality {0} on the left and {1} on the right.</source>
        <target state="new">Tuple types used as operands of an == or != operator must have matching cardinalities. But this operator has tuple types of cardinality {0} on the left and {1} on the right.</target>
        <note />
      </trans-unit>
      <trans-unit id="ERR_InvalidHashAlgorithmName">
        <source>Invalid hash algorithm name: '{0}'</source>
        <target state="new">Invalid hash algorithm name: '{0}'</target>
        <note />
      </trans-unit>
<<<<<<< HEAD
      <trans-unit id="ERR_ExpressionTreeContainsTupleBinOp">
        <source>An expression tree may not contain a tuple == or != operator</source>
        <target state="new">An expression tree may not contain a tuple == or != operator</target>
        <note />
      </trans-unit>
      <trans-unit id="WRN_TupleBinopLiteralNameMismatch">
        <source>The tuple element name '{0}' is ignored because a different name or no name is specified on the other side of the tuple == or != operator.</source>
        <target state="new">The tuple element name '{0}' is ignored because a different name or no name is specified on the other side of the tuple == or != operator.</target>
        <note />
      </trans-unit>
      <trans-unit id="WRN_TupleBinopLiteralNameMismatch_Title">
        <source>The tuple element name is ignored because a different name or no name is specified on the other side of the tuple == or != operator.</source>
        <target state="new">The tuple element name is ignored because a different name or no name is specified on the other side of the tuple == or != operator.</target>
=======
      <trans-unit id="IDS_FeatureRefReassignment">
        <source>ref reassignment</source>
        <target state="new">ref reassignment</target>
        <note />
      </trans-unit>
      <trans-unit id="ERR_RefLocalOrParamExpected">
        <source>The left-hand side of a ref assignment must be a ref local or parameter.</source>
        <target state="new">The left-hand side of a ref assignment must be a ref local or parameter.</target>
        <note />
      </trans-unit>
      <trans-unit id="ERR_RefAssignNarrower">
        <source>Cannot ref-assign '{1}' to '{0}' because '{1}' has a narrower escape scope than '{0}'.</source>
        <target state="new">Cannot ref-assign '{1}' to '{0}' because '{1}' has a narrower escape scope than '{0}'.</target>
        <note />
      </trans-unit>
      <trans-unit id="IDS_FeatureRefFor">
        <source>ref for-loop variables</source>
        <target state="new">ref for-loop variables</target>
        <note />
      </trans-unit>
      <trans-unit id="IDS_FeatureRefForEach">
        <source>ref foreach iteration variables</source>
        <target state="new">ref foreach iteration variables</target>
        <note />
      </trans-unit>
      <trans-unit id="ERR_UnmanagedBoundWithClass">
        <source>'{0}': cannot specify both a constraint class and the 'unmanaged' constraint</source>
        <target state="new">'{0}': cannot specify both a constraint class and the 'unmanaged' constraint</target>
        <note />
      </trans-unit>
      <trans-unit id="IDS_FeatureEnumGenericTypeConstraint">
        <source>enum generic type constraints</source>
        <target state="new">enum generic type constraints</target>
        <note />
      </trans-unit>
      <trans-unit id="IDS_FeatureDelegateGenericTypeConstraint">
        <source>delegate generic type constraints</source>
        <target state="new">delegate generic type constraints</target>
        <note />
      </trans-unit>
      <trans-unit id="IDS_FeatureUnmanagedGenericTypeConstraint">
        <source>unmanaged generic type constraints</source>
        <target state="new">unmanaged generic type constraints</target>
        <note />
      </trans-unit>
      <trans-unit id="ERR_NewBoundWithUnmanaged">
        <source>The 'new()' constraint cannot be used with the 'unmanaged' constraint</source>
        <target state="new">The 'new()' constraint cannot be used with the 'unmanaged' constraint</target>
        <note />
      </trans-unit>
      <trans-unit id="ERR_UnmanagedConstraintMustBeFirst">
        <source>The 'unmanaged' constraint must come before any other constraints</source>
        <target state="new">The 'unmanaged' constraint must come before any other constraints</target>
        <note />
      </trans-unit>
      <trans-unit id="ERR_UnmanagedConstraintNotSatisfied">
        <source>The type '{2}' cannot be a reference type, or contain reference type fields at any level of nesting, in order to use it as parameter '{1}' in the generic type or method '{0}'</source>
        <target state="new">The type '{2}' cannot be a reference type, or contain reference type fields at any level of nesting, in order to use it as parameter '{1}' in the generic type or method '{0}'</target>
        <note />
      </trans-unit>
      <trans-unit id="ERR_UnmanagedConstraintWithLocalFunctions">
        <source>Using 'unmanaged' constraint on local functions type parameters is not supported.</source>
        <target state="new">Using 'unmanaged' constraint on local functions type parameters is not supported.</target>
        <note />
      </trans-unit>
      <trans-unit id="ERR_ConWithUnmanagedCon">
        <source>Type parameter '{1}' has the 'unmanaged' constraint so '{1}' cannot be used as a constraint for '{0}'</source>
        <target state="new">Type parameter '{1}' has the 'unmanaged' constraint so '{1}' cannot be used as a constraint for '{0}'</target>
>>>>>>> 451dfab9
        <note />
      </trans-unit>
    </body>
  </file>
</xliff><|MERGE_RESOLUTION|>--- conflicted
+++ resolved
@@ -8625,7 +8625,6 @@
         <target state="new">Invalid hash algorithm name: '{0}'</target>
         <note />
       </trans-unit>
-<<<<<<< HEAD
       <trans-unit id="ERR_ExpressionTreeContainsTupleBinOp">
         <source>An expression tree may not contain a tuple == or != operator</source>
         <target state="new">An expression tree may not contain a tuple == or != operator</target>
@@ -8639,12 +8638,28 @@
       <trans-unit id="WRN_TupleBinopLiteralNameMismatch_Title">
         <source>The tuple element name is ignored because a different name or no name is specified on the other side of the tuple == or != operator.</source>
         <target state="new">The tuple element name is ignored because a different name or no name is specified on the other side of the tuple == or != operator.</target>
-=======
+        <note />
+      </trans-unit>
+      <trans-unit id="ERR_UnmanagedBoundWithClass">
+        <source>'{0}': cannot specify both a constraint class and the 'unmanaged' constraint</source>
+        <target state="new">'{0}': cannot specify both a constraint class and the 'unmanaged' constraint</target>
+        <note />
+      </trans-unit>
       <trans-unit id="IDS_FeatureRefReassignment">
         <source>ref reassignment</source>
         <target state="new">ref reassignment</target>
         <note />
       </trans-unit>
+      <trans-unit id="IDS_FeatureRefFor">
+        <source>ref for-loop variables</source>
+        <target state="new">ref for-loop variables</target>
+        <note />
+      </trans-unit>
+      <trans-unit id="IDS_FeatureRefForEach">
+        <source>ref foreach iteration variables</source>
+        <target state="new">ref foreach iteration variables</target>
+        <note />
+      </trans-unit>
       <trans-unit id="ERR_RefLocalOrParamExpected">
         <source>The left-hand side of a ref assignment must be a ref local or parameter.</source>
         <target state="new">The left-hand side of a ref assignment must be a ref local or parameter.</target>
@@ -8655,21 +8670,6 @@
         <target state="new">Cannot ref-assign '{1}' to '{0}' because '{1}' has a narrower escape scope than '{0}'.</target>
         <note />
       </trans-unit>
-      <trans-unit id="IDS_FeatureRefFor">
-        <source>ref for-loop variables</source>
-        <target state="new">ref for-loop variables</target>
-        <note />
-      </trans-unit>
-      <trans-unit id="IDS_FeatureRefForEach">
-        <source>ref foreach iteration variables</source>
-        <target state="new">ref foreach iteration variables</target>
-        <note />
-      </trans-unit>
-      <trans-unit id="ERR_UnmanagedBoundWithClass">
-        <source>'{0}': cannot specify both a constraint class and the 'unmanaged' constraint</source>
-        <target state="new">'{0}': cannot specify both a constraint class and the 'unmanaged' constraint</target>
-        <note />
-      </trans-unit>
       <trans-unit id="IDS_FeatureEnumGenericTypeConstraint">
         <source>enum generic type constraints</source>
         <target state="new">enum generic type constraints</target>
@@ -8708,7 +8708,6 @@
       <trans-unit id="ERR_ConWithUnmanagedCon">
         <source>Type parameter '{1}' has the 'unmanaged' constraint so '{1}' cannot be used as a constraint for '{0}'</source>
         <target state="new">Type parameter '{1}' has the 'unmanaged' constraint so '{1}' cannot be used as a constraint for '{0}'</target>
->>>>>>> 451dfab9
         <note />
       </trans-unit>
     </body>
