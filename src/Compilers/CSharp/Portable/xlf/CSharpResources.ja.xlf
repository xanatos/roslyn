--- conflicted
+++ resolved
@@ -4397,11 +4397,7 @@
       </trans-unit>
       <trans-unit id="ERR_AnonDelegateCantUse">
         <source>Cannot use ref, out, or in parameter '{0}' inside an anonymous method, lambda expression, query expression, or local function</source>
-<<<<<<< HEAD
-        <target state="needs-review-translation">ref、out、in パラメーター '{0}' は、匿名メソッド、ラムダ式、クエリ式の内部では使用できません</target>
-=======
         <target state="translated">ref、out、in パラメーター '{0}' は、匿名メソッド、ラムダ式、クエリ式、ローカル関数の内部では使用できません</target>
->>>>>>> 7aafab56
         <note />
       </trans-unit>
       <trans-unit id="ERR_IllegalInnerUnsafe">
@@ -7350,7 +7346,7 @@
                               a part of
 -modulename:&lt;string&gt;          Specify the name of the source module
 </source>
-        <target state="translated">
+        <target state="needs-review-translation">
                               Visual C# Compiler のオプション
 
                         - 出力ファイル -
