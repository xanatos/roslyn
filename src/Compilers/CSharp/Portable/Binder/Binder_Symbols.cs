﻿// Copyright (c) Microsoft.  All Rights Reserved.  Licensed under the Apache License, Version 2.0.  See License.txt in the project root for license information.

using System;
using System.Collections.Generic;
using System.Collections.Immutable;
using System.Diagnostics;
using System.Linq;
using Microsoft.CodeAnalysis.CSharp.Symbols;
using Microsoft.CodeAnalysis.CSharp.Syntax;
using Microsoft.CodeAnalysis.PooledObjects;
using Microsoft.CodeAnalysis.RuntimeMembers;
using Roslyn.Utilities;

namespace Microsoft.CodeAnalysis.CSharp
{
    internal partial class Binder
    {
        /// <summary>
        /// Binds the type for the syntax taking into account possibility of "var" type.
        /// </summary>
        /// <param name="syntax">Type syntax to bind.</param>
        /// <param name="diagnostics">Diagnostics.</param>
        /// <param name="isVar">
        /// Set to false if syntax binds to a type in the current context and true if
        /// syntax is "var" and it binds to "var" keyword in the current context.
        /// </param>
        /// <returns>
        /// Bound type if syntax binds to a type in the current context and
        /// null if syntax binds to "var" keyword in the current context.
        /// </returns>
<<<<<<< HEAD
        internal TypeSymbolWithAnnotations BindType(TypeSyntax syntax, DiagnosticBag diagnostics, out bool isVar)
=======
        internal TypeSymbol BindTypeOrVarKeyword(TypeSyntax syntax, DiagnosticBag diagnostics, out bool isVar)
>>>>>>> 79ae6bcf
        {
            var symbol = BindTypeOrAliasOrVarKeyword(syntax, diagnostics, out isVar);
            Debug.Assert(isVar == ((object)symbol == null));
            return isVar ? null : (TypeSymbolWithAnnotations)UnwrapAlias(symbol, diagnostics, syntax);
        }

        /// <summary>
        /// Binds the type for the syntax taking into account possibility of "unmanaged" type.
        /// </summary>
        /// <param name="syntax">Type syntax to bind.</param>
        /// <param name="diagnostics">Diagnostics.</param>
        /// <param name="isUnmanaged">
        /// Set to false if syntax binds to a type in the current context and true if
        /// syntax is "unmanaged" and it binds to "unmanaged" keyword in the current context.
        /// </param>
        /// <returns>
        /// Bound type if syntax binds to a type in the current context and
        /// null if syntax binds to "unmanaged" keyword in the current context.
        /// </returns>
        internal TypeSymbol BindTypeOrUnmanagedKeyword(TypeSyntax syntax, DiagnosticBag diagnostics, out bool isUnmanaged)
        {
            var symbol = BindTypeOrAliasOrUnmanagedKeyword(syntax, diagnostics, out isUnmanaged);
            Debug.Assert(isUnmanaged == ((object)symbol == null));
            return isUnmanaged ? null : (TypeSymbol)UnwrapAlias(symbol, diagnostics, syntax);
        }

        /// <summary>
        /// Binds the type for the syntax taking into account possibility of "var" type.
        /// </summary>
        /// <param name="syntax">Type syntax to bind.</param>
        /// <param name="diagnostics">Diagnostics.</param>
        /// <param name="isVar">
        /// Set to false if syntax binds to a type in the current context and true if
        /// syntax is "var" and it binds to "var" keyword in the current context.
        /// </param>
        /// <param name="alias">Alias symbol if syntax binds to an alias.</param>
        /// <returns>
        /// Bound type if syntax binds to a type in the current context and
        /// null if syntax binds to "var" keyword in the current context.
        /// </returns>
<<<<<<< HEAD
        internal TypeSymbolWithAnnotations BindType(TypeSyntax syntax, DiagnosticBag diagnostics, out bool isVar, out AliasSymbol alias)
=======
        internal TypeSymbol BindTypeOrVarKeyword(TypeSyntax syntax, DiagnosticBag diagnostics, out bool isVar, out AliasSymbol alias)
>>>>>>> 79ae6bcf
        {
            var symbol = BindTypeOrAliasOrVarKeyword(syntax, diagnostics, out isVar);
            Debug.Assert(isVar == ((object)symbol == null));
            if (isVar)
            {
                alias = null;
                return null;
            }
            else
            {
                return (TypeSymbolWithAnnotations)UnwrapAlias(symbol, out alias, diagnostics, syntax);
            }
        }
<<<<<<< HEAD

        /// <summary>
        /// Binds the type for the syntax taking into account possibility of "var" type.
        /// If the syntax binds to an alias symbol to a type, it returns the alias symbol.
        /// </summary>
        /// <param name="syntax">Type syntax to bind.</param>
        /// <param name="diagnostics">Diagnostics.</param>
        /// <param name="isVar">
        /// Set to false if syntax binds to a type or alias to a type in the current context and true if
        /// syntax is "var" and it binds to "var" keyword in the current context.
        /// </param>
        /// <returns>
        /// Bound type or alias if syntax binds to a type or alias to a type in the current context and
        /// null if syntax binds to "var" keyword in the current context.
        /// </returns>
        private NamespaceOrTypeOrAliasSymbolWithAnnotations BindTypeOrAlias(TypeSyntax syntax, DiagnosticBag diagnostics, out bool isVar)
=======
           
        private Symbol BindTypeOrAliasOrVarKeyword(TypeSyntax syntax, DiagnosticBag diagnostics, out bool isVar)
>>>>>>> 79ae6bcf
        {
            if (syntax.IsVar)
            {
                var symbol = BindTypeOrAliasOrKeyword(syntax, diagnostics, out isVar);

                if (isVar)
                {
                    CheckFeatureAvailability(syntax, MessageID.IDS_FeatureImplicitLocal, diagnostics);
                }

                return symbol;
            }
            else
            {
                isVar = false;
                return BindTypeOrAlias(syntax, diagnostics, basesBeingResolved: null);
            }
        }

        private Symbol BindTypeOrAliasOrUnmanagedKeyword(TypeSyntax syntax, DiagnosticBag diagnostics, out bool isUnmanaged)
        {
            if (syntax.IsUnmanaged)
            {
                var symbol = BindTypeOrAliasOrKeyword(syntax, diagnostics, out isUnmanaged);

                if (isUnmanaged)
                {
                    CheckFeatureAvailability(syntax, MessageID.IDS_FeatureUnmanagedGenericTypeConstraint, diagnostics);
                }

                return symbol;
            }
            else
            {
                isUnmanaged = false;
                return BindTypeOrAlias(syntax, diagnostics, basesBeingResolved: null);
            }
        }

        /// <summary>
        /// Binds the type for the syntax taking into account possibility of the type being a keyword.
        /// If the syntax binds to an alias symbol to a type, it returns the alias symbol.
        /// PREREQUISITE: syntax should be checked to match the keyword, like <see cref="TypeSyntax.IsVar"/> or <see cref="TypeSyntax.IsUnmanaged"/>.
        /// Otherwise, call <see cref="Binder.BindTypeOrAlias(ExpressionSyntax, DiagnosticBag, ConsList{Symbol})"/> instead.
        /// </summary>
        private Symbol BindTypeOrAliasOrKeyword(TypeSyntax syntax, DiagnosticBag diagnostics, out bool isKeyword)
        {
            // Keywords can only be IdentifierNameSyntax
            var identifierValueText = ((IdentifierNameSyntax)syntax).Identifier.ValueText;
            Symbol symbol = null;

            // Perform name lookup without generating diagnostics as it could possibly be a keyword in the current context.
            var lookupResult = LookupResult.GetInstance();
            HashSet<DiagnosticInfo> useSiteDiagnostics = null;
            this.LookupSymbolsInternal(lookupResult, identifierValueText, arity: 0, useSiteDiagnostics: ref useSiteDiagnostics, basesBeingResolved: null, options: LookupOptions.NamespacesOrTypesOnly, diagnose: false);

            // We have following possible cases for lookup:

            //  1) LookupResultKind.Empty: must be a keyword

            //  2) LookupResultKind.Viable:
            //      a) Single viable result that corresponds to 1) a non-error type: cannot be a keyword
            //                                                  2) an error type: must be a keyword
            //      b) Single viable result that corresponds to namespace: must be a keyword
            //      c) Multi viable result (ambiguous result), we must return an error type: cannot be a keyword

            // 3) Non viable, non empty lookup result: must be a keyword

            // BREAKING CHANGE:     Case (2)(c) is a breaking change from the native compiler.
            // BREAKING CHANGE:     Native compiler interprets lookup with ambiguous result to correspond to bind
            // BREAKING CHANGE:     to "var" keyword (isVar = true), rather than reporting an error.
            // BREAKING CHANGE:     See test SemanticErrorTests.ErrorMeansSuccess_var() for an example.

            switch (lookupResult.Kind)
            {
                case LookupResultKind.Empty:
                    // Case (1)
                    isKeyword = true;
                    symbol = null;
                    break;

                case LookupResultKind.Viable:
                    // Case (2)
                    DiagnosticBag resultDiagnostics = DiagnosticBag.GetInstance();
                    bool wasError;
                    symbol = ResultSymbol(
                        lookupResult,
                        identifierValueText,
                        arity: 0,
                        where: syntax,
                        diagnostics: resultDiagnostics,
                        suppressUseSiteDiagnostics: false,
                        wasError: out wasError);

                    // Here, we're mimicking behavior of dev10.  If the identifier fails to bind
                    // as a type, even if the reason is (e.g.) a type/alias conflict, then treat
                    // it as the contextual keyword.
                    if (wasError && lookupResult.IsSingleViable)
                    {
                        // NOTE: don't report diagnostics - we're not going to use the lookup result.
                        resultDiagnostics.Free();
                        // Case (2)(a)(2)
                        goto default;
                    }

                    diagnostics.AddRange(resultDiagnostics);
                    resultDiagnostics.Free();

                    if (lookupResult.IsSingleViable)
                    {
                        var type = UnwrapAlias(symbol, diagnostics, syntax) as TypeSymbol;

                        if ((object)type != null)
                        {
                            // Case (2)(a)(1)
                            isKeyword = false;
                        }
                        else
                        {
                            // Case (2)(b)
                            Debug.Assert(UnwrapAliasNoDiagnostics(symbol) is NamespaceSymbol);
                            isKeyword = true;
                            symbol = null;
                        }
                    }
                    else
                    {
                        // Case (2)(c)
                        isKeyword = false;
                    }

                    break;

<<<<<<< HEAD
                return (object)symbol == null ? null : NamespaceOrTypeOrAliasSymbolWithAnnotations.Create(Compilation, symbol);
=======
                default:
                    // Case (3)
                    isKeyword = true;
                    symbol = null;
                    break;
>>>>>>> 79ae6bcf
            }

            lookupResult.Free();
            return symbol;
        }

        // Binds the given expression syntax as Type.
        // If the resulting symbol is an Alias to a Type, it unwraps the alias
        // and returns it's target type.
        internal TypeSymbolWithAnnotations BindType(ExpressionSyntax syntax, DiagnosticBag diagnostics, ConsList<Symbol> basesBeingResolved = null)
        {
            var symbol = BindTypeOrAlias(syntax, diagnostics, basesBeingResolved);
            return (TypeSymbolWithAnnotations)UnwrapAlias(symbol, diagnostics, syntax, basesBeingResolved);
        }

        // Binds the given expression syntax as Type.
        // If the resulting symbol is an Alias to a Type, it stores the AliasSymbol in
        // the alias parameter, unwraps the alias and returns it's target type.
        internal TypeSymbolWithAnnotations BindType(ExpressionSyntax syntax, DiagnosticBag diagnostics, out AliasSymbol alias, ConsList<Symbol> basesBeingResolved = null)
        {
            var symbol = BindTypeOrAlias(syntax, diagnostics, basesBeingResolved);
            return (TypeSymbolWithAnnotations)UnwrapAlias(symbol, out alias, diagnostics, syntax, basesBeingResolved);
        }

        // Binds the given expression syntax as Type or an Alias to Type
        // and returns the resultant symbol.
        // NOTE: This method doesn't unwrap aliases.
        internal NamespaceOrTypeOrAliasSymbolWithAnnotations BindTypeOrAlias(ExpressionSyntax syntax, DiagnosticBag diagnostics, ConsList<Symbol> basesBeingResolved = null)
        {
            Debug.Assert(diagnostics != null);

            var symbol = BindNamespaceOrTypeOrAliasSymbol(syntax, diagnostics, basesBeingResolved, basesBeingResolved != null);

            // symbol must be a TypeSymbol or an Alias to a TypeSymbol
            if (symbol.IsType || 
                (symbol.IsAlias && UnwrapAliasNoDiagnostics(symbol.Symbol, basesBeingResolved) is TypeSymbol))
            {
                if (symbol.IsType)
                {
                    // Obsolete alias targets are reported in UnwrapAlias, but if it was a type (not an
                    // alias to a type) we report the obsolete type here.
                    ((TypeSymbolWithAnnotations)symbol).ReportDiagnosticsIfObsolete(this, syntax, diagnostics);
                }

                return symbol;
            }

            var diagnosticInfo = diagnostics.Add(ErrorCode.ERR_BadSKknown, syntax.Location, syntax, symbol.Symbol.GetKindText(), MessageID.IDS_SK_TYPE.Localize());
            return TypeSymbolWithAnnotations.Create(new ExtendedErrorTypeSymbol(GetContainingNamespaceOrType(symbol.Symbol), symbol.Symbol, LookupResultKind.NotATypeOrNamespace, diagnosticInfo));
        }

        /// <summary>
        /// The immediately containing namespace or named type, or the global
        /// namespace if containing symbol is neither a namespace or named type.
        /// </summary>
        private NamespaceOrTypeSymbol GetContainingNamespaceOrType(Symbol symbol)
        {
            return symbol.ContainingNamespaceOrType() ?? this.Compilation.Assembly.GlobalNamespace;
        }

        internal Symbol BindNamespaceAliasSymbol(IdentifierNameSyntax node, DiagnosticBag diagnostics)
        {
            if (node.Identifier.Kind() == SyntaxKind.GlobalKeyword)
            {
                return this.Compilation.GlobalNamespaceAlias;
            }
            else
            {
                bool wasError;
                var plainName = node.Identifier.ValueText;
                var result = LookupResult.GetInstance();
                HashSet<DiagnosticInfo> useSiteDiagnostics = null;
                this.LookupSymbolsWithFallback(result, plainName, 0, ref useSiteDiagnostics, null, LookupOptions.NamespaceAliasesOnly);
                diagnostics.Add(node, useSiteDiagnostics);

                Symbol bindingResult = ResultSymbol(result, plainName, 0, node, diagnostics, false, out wasError, options: LookupOptions.NamespaceAliasesOnly);
                result.Free();

                return bindingResult;
            }
        }

        internal NamespaceOrTypeSymbolWithAnnotations BindNamespaceOrTypeSymbol(ExpressionSyntax syntax, DiagnosticBag diagnostics, ConsList<Symbol> basesBeingResolved = null)
        {
            return BindNamespaceOrTypeSymbol(syntax, diagnostics, basesBeingResolved, basesBeingResolved != null);
        }

        internal NamespaceOrTypeSymbolWithAnnotations BindNamespaceOrTypeSymbol(ExpressionSyntax syntax, DiagnosticBag diagnostics, ConsList<Symbol> basesBeingResolved, bool suppressUseSiteDiagnostics)
        {
            var result = BindNamespaceOrTypeOrAliasSymbol(syntax, diagnostics, basesBeingResolved, suppressUseSiteDiagnostics);
            Debug.Assert((object)result != null);

            return UnwrapAlias(result, diagnostics, syntax, basesBeingResolved);
        }

        internal NamespaceOrTypeOrAliasSymbolWithAnnotations BindNamespaceOrTypeOrAliasSymbol(ExpressionSyntax syntax, DiagnosticBag diagnostics, ConsList<Symbol> basesBeingResolved, bool suppressUseSiteDiagnostics)
        {
            switch (syntax.Kind())
            {
                case SyntaxKind.NullableType:
                    {
                        TypeSyntax typeArgumentSyntax = ((NullableTypeSyntax)syntax).ElementType;
                        TypeSymbolWithAnnotations typeArgument = BindType(typeArgumentSyntax, diagnostics, basesBeingResolved);
                        TypeSymbolWithAnnotations constructedType;
                        if (Compilation.IsFeatureEnabled(MessageID.IDS_FeatureStaticNullChecking))
                        {
                            constructedType = typeArgument.AsNullableReferenceOrValueType(Compilation, syntax.GetReference());
                            if (!ShouldCheckConstraints)
                            {
                                diagnostics.Add(new LazyUseSiteDiagnosticsInfoForNullableType(constructedType), syntax.GetLocation());
                            }
                        }
                        else
                        {
                            NamedTypeSymbol nullableT = GetSpecialType(SpecialType.System_Nullable_T, diagnostics, syntax);
                            constructedType = TypeSymbolWithAnnotations.Create(nullableT.Construct(ImmutableArray.Create(typeArgument)));
                        }
                        if (ShouldCheckConstraints && constructedType.IsNullableType())
                        {
                            ReportUseSiteDiagnostics(constructedType.TypeSymbol.OriginalDefinition, diagnostics, syntax);
                            ((NamedTypeSymbol)constructedType.TypeSymbol).CheckConstraints(this.Compilation, this.Conversions, syntax.Location, diagnostics);
                        }
                        return constructedType;
                    }

                case SyntaxKind.PredefinedType:
                    {
                        return TypeSymbolWithAnnotations.Create(Compilation, BindPredefinedTypeSymbol((PredefinedTypeSyntax)syntax, diagnostics));
                    }

                case SyntaxKind.IdentifierName:
                    return NamespaceOrTypeOrAliasSymbolWithAnnotations.Create(Compilation, BindNonGenericSimpleNamespaceOrTypeOrAliasSymbol((IdentifierNameSyntax)syntax, diagnostics, basesBeingResolved, suppressUseSiteDiagnostics, qualifierOpt: null));

                case SyntaxKind.GenericName:
                    return TypeSymbolWithAnnotations.Create(Compilation, BindGenericSimpleNamespaceOrTypeOrAliasSymbol((GenericNameSyntax)syntax, diagnostics, basesBeingResolved, qualifierOpt: null));

                case SyntaxKind.AliasQualifiedName:
                    {
                        var node = (AliasQualifiedNameSyntax)syntax;
                        var bindingResult = BindNamespaceAliasSymbol(node.Alias, diagnostics);
                        var alias = bindingResult as AliasSymbol;
                        NamespaceOrTypeSymbol left = ((object)alias != null) ? alias.Target : (NamespaceOrTypeSymbol)bindingResult;

                        if (left.Kind == SymbolKind.NamedType)
                        {
                            return TypeSymbolWithAnnotations.Create(new ExtendedErrorTypeSymbol(left, LookupResultKind.NotATypeOrNamespace, diagnostics.Add(ErrorCode.ERR_ColColWithTypeAlias, node.Alias.Location, node.Alias.Identifier.Text)));
                        }

                        return NamespaceOrTypeOrAliasSymbolWithAnnotations.Create(Compilation, this.BindSimpleNamespaceOrTypeOrAliasSymbol(node.Name, diagnostics, basesBeingResolved, suppressUseSiteDiagnostics, left));
                    }

                case SyntaxKind.QualifiedName:
                    {
                        var node = (QualifiedNameSyntax)syntax;
                        return NamespaceOrTypeSymbolWithAnnotations.Create(Compilation, BindQualifiedName(node.Left, node.Right, diagnostics, basesBeingResolved, suppressUseSiteDiagnostics));
                    }

                case SyntaxKind.SimpleMemberAccessExpression:
                    {
                        var node = (MemberAccessExpressionSyntax)syntax;
                        return NamespaceOrTypeSymbolWithAnnotations.Create(Compilation, BindQualifiedName(node.Expression, node.Name, diagnostics, basesBeingResolved, suppressUseSiteDiagnostics));
                    }

                case SyntaxKind.ArrayType:
                    {
                        var node = (ArrayTypeSyntax)syntax;
                        TypeSymbolWithAnnotations type = BindType(node.ElementType, diagnostics, basesBeingResolved);
                        if (type.IsStatic)
                        {
                            // CS0719: '{0}': array elements cannot be of static type
                            Error(diagnostics, ErrorCode.ERR_ArrayOfStaticClass, node.ElementType, type.TypeSymbol);
                        }

                        if (ShouldCheckConstraints)
                        {
                            if (type.IsRestrictedType())
                            {
                                // CS0611: Array elements cannot be of type '{0}'
                                Error(diagnostics, ErrorCode.ERR_ArrayElementCantBeRefAny, node.ElementType, type.TypeSymbol);
                            }
                        }
                        else
                        {
                            diagnostics.Add(new LazyArrayElementCantBeRefAnyDiagnosticInfo(type), node.ElementType.GetLocation());
                        }

                        for (int i = node.RankSpecifiers.Count - 1; i >= 0; i--)
                        {
                            var a = node.RankSpecifiers[i];
                            var array = ArrayTypeSymbol.CreateCSharpArray(this.Compilation.Assembly, type, a.Rank);

                            if (a.QuestionToken.IsKind(SyntaxKind.QuestionToken))
                            {
                                type = TypeSymbolWithAnnotations.CreateNullableReferenceType(array);
                            }
                            else
                            {
                                type = TypeSymbolWithAnnotations.Create(Compilation, array);
                            }
                        }

                        return type;
                    }

                case SyntaxKind.PointerType:
                    {
                        var node = (PointerTypeSyntax)syntax;
                        var elementType = BindType(node.ElementType, diagnostics, basesBeingResolved);
                        ReportUnsafeIfNotAllowed(node, diagnostics);

                        // Checking BinderFlags.GenericConstraintsClause to prevent cycles in binding
                        if (Flags.HasFlag(BinderFlags.GenericConstraintsClause) && elementType.TypeKind == TypeKind.TypeParameter)
                        {
                            // Invalid constraint type. A type used as a constraint must be an interface, a non-sealed class or a type parameter.
                            Error(diagnostics, ErrorCode.ERR_BadConstraintType, node);
                        }
                        else if (elementType.IsManagedType)
                        {
                            // "Cannot take the address of, get the size of, or declare a pointer to a managed type ('{0}')"
                            Error(diagnostics, ErrorCode.ERR_ManagedAddr, node, elementType.TypeSymbol);
                        }

                        return TypeSymbolWithAnnotations.Create(new PointerTypeSymbol(elementType));
                    }

                case SyntaxKind.OmittedTypeArgument:
                    {
                        return BindTypeArgument((TypeSyntax)syntax, diagnostics, basesBeingResolved);
                    }

                case SyntaxKind.TupleType:
                    {
                        return TypeSymbolWithAnnotations.Create(BindTupleType((TupleTypeSyntax)syntax, diagnostics));
                    }

                case SyntaxKind.RefType:
                    {
                        // ref needs to be handled by the caller
                        var refTypeSyntax = (RefTypeSyntax)syntax;
                        var refToken = refTypeSyntax.RefKeyword;
                        if (!syntax.HasErrors)
                        {
                            diagnostics.Add(ErrorCode.ERR_UnexpectedToken, refToken.GetLocation(), refToken.ToString());
                        }

                        return BindNamespaceOrTypeOrAliasSymbol(refTypeSyntax.Type, diagnostics, basesBeingResolved, suppressUseSiteDiagnostics);
                    }

                default:
                    throw ExceptionUtilities.UnexpectedValue(syntax.Kind());
            }
        }

        private TypeSymbol BindTupleType(TupleTypeSyntax syntax, DiagnosticBag diagnostics)
        {
            int numElements = syntax.Elements.Count;
            var types = ArrayBuilder<TypeSymbolWithAnnotations>.GetInstance(numElements);
            var locations = ArrayBuilder<Location>.GetInstance(numElements);
            ArrayBuilder<string> elementNames = null;

            // set of names already used
            var uniqueFieldNames = PooledHashSet<string>.GetInstance();
            bool hasExplicitNames = false;

            for (int i = 0; i < numElements; i++)
            {
                var argumentSyntax = syntax.Elements[i];

                var argumentType = BindType(argumentSyntax.Type, diagnostics);
                types.Add(argumentType);

                string name =  null;
                SyntaxToken nameToken = argumentSyntax.Identifier;

                if (nameToken.Kind() == SyntaxKind.IdentifierToken)
                {
                    name = nameToken.ValueText;

                    // validate name if we have one
                    hasExplicitNames = true;
                    CheckTupleMemberName(name, i, nameToken, diagnostics, uniqueFieldNames);
                    locations.Add(nameToken.GetLocation());
                }
                else
                {
                    locations.Add(argumentSyntax.Location);
                }

                CollectTupleFieldMemberName(name, i, numElements, ref elementNames);
            }

            uniqueFieldNames.Free();

            if (hasExplicitNames)
            {
                // If the tuple type with names is bound we must have the TupleElementNamesAttribute to emit
                // it is typically there though, if we have ValueTuple at all
                // and we need System.String as well

                // Report diagnostics if System.String doesn't exist
                this.GetSpecialType(SpecialType.System_String, diagnostics, syntax);

                if (!Compilation.HasTupleNamesAttributes)
                {
                    var info = new CSDiagnosticInfo(ErrorCode.ERR_TupleElementNamesAttributeMissing,
                        AttributeDescription.TupleElementNamesAttribute.FullName);
                    Error(diagnostics, info, syntax);
                }
            }

            var typesArray = types.ToImmutableAndFree();
            var locationsArray = locations.ToImmutableAndFree();

            if (typesArray.Length < 2)
            {
                throw ExceptionUtilities.UnexpectedValue(typesArray.Length);
            }

            return TupleTypeSymbol.Create(syntax.Location,
                                            typesArray,
                                            locationsArray,
                                            elementNames == null ?
                                                default(ImmutableArray<string>) :
                                                elementNames.ToImmutableAndFree(),
                                            this.Compilation,
                                            this.ShouldCheckConstraints,
                                            errorPositions: default(ImmutableArray<bool>),
                                            syntax: syntax,
                                            diagnostics: diagnostics);
        }

        private static void CollectTupleFieldMemberName(string name, int elementIndex, int tupleSize, ref ArrayBuilder<string> elementNames)
        {
            // add the name to the list
            // names would typically all be there or none at all
            // but in case we need to handle this in error cases
            if (elementNames != null)
            {
                elementNames.Add(name);
            }
            else
            {
                if (name != null)
                {
                    elementNames = ArrayBuilder<string>.GetInstance(tupleSize);
                    for (int j = 0; j < elementIndex; j++)
                    {
                        elementNames.Add(null);
                    }
                    elementNames.Add(name);
                }
            }
        }

        private static bool CheckTupleMemberName(string name, int index, SyntaxNodeOrToken syntax, DiagnosticBag diagnostics, PooledHashSet<string> uniqueFieldNames)
        {
            int reserved = TupleTypeSymbol.IsElementNameReserved(name);
            if (reserved == 0)
            {
                Error(diagnostics, ErrorCode.ERR_TupleReservedElementNameAnyPosition, syntax, name);
                return false;
            }
            else if (reserved > 0 && reserved != index + 1)
            {
                Error(diagnostics, ErrorCode.ERR_TupleReservedElementName, syntax, name, reserved);
                return false;
            }
            else if (!uniqueFieldNames.Add(name))
            {
                Error(diagnostics, ErrorCode.ERR_TupleDuplicateElementName, syntax);
                return false;
            }
            return true;
        }

        private NamedTypeSymbol BindPredefinedTypeSymbol(PredefinedTypeSyntax node, DiagnosticBag diagnostics)
        {
            return GetSpecialType(node.Keyword.Kind().GetSpecialType(), diagnostics, node);
        }

        /// <summary>
        /// Binds a simple name or the simple name portion of a qualified name. 
        /// </summary>
        private Symbol BindSimpleNamespaceOrTypeOrAliasSymbol(
            SimpleNameSyntax syntax,
            DiagnosticBag diagnostics,
            ConsList<Symbol> basesBeingResolved,
            bool suppressUseSiteDiagnostics,
            NamespaceOrTypeSymbol qualifierOpt = null)
        {
            // Note that the comment above is a small lie; there is no such thing as the "simple name portion" of 
            // a qualified alias member expression. A qualified alias member expression has the form
            // "identifier :: identifier optional-type-arguments" -- the right hand side of which
            // happens to match  the syntactic form of a simple name. As a convenience, we analyze the 
            // right hand side of the "::" here because it is so similar to a simple name; the left hand
            // side is in qualifierOpt.

            switch (syntax.Kind())
            {
                default:
                    return new ExtendedErrorTypeSymbol(qualifierOpt ?? this.Compilation.Assembly.GlobalNamespace, string.Empty, arity: 0, errorInfo: null);

                case SyntaxKind.IdentifierName:
                    return BindNonGenericSimpleNamespaceOrTypeOrAliasSymbol((IdentifierNameSyntax)syntax, diagnostics, basesBeingResolved, suppressUseSiteDiagnostics, qualifierOpt);

                case SyntaxKind.GenericName:
                    return BindGenericSimpleNamespaceOrTypeOrAliasSymbol((GenericNameSyntax)syntax, diagnostics, basesBeingResolved, qualifierOpt);
            }
        }

        private static bool IsViableType(LookupResult result)
        {
            if (!result.IsMultiViable)
            {
                return false;
            }

            foreach (var s in result.Symbols)
            {
                switch (s.Kind)
                {
                    case SymbolKind.Alias:
                        if (((AliasSymbol)s).Target.Kind == SymbolKind.NamedType) return true;
                        break;
                    case SymbolKind.NamedType:
                    case SymbolKind.TypeParameter:
                        return true;
                }
            }

            return false;
        }

        protected Symbol BindNonGenericSimpleNamespaceOrTypeOrAliasSymbol(
            IdentifierNameSyntax node,
            DiagnosticBag diagnostics,
            ConsList<Symbol> basesBeingResolved,
            bool suppressUseSiteDiagnostics,
            NamespaceOrTypeSymbol qualifierOpt)
        {
            var identifierValueText = node.Identifier.ValueText;

            // If we are here in an error-recovery scenario, say, "goo<int, >(123);" then
            // we might have an 'empty' simple name. In that case do not report an 
            // 'unable to find ""' error; we've already reported an error in the parser so
            // just bail out with an error symbol.

            if (string.IsNullOrWhiteSpace(identifierValueText))
            {
                return new ExtendedErrorTypeSymbol(
                    Compilation.Assembly.GlobalNamespace, identifierValueText, 0,
                    new CSDiagnosticInfo(ErrorCode.ERR_SingleTypeNameNotFound));
            }

            var errorResult = CreateErrorIfLookupOnTypeParameter(node.Parent, qualifierOpt, identifierValueText, 0, diagnostics);
            if ((object)errorResult != null)
            {
                return errorResult;
            }

            var result = LookupResult.GetInstance();
            LookupOptions options = GetSimpleNameLookupOptions(node, node.Identifier.IsVerbatimIdentifier());

            HashSet<DiagnosticInfo> useSiteDiagnostics = null;
            this.LookupSymbolsSimpleName(result, qualifierOpt, identifierValueText, 0, basesBeingResolved, options, diagnose: true, useSiteDiagnostics: ref useSiteDiagnostics);
            diagnostics.Add(node, useSiteDiagnostics);

            Symbol bindingResult;
            // If we were looking up the identifier "dynamic" at the topmost level and didn't find anything good,
            // we actually have the type dynamic (assuming /langversion is at least 4).
            if ((object)qualifierOpt == null &&
                (node.Parent == null ||
                 node.Parent.Kind() != SyntaxKind.Attribute && // dynamic not allowed as an attribute type
                 SyntaxFacts.IsInTypeOnlyContext(node)) &&
                node.Identifier.ValueText == "dynamic" &&
                !IsViableType(result) &&
                ((CSharpParseOptions)node.SyntaxTree.Options).LanguageVersion >= MessageID.IDS_FeatureDynamic.RequiredVersion())
            {
                bindingResult = Compilation.DynamicType;
                ReportUseSiteDiagnosticForDynamic(diagnostics, node);
            }
            else
            {
                bool wasError;

                bindingResult = ResultSymbol(result, identifierValueText, 0, node, diagnostics, suppressUseSiteDiagnostics, out wasError, qualifierOpt, options);
                if (bindingResult.Kind == SymbolKind.Alias)
                {
                    var aliasTarget = ((AliasSymbol)bindingResult).GetAliasTarget(basesBeingResolved);
                    if (aliasTarget.Kind == SymbolKind.NamedType && ((NamedTypeSymbol)aliasTarget).ContainsDynamic())
                    {
                        ReportUseSiteDiagnosticForDynamic(diagnostics, node);
                    }
                }
            }

            result.Free();
            return bindingResult;
        }

        private void ReportUseSiteDiagnosticForDynamic(DiagnosticBag diagnostics, IdentifierNameSyntax node)
        {
            // Dynamic type might be bound in a declaration context where we need to synthesize the DynamicAttribute.
            // Here we report the use site error (ERR_DynamicAttributeMissing) for missing DynamicAttribute type or it's constructors.
            //                  
            // BREAKING CHANGE: Native compiler reports ERR_DynamicAttributeMissing at emit time when synthesizing DynamicAttribute.
            //                  Currently, in Roslyn we don't support reporting diagnostics while synthesizing attributes, these diagnostics are reported at bind time.
            //                  Hence, we report this diagnostic here. Note that DynamicAttribute has two constructors, and either of them may be used while
            //                  synthesizing the DynamicAttribute (see DynamicAttributeEncoder.Encode method for details).
            //                  However, unlike the native compiler which reports use site diagnostic only for the specific DynamicAttribute constructor which is going to be used,
            //                  we report it for both the constructors and also for boolean type (used by the second constructor).
            //                  This is a breaking change for the case where only one of the two constructor of DynamicAttribute is missing, but we never use it for any of the synthesized DynamicAttributes.
            //                  However, this seems like a very unlikely scenario and an acceptable break.

            if (node.IsTypeInContextWhichNeedsDynamicAttribute())
            {
                if (!Compilation.HasDynamicEmitAttributes())
                {
                    // CONSIDER:    Native compiler reports error CS1980 for each syntax node which binds to dynamic type, we do the same by reporting a diagnostic here.
                    //              However, this means we generate multiple duplicate diagnostics, when a single one would suffice.
                    //              We may want to consider adding an "Unreported" flag to the DynamicTypeSymbol to suppress duplicate CS1980.

                    // CS1980: Cannot define a class or member that utilizes 'dynamic' because the compiler required type '{0}' cannot be found. Are you missing a reference?
                    var info = new CSDiagnosticInfo(ErrorCode.ERR_DynamicAttributeMissing, AttributeDescription.DynamicAttribute.FullName);
                    Symbol.ReportUseSiteDiagnostic(info, diagnostics, node.Location);
                }

                this.GetSpecialType(SpecialType.System_Boolean, diagnostics, node);
            }
        }

        // Gets the name lookup options for simple generic or non-generic name.
        private static LookupOptions GetSimpleNameLookupOptions(NameSyntax node, bool isVerbatimIdentifier)
        {
            if (SyntaxFacts.IsAttributeName(node))
            {
                //  SPEC:   By convention, attribute classes are named with a suffix of Attribute. 
                //  SPEC:   An attribute-name of the form type-name may either include or omit this suffix.
                //  SPEC:   If an attribute class is found both with and without this suffix, an ambiguity 
                //  SPEC:   is present, and a compile-time error results. If the attribute-name is spelled
                //  SPEC:   such that its right-most identifier is a verbatim identifier (§2.4.2), then only
                //  SPEC:   an attribute without a suffix is matched, thus enabling such an ambiguity to be resolved.

                return isVerbatimIdentifier ? LookupOptions.VerbatimNameAttributeTypeOnly : LookupOptions.AttributeTypeOnly;
            }
            else
            {
                return LookupOptions.NamespacesOrTypesOnly;
            }
        }

        private static Symbol UnwrapAliasNoDiagnostics(Symbol symbol, ConsList<Symbol> basesBeingResolved = null)
        {
            if (symbol.Kind == SymbolKind.Alias)
            {
                return ((AliasSymbol)symbol).GetAliasTarget(basesBeingResolved);
            }

            return symbol;
        }

        private NamespaceOrTypeSymbolWithAnnotations UnwrapAlias(NamespaceOrTypeOrAliasSymbolWithAnnotations symbol, DiagnosticBag diagnostics, SyntaxNode syntax, ConsList<Symbol> basesBeingResolved = null)
        {
            if (symbol.IsAlias)
            {
                AliasSymbol discarded;
                return NamespaceOrTypeSymbolWithAnnotations.Create(Compilation, (NamespaceOrTypeSymbol)UnwrapAlias(symbol.Symbol, out discarded, diagnostics, syntax, basesBeingResolved));
            }

            return (NamespaceOrTypeSymbolWithAnnotations)symbol;
        }

        private NamespaceOrTypeSymbolWithAnnotations UnwrapAlias(NamespaceOrTypeOrAliasSymbolWithAnnotations symbol, out AliasSymbol alias, DiagnosticBag diagnostics, SyntaxNode syntax, ConsList<Symbol> basesBeingResolved = null)
        {
            if (symbol.IsAlias)
            {
                return NamespaceOrTypeSymbolWithAnnotations.Create(Compilation, (NamespaceOrTypeSymbol)UnwrapAlias(symbol.Symbol, out alias, diagnostics, syntax, basesBeingResolved));
            }

            alias = null;
            return (NamespaceOrTypeSymbolWithAnnotations)symbol;
        }

        private Symbol UnwrapAlias(Symbol symbol, DiagnosticBag diagnostics, SyntaxNode syntax, ConsList<Symbol> basesBeingResolved = null)
        {
            AliasSymbol discarded;
            return UnwrapAlias(symbol, out discarded, diagnostics, syntax, basesBeingResolved);
        }

        private Symbol UnwrapAlias(Symbol symbol, out AliasSymbol alias, DiagnosticBag diagnostics, SyntaxNode syntax, ConsList<Symbol> basesBeingResolved = null)
        {
            Debug.Assert(syntax != null);
            Debug.Assert(diagnostics != null);

            if (symbol.Kind == SymbolKind.Alias)
            {
                alias = (AliasSymbol)symbol;
                var result = alias.GetAliasTarget(basesBeingResolved);
                var type = result as TypeSymbol;
                if ((object)type != null)
                {
                    // pass args in a value tuple to avoid allocating a closure
                    var args = (this, diagnostics, syntax);
                    type.VisitType((typePart, argTuple, isNested) =>
                    {
                        argTuple.Item1.ReportDiagnosticsIfObsolete(argTuple.diagnostics, typePart, argTuple.syntax, hasBaseReceiver: false);
                        return false;
                    }, args);
                }

                return result;
            }

            alias = null;
            return symbol;
        }

        private NamedTypeSymbol BindGenericSimpleNamespaceOrTypeOrAliasSymbol(
            GenericNameSyntax node,
            DiagnosticBag diagnostics,
            ConsList<Symbol> basesBeingResolved,
            NamespaceOrTypeSymbol qualifierOpt)
        {
            // We are looking for a namespace, alias or type name and the user has given
            // us an identifier followed by a type argument list. Therefore they
            // must expect the result to be a generic type, and not a namespace or alias.

            // The result of this method will therefore always be a type symbol of the 
            // correct arity, though it might have to be an error type.

            // We might be asked to bind a generic simple name of the form "T<,,,>", 
            // which is only legal in the context of "typeof(T<,,,>)". If we are given
            // no type arguments and we are not in such a context, we'll give an error.

            // If we do have type arguments, then the result of this method will always
            // be a generic type symbol constructed with the given type arguments.

            // There are a number of possible error conditions. First, errors involving lookup:
            //
            // * Lookup could fail to find anything at all.
            // * Lookup could find a type of the wrong arity
            // * Lookup could find something but it is not a type.
            // 
            // Second, we could be asked to resolve an unbound type T<,,,> when
            // not in a context where it is legal to do so. Note that this is 
            // intended an improvement over the analysis performed by the 
            // native compiler; in the native compiler we catch bad uses of unbound 
            // types at parse time, not at semantic analysis time. That means that
            // we end up giving confusing "unexpected comma" or "expected type"
            // errors when it would be more informative to the user to simply
            // tell them that an unbound type is not legal in this position. 
            //
            // This also means that we can get semantic analysis of the open
            // type in the IDE even in what would have been a syntax error case
            // in the native compiler.
            //
            // We need a heuristic to deal with the situation where both kinds of errors
            // are potentially in play: what if someone says "typeof(Bogus<>.Blah<int>)"?
            // There are two errors there: first, that Bogus is not found, not a type,
            // or not of the appropriate arity, and second, that it is illegal to make
            // a partially unbound type.
            //
            // The heuristic we will use is that the former kind of error takes priority
            // over the latter; if the meaning of "Bogus<>" cannot be successfully 
            // determined then there is no point telling the user that in addition,
            // it is syntactically wrong. Moreover, at this point we do not know what they
            // mean by the remainder ".Blah<int>" of the expression and so it seems wrong to 
            // deduce more errors from it. 

            var plainName = node.Identifier.ValueText;

            SeparatedSyntaxList<TypeSyntax> typeArguments = node.TypeArgumentList.Arguments;

            bool isUnboundTypeExpr = node.IsUnboundGenericName;
            LookupOptions options = GetSimpleNameLookupOptions(node, isVerbatimIdentifier: false);

            NamedTypeSymbol unconstructedType = LookupGenericTypeName(
                diagnostics, basesBeingResolved, qualifierOpt, node, plainName, node.Arity, options);
            NamedTypeSymbol resultType;

            if (isUnboundTypeExpr)
            {
                if (!IsUnboundTypeAllowed(node))
                {
                    // If we already have an error type then skip reporting that the unbound type is illegal.
                    if (!unconstructedType.IsErrorType())
                    {
                        // error CS7003: Unexpected use of an unbound generic name
                        diagnostics.Add(ErrorCode.ERR_UnexpectedUnboundGenericName, node.Location);
                    }

                    resultType = unconstructedType.Construct(
                        UnboundArgumentErrorTypeSymbol.CreateTypeArguments(
                            unconstructedType.TypeParameters,
                            node.Arity,
                            errorInfo: null),
                        unbound: false);
                }
                else
                {
                    resultType = unconstructedType.AsUnboundGenericType();
                }
            }
            else
            {
                // It's not an unbound type expression, so we must have type arguments, and we have a 
                // generic type of the correct arity in hand (possibly an error type). Bind the type 
                // arguments and construct the final result. 
                resultType = ConstructNamedType(
                    unconstructedType,
                    node,
                    typeArguments,
                    BindTypeArguments(typeArguments, diagnostics, basesBeingResolved),
                    basesBeingResolved,
                    diagnostics);
            }

            if (options.IsAttributeTypeLookup())
            {
                // Generic type cannot be an attribute type.
                // Parser error has already been reported, just wrap the result type with error type symbol.
                Debug.Assert(unconstructedType.IsErrorType());
                Debug.Assert(resultType.IsErrorType());
                resultType = new ExtendedErrorTypeSymbol(GetContainingNamespaceOrType(resultType), resultType,
                    LookupResultKind.NotAnAttributeType, errorInfo: null);
            }

            return resultType;
        }

        private NamedTypeSymbol LookupGenericTypeName(
            DiagnosticBag diagnostics,
            ConsList<Symbol> basesBeingResolved,
            NamespaceOrTypeSymbol qualifierOpt,
            GenericNameSyntax node,
            string plainName,
            int arity,
            LookupOptions options)
        {
            var errorResult = CreateErrorIfLookupOnTypeParameter(node.Parent, qualifierOpt, plainName, arity, diagnostics);
            if ((object)errorResult != null)
            {
                return errorResult;
            }

            var lookupResult = LookupResult.GetInstance();
            HashSet<DiagnosticInfo> useSiteDiagnostics = null;
            this.LookupSymbolsSimpleName(lookupResult, qualifierOpt, plainName, arity, basesBeingResolved, options, diagnose: true, useSiteDiagnostics: ref useSiteDiagnostics);
            diagnostics.Add(node, useSiteDiagnostics);

            bool wasError;
            Symbol lookupResultSymbol = ResultSymbol(lookupResult, plainName, arity, node, diagnostics, (basesBeingResolved != null), out wasError, qualifierOpt, options);

            // As we said in the method above, there are three cases here:
            //
            // * Lookup could fail to find anything at all.
            // * Lookup could find a type of the wrong arity
            // * Lookup could find something but it is not a type.
            //
            // In the first two cases we will be given back an error type symbol of the appropriate arity.
            // In the third case we will be given back the symbol -- say, a local variable symbol.
            //
            // In all three cases the appropriate error has already been reported. (That the
            // type was not found, that the generic type found does not have that arity, that 
            // the non-generic type found cannot be used with a type argument list, or that
            // the symbol found is not something that takes type arguments. )

            // The first thing to do is to make sure that we have some sort of generic type in hand.
            // (Note that an error type symbol is always a generic type.) 

            NamedTypeSymbol type = lookupResultSymbol as NamedTypeSymbol;

            if ((object)type == null)
            {
                // We did a lookup with a generic arity, filtered to types and namespaces. If
                // we got back something other than a type, there had better be an error info
                // for us.
                Debug.Assert(lookupResult.Error != null);
                type = new ExtendedErrorTypeSymbol(
                    GetContainingNamespaceOrType(lookupResultSymbol),
                    ImmutableArray.Create<Symbol>(lookupResultSymbol),
                    lookupResult.Kind,
                    lookupResult.Error,
                    arity);
            }

            lookupResult.Free();

            return type;
        }

        private ExtendedErrorTypeSymbol CreateErrorIfLookupOnTypeParameter(
            CSharpSyntaxNode node,
            NamespaceOrTypeSymbol qualifierOpt,
            string name,
            int arity,
            DiagnosticBag diagnostics)
        {
            if (((object)qualifierOpt != null) && (qualifierOpt.Kind == SymbolKind.TypeParameter))
            {
                var diagnosticInfo = new CSDiagnosticInfo(ErrorCode.ERR_LookupInTypeVariable, qualifierOpt);
                diagnostics.Add(diagnosticInfo, node.Location);
                return new ExtendedErrorTypeSymbol(this.Compilation, name, arity, diagnosticInfo, unreported: false);
            }

            return null;
        }

        private ImmutableArray<TypeSymbolWithAnnotations> BindTypeArguments(SeparatedSyntaxList<TypeSyntax> typeArguments, DiagnosticBag diagnostics, ConsList<Symbol> basesBeingResolved = null)
        {
            Debug.Assert(typeArguments.Count > 0);
            var args = ArrayBuilder<TypeSymbolWithAnnotations>.GetInstance();
            foreach (var argSyntax in typeArguments)
            {
                args.Add(BindTypeArgument(argSyntax, diagnostics, basesBeingResolved));
            }

            return args.ToImmutableAndFree();
        }

        private TypeSymbolWithAnnotations BindTypeArgument(TypeSyntax typeArgument, DiagnosticBag diagnostics, ConsList<Symbol> basesBeingResolved = null)
        {
            // Unsafe types can never be type arguments, but there's a special error code for that.
            var binder = this.WithAdditionalFlags(BinderFlags.SuppressUnsafeDiagnostics);

            var arg = typeArgument.Kind() == SyntaxKind.OmittedTypeArgument
                ? TypeSymbolWithAnnotations.Create(UnboundArgumentErrorTypeSymbol.Instance)
                : binder.BindType(typeArgument, diagnostics, basesBeingResolved);

            return arg;
        }

        /// <remarks>
        /// Keep check and error in sync with ConstructBoundMethodGroupAndReportOmittedTypeArguments.
        /// </remarks>
        private NamedTypeSymbol ConstructNamedTypeUnlessTypeArgumentOmitted(SyntaxNode typeSyntax, NamedTypeSymbol type, SeparatedSyntaxList<TypeSyntax> typeArgumentsSyntax, ImmutableArray<TypeSymbolWithAnnotations> typeArguments, DiagnosticBag diagnostics)
        {
            if (typeArgumentsSyntax.Any(SyntaxKind.OmittedTypeArgument))
            {
                // Note: lookup won't have reported this, since the arity was correct.
                // CONSIDER: the text of this error message makes sense, but we might want to add a separate code.
                Error(diagnostics, ErrorCode.ERR_BadArity, typeSyntax, type, MessageID.IDS_SK_TYPE.Localize(), typeArgumentsSyntax.Count);

                // If the syntax looks like an unbound generic type, then they probably wanted the definition.
                // Give an error indicating that the syntax is incorrect and then use the definition.
                // CONSIDER: we could construct an unbound generic type symbol, but that would probably be confusing
                // outside a typeof.
                return type;
            }
            else
            {
                // we pass an empty basesBeingResolved here because this invocation is not on any possible path of
                // infinite recursion in binding base clauses.
                return ConstructNamedType(type, typeSyntax, typeArgumentsSyntax, typeArguments, basesBeingResolved: null, diagnostics: diagnostics);
            }
        }

        /// <remarks>
        /// Keep check and error in sync with ConstructNamedTypeUnlessTypeArgumentOmitted.
        /// </remarks>
        private static BoundMethodOrPropertyGroup ConstructBoundMemberGroupAndReportOmittedTypeArguments(
            SyntaxNode syntax,
            SeparatedSyntaxList<TypeSyntax> typeArgumentsSyntax,
            ImmutableArray<TypeSymbolWithAnnotations> typeArguments,
            BoundExpression receiver,
            string plainName,
            ArrayBuilder<Symbol> members,
            LookupResult lookupResult,
            BoundMethodGroupFlags methodGroupFlags,
            bool hasErrors,
            DiagnosticBag diagnostics)
        {
            if (!hasErrors && lookupResult.IsMultiViable && typeArgumentsSyntax.Any(SyntaxKind.OmittedTypeArgument))
            {
                // Note: lookup won't have reported this, since the arity was correct.
                // CONSIDER: the text of this error message makes sense, but we might want to add a separate code.
                Error(diagnostics, ErrorCode.ERR_BadArity, syntax, plainName, MessageID.IDS_MethodGroup.Localize(), typeArgumentsSyntax.Count);
                hasErrors = true;
            }

            Debug.Assert(members.Count > 0);

            switch (members[0].Kind)
            {
                case SymbolKind.Method:
                    return new BoundMethodGroup(
                        syntax,
                        typeArguments,
                        receiver,
                        plainName,
                        members.SelectAsArray(s_toMethodSymbolFunc),
                        lookupResult,
                        methodGroupFlags,
                        hasErrors);

                case SymbolKind.Property:
                    return new BoundPropertyGroup(
                        syntax,
                        members.SelectAsArray(s_toPropertySymbolFunc),
                        receiver,
                        lookupResult.Kind,
                        hasErrors);

                default:
                    throw ExceptionUtilities.UnexpectedValue(members[0].Kind);
            }
        }

        private static readonly Func<Symbol, MethodSymbol> s_toMethodSymbolFunc = s => (MethodSymbol)s;
        private static readonly Func<Symbol, PropertySymbol> s_toPropertySymbolFunc = s => (PropertySymbol)s;

        private NamedTypeSymbol ConstructNamedType(
            NamedTypeSymbol type,
            SyntaxNode typeSyntax,
            SeparatedSyntaxList<TypeSyntax> typeArgumentsSyntax,
            ImmutableArray<TypeSymbolWithAnnotations> typeArguments,
            ConsList<Symbol> basesBeingResolved,
            DiagnosticBag diagnostics)
        {
            Debug.Assert(!typeArguments.IsEmpty);
            type = type.Construct(typeArguments);

            if (ShouldCheckConstraints)
            {
                type.CheckConstraintsForNonTuple(this.Conversions, typeSyntax, typeArgumentsSyntax, this.Compilation, basesBeingResolved, diagnostics);
            }

            type = (NamedTypeSymbol)TupleTypeSymbol.TransformToTupleIfCompatible(type);

            return type;
        }

        /// <summary>
        /// Check generic type constraints unless the type is used as part of a type or method
        /// declaration. In those cases, constraints checking is handled by the caller.
        /// </summary>
        private bool ShouldCheckConstraints
        {
            get
            {
                return !this.Flags.Includes(BinderFlags.SuppressConstraintChecks);
            }
        }

        private NamespaceOrTypeSymbol BindQualifiedName(
            ExpressionSyntax leftName,
            SimpleNameSyntax rightName,
            DiagnosticBag diagnostics,
            ConsList<Symbol> basesBeingResolved,
            bool suppressUseSiteDiagnostics)
        {
            var left = BindNamespaceOrTypeSymbol(leftName, diagnostics, basesBeingResolved, suppressUseSiteDiagnostics: false).NamespaceOrTypeSymbol;
            ReportDiagnosticsIfObsolete(diagnostics, left, leftName, hasBaseReceiver: false);

            bool isLeftUnboundGenericType = left.Kind == SymbolKind.NamedType &&
                ((NamedTypeSymbol)left).IsUnboundGenericType;

            if (isLeftUnboundGenericType)
            {
                // If left name bound to an unbound generic type,
                // we want to perform right name lookup within
                // left's original named type definition.
                left = ((NamedTypeSymbol)left).OriginalDefinition;
            }

            // since the name is qualified, it cannot result in a using alias symbol, only a type or namespace
            var right = this.BindSimpleNamespaceOrTypeOrAliasSymbol(rightName, diagnostics, basesBeingResolved, suppressUseSiteDiagnostics, left) as NamespaceOrTypeSymbol;

            // If left name bound to an unbound generic type
            // and right name bound to a generic type, we must
            // convert right to an unbound generic type.
            if (isLeftUnboundGenericType)
            {
                var namedTypeRight = right as NamedTypeSymbol;
                if ((object)namedTypeRight != null && namedTypeRight.IsGenericType)
                {
                    right = namedTypeRight.AsUnboundGenericType();
                }
            }

            return right;
        }

        internal NamedTypeSymbol GetSpecialType(SpecialType typeId, DiagnosticBag diagnostics, SyntaxNode node)
        {
            return GetSpecialType(this.Compilation, typeId, node, diagnostics);
        }

        internal static NamedTypeSymbol GetSpecialType(CSharpCompilation compilation, SpecialType typeId, SyntaxNode node, DiagnosticBag diagnostics)
        {
            NamedTypeSymbol typeSymbol = compilation.GetSpecialType(typeId);
            Debug.Assert((object)typeSymbol != null, "Expect an error type if special type isn't found");
            ReportUseSiteDiagnostics(typeSymbol, diagnostics, node);
            return typeSymbol;
        }

        /// <summary>
        /// This is a layer on top of the Compilation version that generates a diagnostic if the special
        /// member isn't found.
        /// </summary>
        internal Symbol GetSpecialTypeMember(SpecialMember member, DiagnosticBag diagnostics, SyntaxNode syntax)
        {
            Symbol memberSymbol;
            return TryGetSpecialTypeMember(this.Compilation, member, syntax, diagnostics, out memberSymbol)
                ? memberSymbol
                : null;
        }

        internal static bool TryGetSpecialTypeMember<TSymbol>(CSharpCompilation compilation, SpecialMember specialMember, SyntaxNode syntax, DiagnosticBag diagnostics, out TSymbol symbol)
            where TSymbol : Symbol
        {
            symbol = (TSymbol)compilation.GetSpecialTypeMember(specialMember);
            if ((object)symbol == null)
            {
                MemberDescriptor descriptor = SpecialMembers.GetDescriptor(specialMember);
                diagnostics.Add(ErrorCode.ERR_MissingPredefinedMember, syntax.Location, descriptor.DeclaringTypeMetadataName, descriptor.Name);
                return false;
            }

            var useSiteDiagnostic = symbol.GetUseSiteDiagnosticForSymbolOrContainingType();
            if (useSiteDiagnostic != null)
            {
                Symbol.ReportUseSiteDiagnostic(useSiteDiagnostic, diagnostics, new SourceLocation(syntax));
            }

            return true;
        }

        /// <summary>
        /// Reports use-site diagnostics for the specified symbol.
        /// </summary>
        /// <returns>
        /// True if there was an error among the reported diagnostics
        /// </returns>
        internal static bool ReportUseSiteDiagnostics(Symbol symbol, DiagnosticBag diagnostics, SyntaxNode node)
        {
            DiagnosticInfo info = symbol.GetUseSiteDiagnostic();
            return info != null && Symbol.ReportUseSiteDiagnostic(info, diagnostics, node.Location);
        }

        /// <summary>
        /// Reports use-site diagnostics for the specified symbol.
        /// </summary>
        /// <returns>
        /// True if there was an error among the reported diagnostics
        /// </returns>
        internal static bool ReportUseSiteDiagnostics(Symbol symbol, DiagnosticBag diagnostics, Location location)
        {
            DiagnosticInfo info = symbol.GetUseSiteDiagnostic();
            return info != null && Symbol.ReportUseSiteDiagnostic(info, diagnostics, location);
        }

        /// <summary>
        /// This is a layer on top of the Compilation version that generates a diagnostic if the well-known
        /// type isn't found.
        /// </summary>
        internal NamedTypeSymbol GetWellKnownType(WellKnownType type, DiagnosticBag diagnostics, SyntaxNode node)
        {
            NamedTypeSymbol typeSymbol = this.Compilation.GetWellKnownType(type);
            Debug.Assert((object)typeSymbol != null, "Expect an error type if well-known type isn't found");
            ReportUseSiteDiagnostics(typeSymbol, diagnostics, node);
            return typeSymbol;
        }

        /// <summary>
        /// This is a layer on top of the Compilation version that generates a diagnostic if the well-known
        /// type isn't found.
        /// </summary>
        internal NamedTypeSymbol GetWellKnownType(WellKnownType type, ref HashSet<DiagnosticInfo> useSiteDiagnostics)
        {
            NamedTypeSymbol typeSymbol = this.Compilation.GetWellKnownType(type);
            Debug.Assert((object)typeSymbol != null, "Expect an error type if well-known type isn't found");
            HashSetExtensions.InitializeAndAdd(ref useSiteDiagnostics, typeSymbol.GetUseSiteDiagnostic());
            return typeSymbol;
        }

        /// <summary>
        /// Retrieves a well-known type member and reports diagnostics.
        /// </summary>
        /// <returns>Null if the symbol is missing.</returns>
        internal static Symbol GetWellKnownTypeMember(CSharpCompilation compilation, WellKnownMember member, DiagnosticBag diagnostics, Location location = null, SyntaxNode syntax = null, bool isOptional = false)
        {
            Debug.Assert((syntax != null) ^ (location != null));

            DiagnosticInfo useSiteDiagnostic;
            Symbol memberSymbol = GetWellKnownTypeMember(compilation, member, out useSiteDiagnostic, isOptional);

            if (useSiteDiagnostic != null)
            {
                // report the diagnostic only for non-optional members:
                Symbol.ReportUseSiteDiagnostic(useSiteDiagnostic, diagnostics, location ?? syntax.Location);
            }

            return memberSymbol;
        }

        internal static Symbol GetWellKnownTypeMember(CSharpCompilation compilation, WellKnownMember member, out DiagnosticInfo diagnosticInfo, bool isOptional = false)
        {
            Symbol memberSymbol = compilation.GetWellKnownTypeMember(member);

            if ((object)memberSymbol != null)
            {
                diagnosticInfo = memberSymbol.GetUseSiteDiagnosticForSymbolOrContainingType();
                if (diagnosticInfo != null)
                {
                    // Dev11 reports use-site diagnostics even for optional symbols that are found.
                    // We decided to silently ignore bad optional symbols.

                    // Report errors only for non-optional members:
                    if (isOptional)
                    {
                        var severity = diagnosticInfo.Severity;

                        // ignore warnings:
                        diagnosticInfo = null;

                        // if the member is optional and bad for whatever reason ignore it:
                        if (severity == DiagnosticSeverity.Error)
                        {
                            return null;
                        }
                    }
                }
            }
            else if (!isOptional)
            {
                // member is missing
                MemberDescriptor memberDescriptor = WellKnownMembers.GetDescriptor(member);
                diagnosticInfo = new CSDiagnosticInfo(ErrorCode.ERR_MissingPredefinedMember, memberDescriptor.DeclaringTypeMetadataName, memberDescriptor.Name);
            }
            else
            {
                diagnosticInfo = null;
            }

            return memberSymbol;
        }

        private class ConsistentSymbolOrder : IComparer<Symbol>
        {
            public static readonly ConsistentSymbolOrder Instance = new ConsistentSymbolOrder();
            public int Compare(Symbol fst, Symbol snd)
            {
                if (snd == fst) return 0;
                if ((object)fst == null) return -1;
                if ((object)snd == null) return 1;
                if (snd.Name != fst.Name) return string.CompareOrdinal(fst.Name, snd.Name);
                if (snd.Kind != fst.Kind) return (int)fst.Kind - (int)snd.Kind;
                int aLocationsCount = !snd.Locations.IsDefault ? snd.Locations.Length : 0;
                int bLocationsCount = fst.Locations.Length;
                if (aLocationsCount != bLocationsCount) return aLocationsCount - bLocationsCount;
                if (aLocationsCount == 0 && bLocationsCount == 0) return Compare(fst.ContainingSymbol, snd.ContainingSymbol);
                Location la = snd.Locations[0];
                Location lb = fst.Locations[0];
                if (la.IsInSource != lb.IsInSource) return la.IsInSource ? 1 : -1;
                int containerResult = Compare(fst.ContainingSymbol, snd.ContainingSymbol);
                if (!la.IsInSource) return containerResult;
                if (containerResult == 0 && la.SourceTree == lb.SourceTree) return lb.SourceSpan.Start - la.SourceSpan.Start;
                return containerResult;
            }
        }

        // return the type or namespace symbol in a lookup result, or report an error.
        internal Symbol ResultSymbol(
            LookupResult result,
            string simpleName,
            int arity,
            SyntaxNode where,
            DiagnosticBag diagnostics,
            bool suppressUseSiteDiagnostics,
            out bool wasError,
            NamespaceOrTypeSymbol qualifierOpt = null,
            LookupOptions options = default(LookupOptions))
        {
            Debug.Assert(where != null);
            Debug.Assert(diagnostics != null);

            var symbols = result.Symbols;
            wasError = false;

            if (result.IsMultiViable)
            {
                if (symbols.Count > 1)
                {
                    // gracefully handle symbols.Count > 2
                    symbols.Sort(ConsistentSymbolOrder.Instance);

                    var originalSymbols = symbols.ToImmutable();

                    for (int i = 0; i < symbols.Count; i++)
                    {
                        symbols[i] = UnwrapAlias(symbols[i], diagnostics, where);
                    }

                    BestSymbolInfo secondBest;
                    BestSymbolInfo best = GetBestSymbolInfo(symbols, out secondBest);

                    Debug.Assert(!best.IsNone);
                    Debug.Assert(!secondBest.IsNone);

                    if (best.IsFromCompilation && !secondBest.IsFromCompilation)
                    {
                        var srcSymbol = symbols[best.Index];
                        var mdSymbol = symbols[secondBest.Index];

                        object arg0;

                        if (best.IsFromSourceModule)
                        {
                            arg0 = srcSymbol.Locations.First().SourceTree.FilePath;
                        }
                        else
                        {
                            Debug.Assert(best.IsFromAddedModule);
                            arg0 = srcSymbol.ContainingModule;
                        }

                        //if names match, arities match, and containing symbols match (recursively), ...
                        if (srcSymbol.ToDisplayString(SymbolDisplayFormat.QualifiedNameArityFormat) ==
                            mdSymbol.ToDisplayString(SymbolDisplayFormat.QualifiedNameArityFormat))
                        {
                            if (srcSymbol.Kind == SymbolKind.Namespace && mdSymbol.Kind == SymbolKind.NamedType)
                            {
                                // ErrorCode.WRN_SameFullNameThisNsAgg: The namespace '{1}' in '{0}' conflicts with the imported type '{3}' in '{2}'. Using the namespace defined in '{0}'.
                                diagnostics.Add(ErrorCode.WRN_SameFullNameThisNsAgg, where.Location, originalSymbols,
                                    arg0,
                                    srcSymbol,
                                    mdSymbol.ContainingAssembly,
                                    mdSymbol);

                                return originalSymbols[best.Index];
                            }
                            else if (srcSymbol.Kind == SymbolKind.NamedType && mdSymbol.Kind == SymbolKind.Namespace)
                            {
                                // ErrorCode.WRN_SameFullNameThisAggNs: The type '{1}' in '{0}' conflicts with the imported namespace '{3}' in '{2}'. Using the type defined in '{0}'.
                                diagnostics.Add(ErrorCode.WRN_SameFullNameThisAggNs, where.Location, originalSymbols,
                                    arg0,
                                    srcSymbol,
                                    GetContainingAssembly(mdSymbol),
                                    mdSymbol);

                                return originalSymbols[best.Index];
                            }
                            else if (srcSymbol.Kind == SymbolKind.NamedType && mdSymbol.Kind == SymbolKind.NamedType)
                            {
                                // WRN_SameFullNameThisAggAgg: The type '{1}' in '{0}' conflicts with the imported type '{3}' in '{2}'. Using the type defined in '{0}'.
                                diagnostics.Add(ErrorCode.WRN_SameFullNameThisAggAgg, where.Location, originalSymbols,
                                    arg0,
                                    srcSymbol,
                                    mdSymbol.ContainingAssembly,
                                    mdSymbol);

                                return originalSymbols[best.Index];
                            }
                            else
                            {
                                // namespace would be merged with the source namespace:
                                Debug.Assert(!(srcSymbol.Kind == SymbolKind.Namespace && mdSymbol.Kind == SymbolKind.Namespace));
                            }
                        }
                    }

                    var first = symbols[best.Index];
                    var second = symbols[secondBest.Index];

                    Debug.Assert(originalSymbols[best.Index] != originalSymbols[secondBest.Index] || options.IsAttributeTypeLookup(),
                        "This kind of ambiguity is only possible for attributes.");

                    Debug.Assert(first != second || originalSymbols[best.Index] != originalSymbols[secondBest.Index],
                        "Why does the LookupResult contain the same symbol twice?");

                    CSDiagnosticInfo info;
                    bool reportError;

                    //if names match, arities match, and containing symbols match (recursively), ...
                    if (first != second &&
                        first.ToDisplayString(SymbolDisplayFormat.QualifiedNameArityFormat) ==
                            second.ToDisplayString(SymbolDisplayFormat.QualifiedNameArityFormat))
                    {
                        // suppress reporting the error if we found multiple symbols from source module
                        // since an error has already been reported from the declaration
                        reportError = !(best.IsFromSourceModule && secondBest.IsFromSourceModule);

                        if (first.Kind == SymbolKind.NamedType && second.Kind == SymbolKind.NamedType)
                        {
                            if (first.OriginalDefinition == second.OriginalDefinition)
                            {
                                // We imported different generic instantiations of the same generic type
                                // and have an ambiguous reference to a type nested in it
                                reportError = true;

                                // '{0}' is an ambiguous reference between '{1}' and '{2}'
                                info = new CSDiagnosticInfo(ErrorCode.ERR_AmbigContext, originalSymbols,
                                    new object[] {
                                        (where as NameSyntax)?.ErrorDisplayName() ?? simpleName,
                                        new FormattedSymbol(first, SymbolDisplayFormat.CSharpErrorMessageFormat),
                                        new FormattedSymbol(second, SymbolDisplayFormat.CSharpErrorMessageFormat) });
                            }
                            else
                            {
                                Debug.Assert(!best.IsFromCorLibrary);

                                // ErrorCode.ERR_SameFullNameAggAgg: The type '{1}' exists in both '{0}' and '{2}'
                                info = new CSDiagnosticInfo(ErrorCode.ERR_SameFullNameAggAgg, originalSymbols,
                                    new object[] { first.ContainingAssembly, first, second.ContainingAssembly });

                                // Do not report this error if the first is declared in source and the second is declared in added module,
                                // we already reported declaration error about this name collision.
                                // Do not report this error if both are declared in added modules,
                                // we will report assembly level declaration error about this name collision.
                                if (secondBest.IsFromAddedModule)
                                {
                                    Debug.Assert(best.IsFromCompilation);
                                    reportError = false;
                                }
                                else if (this.Flags.Includes(BinderFlags.IgnoreCorLibraryDuplicatedTypes) &&
                                    secondBest.IsFromCorLibrary)
                                {
                                    // Ignore duplicate types from the cor library if necessary.
                                    // (Specifically the framework assemblies loaded at runtime in
                                    // the EE may contain types also available from mscorlib.dll.)
                                    return first;
                                }
                            }
                        }
                        else if (first.Kind == SymbolKind.Namespace && second.Kind == SymbolKind.NamedType)
                        {
                            // ErrorCode.ERR_SameFullNameNsAgg: The namespace '{1}' in '{0}' conflicts with the type '{3}' in '{2}'
                            info = new CSDiagnosticInfo(ErrorCode.ERR_SameFullNameNsAgg, originalSymbols,
                                new object[] { GetContainingAssembly(first), first, second.ContainingAssembly, second });

                            // Do not report this error if namespace is declared in source and the type is declared in added module,
                            // we already reported declaration error about this name collision.
                            if (best.IsFromSourceModule && secondBest.IsFromAddedModule)
                            {
                                reportError = false;
                            }
                        }
                        else if (first.Kind == SymbolKind.NamedType && second.Kind == SymbolKind.Namespace)
                        {
                            if (!secondBest.IsFromCompilation || secondBest.IsFromSourceModule)
                            {
                                // ErrorCode.ERR_SameFullNameNsAgg: The namespace '{1}' in '{0}' conflicts with the type '{3}' in '{2}'
                                info = new CSDiagnosticInfo(ErrorCode.ERR_SameFullNameNsAgg, originalSymbols,
                                    new object[] { GetContainingAssembly(second), second, first.ContainingAssembly, first });
                            }
                            else
                            {
                                Debug.Assert(secondBest.IsFromAddedModule);

                                // ErrorCode.ERR_SameFullNameThisAggThisNs: The type '{1}' in '{0}' conflicts with the namespace '{3}' in '{2}'
                                object arg0;

                                if (best.IsFromSourceModule)
                                {
                                    arg0 = first.Locations.First().SourceTree.FilePath;
                                }
                                else
                                {
                                    Debug.Assert(best.IsFromAddedModule);
                                    arg0 = first.ContainingModule;
                                }

                                ModuleSymbol arg2 = second.ContainingModule;

                                // Merged namespaces that span multiple modules don't have a containing module,
                                // so just use module with the smallest ordinal from the containing assembly.
                                if ((object)arg2 == null)
                                {
                                    foreach (NamespaceSymbol ns in ((NamespaceSymbol)second).ConstituentNamespaces)
                                    {
                                        if (ns.ContainingAssembly == Compilation.Assembly)
                                        {
                                            ModuleSymbol module = ns.ContainingModule;

                                            if ((object)arg2 == null || arg2.Ordinal > module.Ordinal)
                                            {
                                                arg2 = module;
                                            }
                                        }
                                    }
                                }

                                Debug.Assert(arg2.ContainingAssembly == Compilation.Assembly);

                                info = new CSDiagnosticInfo(ErrorCode.ERR_SameFullNameThisAggThisNs, originalSymbols,
                                    new object[] { arg0, first, arg2, second });
                            }
                        }
                        else if (first.Kind == SymbolKind.RangeVariable && second.Kind == SymbolKind.RangeVariable)
                        {
                            // We will already have reported a conflicting range variable declaration.
                            info = new CSDiagnosticInfo(ErrorCode.ERR_AmbigMember, originalSymbols,
                                new object[] { first, second });
                        }
                        else
                        {
                            // TODO: this is not an appropriate error message here, but used as a fallback until the
                            // appropriate diagnostics are implemented.
                            // '{0}' is an ambiguous reference between '{1}' and '{2}'
                            //info = diagnostics.Add(ErrorCode.ERR_AmbigContext, location, readOnlySymbols,
                            //    whereText,
                            //    first,
                            //    second);

                            // CS0229: Ambiguity between '{0}' and '{1}'
                            info = new CSDiagnosticInfo(ErrorCode.ERR_AmbigMember, originalSymbols,
                                new object[] { first, second });

                            reportError = true;
                        }
                    }
                    else
                    {
                        Debug.Assert(originalSymbols[best.Index].Name != originalSymbols[secondBest.Index].Name ||
                                     originalSymbols[best.Index] != originalSymbols[secondBest.Index],
                            "Why was the lookup result viable if it contained non-equal symbols with the same name?");

                        reportError = true;

                        if (first is NamespaceOrTypeSymbol && second is NamespaceOrTypeSymbol)
                        {
                            if (options.IsAttributeTypeLookup() &&
                                first.Kind == SymbolKind.NamedType &&
                                second.Kind == SymbolKind.NamedType &&
                                originalSymbols[best.Index].Name != originalSymbols[secondBest.Index].Name && // Use alias names, if available.
                                Compilation.IsAttributeType((NamedTypeSymbol)first) &&
                                Compilation.IsAttributeType((NamedTypeSymbol)second))
                            {
                                //  SPEC:   If an attribute class is found both with and without Attribute suffix, an ambiguity 
                                //  SPEC:   is present, and a compile-time error results.

                                info = new CSDiagnosticInfo(ErrorCode.ERR_AmbiguousAttribute, originalSymbols,
                                    new object[] { (where as NameSyntax)?.ErrorDisplayName() ?? simpleName, first, second });
                            }
                            else
                            {
                                // '{0}' is an ambiguous reference between '{1}' and '{2}'
                                info = new CSDiagnosticInfo(ErrorCode.ERR_AmbigContext, originalSymbols,
                                    new object[] {
                                        (where as NameSyntax)?.ErrorDisplayName() ?? simpleName,
                                        new FormattedSymbol(first, SymbolDisplayFormat.CSharpErrorMessageFormat),
                                        new FormattedSymbol(second, SymbolDisplayFormat.CSharpErrorMessageFormat) });
                            }
                        }
                        else
                        {
                            // CS0229: Ambiguity between '{0}' and '{1}'
                            info = new CSDiagnosticInfo(ErrorCode.ERR_AmbigMember, originalSymbols,
                                new object[] { first, second });
                        }
                    }

                    wasError = true;

                    if (reportError)
                    {
                        diagnostics.Add(info, where.Location);
                    }

                    return new ExtendedErrorTypeSymbol(
                        GetContainingNamespaceOrType(originalSymbols[0]),
                        originalSymbols,
                        LookupResultKind.Ambiguous,
                        info,
                        arity);
                }
                else
                {
                    // Single viable result.
                    var singleResult = symbols[0];

                    // Cannot reference System.Void directly.
                    var singleType = singleResult as TypeSymbol;
                    if ((object)singleType != null && singleType.PrimitiveTypeCode == Cci.PrimitiveTypeCode.Void && simpleName == "Void")
                    {
                        wasError = true;
                        var errorInfo = new CSDiagnosticInfo(ErrorCode.ERR_SystemVoid);
                        diagnostics.Add(errorInfo, where.Location);
                        singleResult = new ExtendedErrorTypeSymbol(GetContainingNamespaceOrType(singleResult), singleResult, LookupResultKind.NotReferencable, errorInfo); // UNDONE: Review resultkind.
                    }
                    // Check for bad symbol.
                    else
                    {
                        if (singleResult.Kind == SymbolKind.NamedType &&
                            ((SourceModuleSymbol)this.Compilation.SourceModule).AnyReferencedAssembliesAreLinked)
                        {
                            // Complain about unembeddable types from linked assemblies.
                            Emit.NoPia.EmbeddedTypesManager.IsValidEmbeddableType((NamedTypeSymbol)singleResult, where, diagnostics);
                        }

                        if (!suppressUseSiteDiagnostics)
                        {
                            wasError = ReportUseSiteDiagnostics(singleResult, diagnostics, where);
                        }
                        else if (singleResult.Kind == SymbolKind.ErrorType)
                        {
                            // We want to report ERR_CircularBase error on the spot to make sure 
                            // that the right location is used for it.
                            var errorType = (ErrorTypeSymbol)singleResult;

                            if (errorType.Unreported)
                            {
                                DiagnosticInfo errorInfo = errorType.ErrorInfo;

                                if (errorInfo != null && errorInfo.Code == (int)ErrorCode.ERR_CircularBase)
                                {
                                    wasError = true;
                                    diagnostics.Add(errorInfo, where.Location);
                                    singleResult = new ExtendedErrorTypeSymbol(GetContainingNamespaceOrType(errorType), errorType.Name, errorType.Arity, errorInfo, unreported: false);
                                }
                            }
                        }
                    }

                    return singleResult;
                }
            }

            // Below here is the error case; no viable symbols found (but maybe one or more non-viable.)
            wasError = true;

            if (result.Kind == LookupResultKind.Empty)
            {
                string aliasOpt = null;
                SyntaxNode node = where;
                while (node is ExpressionSyntax)
                {
                    if (node.Kind() == SyntaxKind.AliasQualifiedName)
                    {
                        aliasOpt = ((AliasQualifiedNameSyntax)node).Alias.Identifier.ValueText;
                        break;
                    }
                    node = node.Parent;
                }

                CSDiagnosticInfo info = NotFound(where, simpleName, arity, (where as NameSyntax)?.ErrorDisplayName() ?? simpleName, diagnostics, aliasOpt, qualifierOpt, options);
                return new ExtendedErrorTypeSymbol(qualifierOpt ?? Compilation.Assembly.GlobalNamespace, simpleName, arity, info);
            }

            Debug.Assert(symbols.Count > 0);

            // Report any errors we encountered with the symbol we looked up.
            if (!suppressUseSiteDiagnostics)
            {
                for (int i = 0; i < symbols.Count; i++)
                {
                    ReportUseSiteDiagnostics(symbols[i], diagnostics, where);
                }
            }

            // result.Error might be null if we have already generated parser errors,
            // e.g. when generic name is used for attribute name.
            if (result.Error != null &&
                ((object)qualifierOpt == null || qualifierOpt.Kind != SymbolKind.ErrorType)) // Suppress cascading.
            {
                diagnostics.Add(new CSDiagnostic(result.Error, where.Location));
            }

            if ((symbols.Count > 1) || (symbols[0] is NamespaceOrTypeSymbol || symbols[0] is AliasSymbol) ||
                result.Kind == LookupResultKind.NotATypeOrNamespace || result.Kind == LookupResultKind.NotAnAttributeType)
            {
                // Bad type or namespace (or things expected as types/namespaces) are packaged up as error types, preserving the symbols and the result kind.
                // We do this if there are multiple symbols too, because just returning one would be losing important information, and they might
                // be of different kinds.
                return new ExtendedErrorTypeSymbol(GetContainingNamespaceOrType(symbols[0]), symbols.ToImmutable(), result.Kind, result.Error, arity);
            }
            else
            {
                // It's a single non-type-or-namespace; error was already reported, so just return it.
                return symbols[0];
            }
        }

        private static AssemblySymbol GetContainingAssembly(Symbol symbol)
        {
            // Merged namespaces that span multiple assemblies don't have a containing assembly,
            // so just use the containing assembly of the first constituent.
            return symbol.ContainingAssembly ?? ((NamespaceSymbol)symbol).ConstituentNamespaces.First().ContainingAssembly;
        }

        [Flags]
        private enum BestSymbolLocation
        {
            None,
            FromSourceModule,
            FromAddedModule,
            FromReferencedAssembly,
            FromCorLibrary,
        }

        [DebuggerDisplay("Location = {_location}, Index = {_index}")]
        private struct BestSymbolInfo
        {
            private readonly BestSymbolLocation _location;
            private readonly int _index;

            /// <summary>
            /// Returns -1 if None.
            /// </summary>
            public int Index
            {
                get
                {
                    return IsNone ? -1 : _index;
                }
            }

            public bool IsFromSourceModule
            {
                get
                {
                    return _location == BestSymbolLocation.FromSourceModule;
                }
            }

            public bool IsFromAddedModule
            {
                get
                {
                    return _location == BestSymbolLocation.FromAddedModule;
                }
            }

            public bool IsFromCompilation
            {
                get
                {
                    return (_location == BestSymbolLocation.FromSourceModule) || (_location == BestSymbolLocation.FromAddedModule);
                }
            }

            public bool IsNone
            {
                get
                {
                    return _location == BestSymbolLocation.None;
                }
            }

            public bool IsFromCorLibrary
            {
                get
                {
                    return _location == BestSymbolLocation.FromCorLibrary;
                }
            }

            public BestSymbolInfo(BestSymbolLocation location, int index)
            {
                Debug.Assert(location != BestSymbolLocation.None);
                _location = location;
                _index = index;
            }

            /// <summary>
            /// Prefers symbols from source module, then from added modules, then from referenced assemblies.
            /// Returns true if values were swapped.
            /// </summary>
            public static bool Sort(ref BestSymbolInfo first, ref BestSymbolInfo second)
            {
                if (IsSecondLocationBetter(first._location, second._location))
                {
                    BestSymbolInfo temp = first;
                    first = second;
                    second = temp;
                    return true;
                }

                return false;
            }

            /// <summary>
            /// Returns true if the second is a better location than the first.
            /// </summary>
            public static bool IsSecondLocationBetter(BestSymbolLocation firstLocation, BestSymbolLocation secondLocation)
            {
                Debug.Assert(secondLocation != 0);
                return (firstLocation == BestSymbolLocation.None) || (firstLocation > secondLocation);
            }
        }

        /// <summary>
        /// Prefer symbols from source module, then from added modules, then from referenced assemblies.
        /// </summary>
        private BestSymbolInfo GetBestSymbolInfo(ArrayBuilder<Symbol> symbols, out BestSymbolInfo secondBest)
        {
            BestSymbolInfo first = default(BestSymbolInfo);
            BestSymbolInfo second = default(BestSymbolInfo);
            var compilation = this.Compilation;

            for (int i = 0; i < symbols.Count; i++)
            {
                var symbol = symbols[i];
                BestSymbolLocation location;

                if (symbol.Kind == SymbolKind.Namespace)
                {
                    location = BestSymbolLocation.None;
                    foreach (var ns in ((NamespaceSymbol)symbol).ConstituentNamespaces)
                    {
                        var current = GetLocation(compilation, ns);
                        if (BestSymbolInfo.IsSecondLocationBetter(location, current))
                        {
                            location = current;
                            if (location == BestSymbolLocation.FromSourceModule)
                            {
                                break;
                            }
                        }
                    }
                }
                else
                {
                    location = GetLocation(compilation, symbol);
                }

                var third = new BestSymbolInfo(location, i);
                if (BestSymbolInfo.Sort(ref second, ref third))
                {
                    BestSymbolInfo.Sort(ref first, ref second);
                }
            }

            Debug.Assert(!first.IsNone);
            Debug.Assert(!second.IsNone);

            secondBest = second;
            return first;
        }

        private static BestSymbolLocation GetLocation(CSharpCompilation compilation, Symbol symbol)
        {
            var containingAssembly = symbol.ContainingAssembly;
            if (containingAssembly == compilation.SourceAssembly)
            {
                return (symbol.ContainingModule == compilation.SourceModule) ?
                    BestSymbolLocation.FromSourceModule :
                    BestSymbolLocation.FromAddedModule;
            }
            else
            {
                return (containingAssembly == containingAssembly.CorLibrary) ?
                    BestSymbolLocation.FromCorLibrary :
                    BestSymbolLocation.FromReferencedAssembly;
            }
        }

        /// <remarks>
        /// This is only intended to be called when the type isn't found (i.e. not when it is found but is inaccessible, has the wrong arity, etc).
        /// </remarks>
        private CSDiagnosticInfo NotFound(SyntaxNode where, string simpleName, int arity, string whereText, DiagnosticBag diagnostics, string aliasOpt, NamespaceOrTypeSymbol qualifierOpt, LookupOptions options)
        {
            var location = where.Location;
            // Lookup totally ignores type forwarders, but we want the type lookup diagnostics
            // to distinguish between a type that can't be found and a type that is only present
            // as a type forwarder.  We'll look for type forwarders in the containing and
            // referenced assemblies and report more specific diagnostics if they are found.
            AssemblySymbol forwardedToAssembly;
            string fullName;

            // for attributes, suggest both, but not for verbatim name
            if (options.IsAttributeTypeLookup() && !options.IsVerbatimNameAttributeTypeLookup())
            {
                // just recurse one level, so cheat and OR verbatim name option :)
                NotFound(where, simpleName, arity, whereText + "Attribute", diagnostics, aliasOpt, qualifierOpt, options | LookupOptions.VerbatimNameAttributeTypeOnly);
            }

            if ((object)qualifierOpt != null)
            {
                if (qualifierOpt.IsType)
                {
                    var errorQualifier = qualifierOpt as ErrorTypeSymbol;
                    if ((object)errorQualifier != null && errorQualifier.ErrorInfo != null)
                    {
                        return (CSDiagnosticInfo)errorQualifier.ErrorInfo;
                    }

                    return diagnostics.Add(ErrorCode.ERR_DottedTypeNameNotFoundInAgg, location, whereText, qualifierOpt);
                }
                else
                {
                    Debug.Assert(qualifierOpt.IsNamespace);

                    bool qualifierIsCompilationGlobalNamespace = ReferenceEquals(qualifierOpt, Compilation.GlobalNamespace);

                    fullName = MetadataHelpers.ComposeAritySuffixedMetadataName(simpleName, arity);
                    if (!qualifierIsCompilationGlobalNamespace)
                    {
                        fullName = qualifierOpt.ToDisplayString(SymbolDisplayFormat.QualifiedNameOnlyFormat) + "." + fullName;
                    }

                    forwardedToAssembly = GetForwardedToAssembly(fullName, arity, diagnostics, location);

                    if (qualifierIsCompilationGlobalNamespace)
                    {
                        Debug.Assert(aliasOpt == null || aliasOpt == SyntaxFacts.GetText(SyntaxKind.GlobalKeyword));
                        return (object)forwardedToAssembly == null
                            ? diagnostics.Add(ErrorCode.ERR_GlobalSingleTypeNameNotFound, location, whereText, qualifierOpt)
                            : diagnostics.Add(ErrorCode.ERR_GlobalSingleTypeNameNotFoundFwd, location, whereText, forwardedToAssembly);
                    }
                    else
                    {
                        object container = qualifierOpt;

                        // If there was an alias (e.g. A::C) and the given qualifier is the global namespace of the alias,
                        // then use the alias name in the error message, since it's more helpful than "<global namespace>".
                        if (aliasOpt != null && qualifierOpt.IsNamespace && ((NamespaceSymbol)qualifierOpt).IsGlobalNamespace)
                        {
                            container = aliasOpt;
                        }

                        return (object)forwardedToAssembly == null
                            ? diagnostics.Add(ErrorCode.ERR_DottedTypeNameNotFoundInNS, location, whereText, container)
                            : diagnostics.Add(ErrorCode.ERR_DottedTypeNameNotFoundInNSFwd, location, whereText, container, forwardedToAssembly);
                    }
                }
            }

            if (options == LookupOptions.NamespaceAliasesOnly)
            {
                return diagnostics.Add(ErrorCode.ERR_AliasNotFound, location, whereText);
            }

            if ((where as IdentifierNameSyntax)?.Identifier.Text == "var" && !options.IsAttributeTypeLookup())
            {
                var code = (where.Parent is QueryClauseSyntax) ? ErrorCode.ERR_TypeVarNotFoundRangeVariable : ErrorCode.ERR_TypeVarNotFound;
                return diagnostics.Add(code, location);
            }

            fullName = MetadataHelpers.ComposeAritySuffixedMetadataName(simpleName, arity);
            forwardedToAssembly = GetForwardedToAssembly(fullName, arity, diagnostics, location);

            return (object)forwardedToAssembly == null
                ? diagnostics.Add(ErrorCode.ERR_SingleTypeNameNotFound, location, whereText)
                : diagnostics.Add(ErrorCode.ERR_SingleTypeNameNotFoundFwd, location, whereText, forwardedToAssembly);
        }

        /// <summary>
        /// Look for a type forwarder for the given type in the containing assembly and any referenced assemblies.
        /// If one is found, search again in the target assembly.  Return the last assembly in the chain.
        /// </summary>
        /// <param name="fullName">The metadata name of the (potentially) forwarded type, including the arity (if non-zero).</param>
        /// <param name="arity">The arity of the forwarded type.</param>
        /// <param name="diagnostics">Will be used to report non-fatal errors during look up.</param>
        /// <param name="location">Location to report errors on.</param>
        /// <returns></returns>
        /// <remarks>
        /// Since this method is intended to be used for error reporting, it stops as soon as it finds
        /// any type forwarder (or an error to report). It does not check other assemblies for consistency or better results.
        /// </remarks>
        private AssemblySymbol GetForwardedToAssembly(string fullName, int arity, DiagnosticBag diagnostics, Location location)
        {
            Debug.Assert(arity == 0 || fullName.EndsWith("`" + arity, StringComparison.Ordinal));
            
            // If we are in the process of binding assembly level attributes, we might get into an infinite cycle
            // if any of the referenced assemblies forwards type to this assembly. Since forwarded types
            // are specified through assembly level attributes, an attempt to resolve the forwarded type
            // might require us to examine types forwarded by this assembly, thus binding assembly level 
            // attributes again. And the cycle continues. 
            // So, we won't do the analysis in this case, at the expense of better diagnostics.
            if ((this.Flags & BinderFlags.InContectualAttributeBinder) != 0)
            {
                var current = this;

                do
                {
                    var contextualAttributeBinder = current as ContextualAttributeBinder;

                    if (contextualAttributeBinder != null)
                    {
                        if ((object)contextualAttributeBinder.AttributeTarget != null &&
                            contextualAttributeBinder.AttributeTarget.Kind == SymbolKind.Assembly)
                        {
                            return null;
                        }

                        break;
                    }

                    current = current.Next;
                }
                while (current != null);
            }

            // NOTE: This won't work if the type isn't using CLS-style generic naming (i.e. `arity), but this code is
            // only intended to improve diagnostic messages, so false negatives in corner cases aren't a big deal.
            var metadataName = MetadataTypeName.FromFullName(fullName, useCLSCompliantNameArityEncoding: true, forcedArity: arity);

            var containingAssembly = this.Compilation.Assembly;

            // This method is only called after lookup has failed, so the containing (source!) assembly can't
            // have a forwarder to another assembly.
            NamedTypeSymbol forwardedType = null;
            foreach (var referencedAssembly in containingAssembly.Modules[0].GetReferencedAssemblySymbols())
            {
                forwardedType = referencedAssembly.TryLookupForwardedMetadataType(ref metadataName);
                if ((object)forwardedType != null)
                {
                    break;
                }
            }

            if ((object)forwardedType != null)
            {
                if (forwardedType.Kind == SymbolKind.ErrorType)
                {
                    DiagnosticInfo diagInfo = ((ErrorTypeSymbol)forwardedType).ErrorInfo;

                    if (diagInfo.Code == (int)ErrorCode.ERR_CycleInTypeForwarder)
                    {
                        Debug.Assert((object)forwardedType.ContainingAssembly != null, "How did we find a cycle if there was no forwarding?");
                        diagnostics.Add(ErrorCode.ERR_CycleInTypeForwarder, location, fullName, forwardedType.ContainingAssembly.Name);
                    }
                    else if (diagInfo.Code == (int)ErrorCode.ERR_TypeForwardedToMultipleAssemblies)
                    {
                        diagnostics.Add(diagInfo, location);
                        return null; // Cannot determine a suitable forwarding assembly
                    }
                }

                return forwardedType.ContainingAssembly;
            }

            return null;
        }

        internal static bool CheckFeatureAvailability(SyntaxNode syntax, MessageID feature, DiagnosticBag diagnostics, Location locationOpt = null)
        {
            return CheckFeatureAvailability(syntax.SyntaxTree, feature, diagnostics, locationOpt ?? syntax.GetLocation());
        }

        internal static bool CheckFeatureAvailability(SyntaxTree tree, MessageID feature, DiagnosticBag diagnostics, Location location)
        {
            CSDiagnosticInfo error = GetFeatureAvailabilityDiagnosticInfo(tree, feature);

            if (error is null)
            {
                return true;
            }

            diagnostics.Add(new CSDiagnostic(error, location));
            return false;
        }

        private static CSDiagnosticInfo GetFeatureAvailabilityDiagnosticInfo(SyntaxTree tree, MessageID feature)
        {
            CSharpParseOptions options = (CSharpParseOptions)tree.Options;

            if (options.IsFeatureEnabled(feature))
            {
                return null;
            }

            LanguageVersion availableVersion = options.LanguageVersion;
            LanguageVersion requiredVersion = feature.RequiredVersion();
            if (requiredVersion > availableVersion)
            {
                return new CSDiagnosticInfo(availableVersion.GetErrorCode(), feature.Localize(), new CSharpRequiredLanguageVersion(requiredVersion));
            }

            return null;
        }
    }
}<|MERGE_RESOLUTION|>--- conflicted
+++ resolved
@@ -28,11 +28,7 @@
         /// Bound type if syntax binds to a type in the current context and
         /// null if syntax binds to "var" keyword in the current context.
         /// </returns>
-<<<<<<< HEAD
-        internal TypeSymbolWithAnnotations BindType(TypeSyntax syntax, DiagnosticBag diagnostics, out bool isVar)
-=======
-        internal TypeSymbol BindTypeOrVarKeyword(TypeSyntax syntax, DiagnosticBag diagnostics, out bool isVar)
->>>>>>> 79ae6bcf
+        internal TypeSymbolWithAnnotations BindTypeOrVarKeyword(TypeSyntax syntax, DiagnosticBag diagnostics, out bool isVar)
         {
             var symbol = BindTypeOrAliasOrVarKeyword(syntax, diagnostics, out isVar);
             Debug.Assert(isVar == ((object)symbol == null));
@@ -52,11 +48,11 @@
         /// Bound type if syntax binds to a type in the current context and
         /// null if syntax binds to "unmanaged" keyword in the current context.
         /// </returns>
-        internal TypeSymbol BindTypeOrUnmanagedKeyword(TypeSyntax syntax, DiagnosticBag diagnostics, out bool isUnmanaged)
+        internal TypeSymbolWithAnnotations BindTypeOrUnmanagedKeyword(TypeSyntax syntax, DiagnosticBag diagnostics, out bool isUnmanaged)
         {
             var symbol = BindTypeOrAliasOrUnmanagedKeyword(syntax, diagnostics, out isUnmanaged);
             Debug.Assert(isUnmanaged == ((object)symbol == null));
-            return isUnmanaged ? null : (TypeSymbol)UnwrapAlias(symbol, diagnostics, syntax);
+            return isUnmanaged ? null : (TypeSymbolWithAnnotations)UnwrapAlias(symbol, diagnostics, syntax);
         }
 
         /// <summary>
@@ -73,11 +69,7 @@
         /// Bound type if syntax binds to a type in the current context and
         /// null if syntax binds to "var" keyword in the current context.
         /// </returns>
-<<<<<<< HEAD
-        internal TypeSymbolWithAnnotations BindType(TypeSyntax syntax, DiagnosticBag diagnostics, out bool isVar, out AliasSymbol alias)
-=======
-        internal TypeSymbol BindTypeOrVarKeyword(TypeSyntax syntax, DiagnosticBag diagnostics, out bool isVar, out AliasSymbol alias)
->>>>>>> 79ae6bcf
+        internal TypeSymbolWithAnnotations BindTypeOrVarKeyword(TypeSyntax syntax, DiagnosticBag diagnostics, out bool isVar, out AliasSymbol alias)
         {
             var symbol = BindTypeOrAliasOrVarKeyword(syntax, diagnostics, out isVar);
             Debug.Assert(isVar == ((object)symbol == null));
@@ -91,7 +83,6 @@
                 return (TypeSymbolWithAnnotations)UnwrapAlias(symbol, out alias, diagnostics, syntax);
             }
         }
-<<<<<<< HEAD
 
         /// <summary>
         /// Binds the type for the syntax taking into account possibility of "var" type.
@@ -107,11 +98,7 @@
         /// Bound type or alias if syntax binds to a type or alias to a type in the current context and
         /// null if syntax binds to "var" keyword in the current context.
         /// </returns>
-        private NamespaceOrTypeOrAliasSymbolWithAnnotations BindTypeOrAlias(TypeSyntax syntax, DiagnosticBag diagnostics, out bool isVar)
-=======
-           
-        private Symbol BindTypeOrAliasOrVarKeyword(TypeSyntax syntax, DiagnosticBag diagnostics, out bool isVar)
->>>>>>> 79ae6bcf
+        private NamespaceOrTypeOrAliasSymbolWithAnnotations BindTypeOrAliasOrVarKeyword(TypeSyntax syntax, DiagnosticBag diagnostics, out bool isVar)
         {
             if (syntax.IsVar)
             {
@@ -122,7 +109,7 @@
                     CheckFeatureAvailability(syntax, MessageID.IDS_FeatureImplicitLocal, diagnostics);
                 }
 
-                return symbol;
+                return NamespaceOrTypeOrAliasSymbolWithAnnotations.Create(Compilation, symbol);
             }
             else
             {
@@ -131,7 +118,7 @@
             }
         }
 
-        private Symbol BindTypeOrAliasOrUnmanagedKeyword(TypeSyntax syntax, DiagnosticBag diagnostics, out bool isUnmanaged)
+        private NamespaceOrTypeOrAliasSymbolWithAnnotations BindTypeOrAliasOrUnmanagedKeyword(TypeSyntax syntax, DiagnosticBag diagnostics, out bool isUnmanaged)
         {
             if (syntax.IsUnmanaged)
             {
@@ -142,7 +129,7 @@
                     CheckFeatureAvailability(syntax, MessageID.IDS_FeatureUnmanagedGenericTypeConstraint, diagnostics);
                 }
 
-                return symbol;
+                return NamespaceOrTypeOrAliasSymbolWithAnnotations.Create(Compilation, symbol);
             }
             else
             {
@@ -245,15 +232,11 @@
 
                     break;
 
-<<<<<<< HEAD
-                return (object)symbol == null ? null : NamespaceOrTypeOrAliasSymbolWithAnnotations.Create(Compilation, symbol);
-=======
                 default:
                     // Case (3)
                     isKeyword = true;
                     symbol = null;
                     break;
->>>>>>> 79ae6bcf
             }
 
             lookupResult.Free();
