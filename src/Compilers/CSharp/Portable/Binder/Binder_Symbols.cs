﻿// Copyright (c) Microsoft.  All Rights Reserved.  Licensed under the Apache License, Version 2.0.  See License.txt in the project root for license information.

using System;
using System.Collections.Generic;
using System.Collections.Immutable;
using System.Diagnostics;
using System.Linq;
using System.Runtime.CompilerServices;
using Microsoft.CodeAnalysis.CSharp.Symbols;
using Microsoft.CodeAnalysis.CSharp.Syntax;
using Microsoft.CodeAnalysis.PooledObjects;
using Microsoft.CodeAnalysis.RuntimeMembers;
using Roslyn.Utilities;

namespace Microsoft.CodeAnalysis.CSharp
{
    internal partial class Binder
    {
        /// <summary>
        /// Binds the type for the syntax taking into account possibility of "var" type.
        /// </summary>
        /// <param name="syntax">Type syntax to bind.</param>
        /// <param name="diagnostics">Diagnostics.</param>
        /// <param name="isVar">
        /// Set to false if syntax binds to a type in the current context and true if
        /// syntax is "var" and it binds to "var" keyword in the current context.
        /// </param>
        /// <returns>
        /// Bound type if syntax binds to a type in the current context and
        /// null if syntax binds to "var" keyword in the current context.
        /// </returns>
        internal TypeWithAnnotations BindTypeOrVarKeyword(TypeSyntax syntax, DiagnosticBag diagnostics, out bool isVar)
        {
            var symbol = BindTypeOrAliasOrVarKeyword(syntax, diagnostics, out isVar);
            Debug.Assert(isVar == symbol.IsDefault);
            return isVar ? default : UnwrapAlias(symbol, diagnostics, syntax).TypeWithAnnotations;
        }

        /// <summary>
        /// Binds the type for the syntax taking into account possibility of "unmanaged" type.
        /// </summary>
        /// <param name="syntax">Type syntax to bind.</param>
        /// <param name="diagnostics">Diagnostics.</param>
        /// <param name="isUnmanaged">
        /// Set to false if syntax binds to a type in the current context and true if
        /// syntax is "unmanaged" and it binds to "unmanaged" keyword in the current context.
        /// </param>
        /// <returns>
        /// Bound type if syntax binds to a type in the current context and
        /// null if syntax binds to "unmanaged" keyword in the current context.
        /// </returns>
        internal TypeWithAnnotations BindTypeOrUnmanagedKeyword(TypeSyntax syntax, DiagnosticBag diagnostics, out bool isUnmanaged)
        {
            var symbol = BindTypeOrAliasOrUnmanagedKeyword(syntax, diagnostics, out isUnmanaged);
            Debug.Assert(isUnmanaged == symbol.IsDefault);
            return isUnmanaged ? default : UnwrapAlias(symbol, diagnostics, syntax).TypeWithAnnotations;
        }

        /// <summary>
        /// Binds the type for the syntax taking into account possibility of "var" type.
        /// </summary>
        /// <param name="syntax">Type syntax to bind.</param>
        /// <param name="diagnostics">Diagnostics.</param>
        /// <param name="isVar">
        /// Set to false if syntax binds to a type in the current context and true if
        /// syntax is "var" and it binds to "var" keyword in the current context.
        /// </param>
        /// <param name="alias">Alias symbol if syntax binds to an alias.</param>
        /// <returns>
        /// Bound type if syntax binds to a type in the current context and
        /// null if syntax binds to "var" keyword in the current context.
        /// </returns>
        internal TypeWithAnnotations BindTypeWithAnnotationsOrVarKeyword(TypeSyntax syntax, DiagnosticBag diagnostics, out bool isVar, out AliasSymbol alias)
        {
            var symbol = BindTypeOrAliasOrVarKeyword(syntax, diagnostics, out isVar);
            Debug.Assert(isVar == symbol.IsDefault);
            if (isVar)
            {
                alias = null;
                return default;
            }
            else
            {
                return UnwrapAlias(symbol, out alias, diagnostics, syntax).TypeWithAnnotations;
            }
        }

        /// <summary>
        /// Binds the type for the syntax taking into account possibility of "var" type.
        /// If the syntax binds to an alias symbol to a type, it returns the alias symbol.
        /// </summary>
        /// <param name="syntax">Type syntax to bind.</param>
        /// <param name="diagnostics">Diagnostics.</param>
        /// <param name="isVar">
        /// Set to false if syntax binds to a type or alias to a type in the current context and true if
        /// syntax is "var" and it binds to "var" keyword in the current context.
        /// </param>
        /// <returns>
        /// Bound type or alias if syntax binds to a type or alias to a type in the current context and
        /// null if syntax binds to "var" keyword in the current context.
        /// </returns>
        private NamespaceOrTypeOrAliasSymbolWithAnnotations BindTypeOrAliasOrVarKeyword(TypeSyntax syntax, DiagnosticBag diagnostics, out bool isVar)
        {
            if (syntax.IsVar)
            {
                var symbol = BindTypeOrAliasOrKeyword((IdentifierNameSyntax)syntax, diagnostics, out isVar);

                if (isVar)
                {
                    CheckFeatureAvailability(syntax, MessageID.IDS_FeatureImplicitLocal, diagnostics);
                }

                return symbol;
            }
            else
            {
                isVar = false;
                return BindTypeOrAlias(syntax, diagnostics, basesBeingResolved: null);
            }
        }

        private NamespaceOrTypeOrAliasSymbolWithAnnotations BindTypeOrAliasOrUnmanagedKeyword(TypeSyntax syntax, DiagnosticBag diagnostics, out bool isUnmanaged)
        {
            if (syntax.IsUnmanaged)
            {
                var symbol = BindTypeOrAliasOrKeyword((IdentifierNameSyntax)syntax, diagnostics, out isUnmanaged);

                if (isUnmanaged)
                {
                    CheckFeatureAvailability(syntax, MessageID.IDS_FeatureUnmanagedGenericTypeConstraint, diagnostics);
                }

                return symbol;
            }
            else
            {
                isUnmanaged = false;
                return BindTypeOrAlias(syntax, diagnostics, basesBeingResolved: null);
            }
        }

        /// <summary>
        /// Binds the type for the syntax taking into account possibility of the type being a keyword.
        /// If the syntax binds to an alias symbol to a type, it returns the alias symbol.
        /// PREREQUISITE: syntax should be checked to match the keyword, like <see cref="TypeSyntax.IsVar"/> or <see cref="TypeSyntax.IsUnmanaged"/>.
        /// Otherwise, call <see cref="Binder.BindTypeOrAlias(ExpressionSyntax, DiagnosticBag, ConsList{TypeSymbol})"/> instead.
        /// </summary>
        private NamespaceOrTypeOrAliasSymbolWithAnnotations BindTypeOrAliasOrKeyword(IdentifierNameSyntax syntax, DiagnosticBag diagnostics, out bool isKeyword)
        {
            return BindTypeOrAliasOrKeyword(((IdentifierNameSyntax)syntax).Identifier, syntax, diagnostics, out isKeyword);
        }

        private NamespaceOrTypeOrAliasSymbolWithAnnotations BindTypeOrAliasOrKeyword(SyntaxToken identifier, SyntaxNode syntax, DiagnosticBag diagnostics, out bool isKeyword)
        {
            // Keywords can only be IdentifierNameSyntax
            var identifierValueText = identifier.ValueText;
            Symbol symbol = null;

            // Perform name lookup without generating diagnostics as it could possibly be a keyword in the current context.
            var lookupResult = LookupResult.GetInstance();
            HashSet<DiagnosticInfo> useSiteDiagnostics = null;
            this.LookupSymbolsInternal(lookupResult, identifierValueText, arity: 0, useSiteDiagnostics: ref useSiteDiagnostics, basesBeingResolved: null, options: LookupOptions.NamespacesOrTypesOnly, diagnose: false);

            // We have following possible cases for lookup:

            //  1) LookupResultKind.Empty: must be a keyword

            //  2) LookupResultKind.Viable:
            //      a) Single viable result that corresponds to 1) a non-error type: cannot be a keyword
            //                                                  2) an error type: must be a keyword
            //      b) Single viable result that corresponds to namespace: must be a keyword
            //      c) Multi viable result (ambiguous result), we must return an error type: cannot be a keyword

            // 3) Non viable, non empty lookup result: must be a keyword

            // BREAKING CHANGE:     Case (2)(c) is a breaking change from the native compiler.
            // BREAKING CHANGE:     Native compiler interprets lookup with ambiguous result to correspond to bind
            // BREAKING CHANGE:     to "var" keyword (isVar = true), rather than reporting an error.
            // BREAKING CHANGE:     See test SemanticErrorTests.ErrorMeansSuccess_var() for an example.

            switch (lookupResult.Kind)
            {
                case LookupResultKind.Empty:
                    // Case (1)
                    isKeyword = true;
                    symbol = null;
                    break;

                case LookupResultKind.Viable:
                    // Case (2)
                    DiagnosticBag resultDiagnostics = DiagnosticBag.GetInstance();
                    bool wasError;
                    symbol = ResultSymbol(
                        lookupResult,
                        identifierValueText,
                        arity: 0,
                        where: syntax,
                        diagnostics: resultDiagnostics,
                        suppressUseSiteDiagnostics: false,
                        wasError: out wasError);

                    // Here, we're mimicking behavior of dev10.  If the identifier fails to bind
                    // as a type, even if the reason is (e.g.) a type/alias conflict, then treat
                    // it as the contextual keyword.
                    if (wasError && lookupResult.IsSingleViable)
                    {
                        // NOTE: don't report diagnostics - we're not going to use the lookup result.
                        resultDiagnostics.Free();
                        // Case (2)(a)(2)
                        goto default;
                    }

                    diagnostics.AddRange(resultDiagnostics);
                    resultDiagnostics.Free();

                    if (lookupResult.IsSingleViable)
                    {
                        var type = UnwrapAlias(symbol, diagnostics, syntax) as TypeSymbol;

                        if ((object)type != null)
                        {
                            // Case (2)(a)(1)
                            isKeyword = false;
                        }
                        else
                        {
                            // Case (2)(b)
                            Debug.Assert(UnwrapAliasNoDiagnostics(symbol) is NamespaceSymbol);
                            isKeyword = true;
                            symbol = null;
                        }
                    }
                    else
                    {
                        // Case (2)(c)
                        isKeyword = false;
                    }

                    break;

                default:
                    // Case (3)
                    isKeyword = true;
                    symbol = null;
                    break;
            }

            lookupResult.Free();

            return NamespaceOrTypeOrAliasSymbolWithAnnotations.CreateUnannotated(IsNullableEnabled(identifier), symbol);
        }

        // Binds the given expression syntax as Type.
        // If the resulting symbol is an Alias to a Type, it unwraps the alias
        // and returns it's target type.
        internal TypeWithAnnotations BindType(ExpressionSyntax syntax, DiagnosticBag diagnostics, ConsList<TypeSymbol> basesBeingResolved = null)
        {
            var symbol = BindTypeOrAlias(syntax, diagnostics, basesBeingResolved);
            return UnwrapAlias(symbol, diagnostics, syntax, basesBeingResolved).TypeWithAnnotations;
        }

        // Binds the given expression syntax as Type.
        // If the resulting symbol is an Alias to a Type, it stores the AliasSymbol in
        // the alias parameter, unwraps the alias and returns it's target type.
        internal TypeWithAnnotations BindType(ExpressionSyntax syntax, DiagnosticBag diagnostics, out AliasSymbol alias, ConsList<TypeSymbol> basesBeingResolved = null)
        {
            var symbol = BindTypeOrAlias(syntax, diagnostics, basesBeingResolved);
            return UnwrapAlias(symbol, out alias, diagnostics, syntax, basesBeingResolved).TypeWithAnnotations;
        }

        // Binds the given expression syntax as Type or an Alias to Type
        // and returns the resultant symbol.
        // NOTE: This method doesn't unwrap aliases.
        internal NamespaceOrTypeOrAliasSymbolWithAnnotations BindTypeOrAlias(ExpressionSyntax syntax, DiagnosticBag diagnostics, ConsList<TypeSymbol> basesBeingResolved = null)
        {
            Debug.Assert(diagnostics != null);

            var symbol = BindNamespaceOrTypeOrAliasSymbol(syntax, diagnostics, basesBeingResolved, basesBeingResolved != null);

            // symbol must be a TypeSymbol or an Alias to a TypeSymbol
            if (symbol.IsType ||
                (symbol.IsAlias && UnwrapAliasNoDiagnostics(symbol.Symbol, basesBeingResolved) is TypeSymbol))
            {
                if (symbol.IsType)
                {
                    // Obsolete alias targets are reported in UnwrapAlias, but if it was a type (not an
                    // alias to a type) we report the obsolete type here.
                    symbol.TypeWithAnnotations.ReportDiagnosticsIfObsolete(this, syntax, diagnostics);
                }

                return symbol;
            }

            var diagnosticInfo = diagnostics.Add(ErrorCode.ERR_BadSKknown, syntax.Location, syntax, symbol.Symbol.GetKindText(), MessageID.IDS_SK_TYPE.Localize());
            return TypeWithAnnotations.Create(new ExtendedErrorTypeSymbol(GetContainingNamespaceOrType(symbol.Symbol), symbol.Symbol, LookupResultKind.NotATypeOrNamespace, diagnosticInfo));
        }

        /// <summary>
        /// The immediately containing namespace or named type, or the global
        /// namespace if containing symbol is neither a namespace or named type.
        /// </summary>
        private NamespaceOrTypeSymbol GetContainingNamespaceOrType(Symbol symbol)
        {
            return symbol.ContainingNamespaceOrType() ?? this.Compilation.Assembly.GlobalNamespace;
        }

        internal Symbol BindNamespaceAliasSymbol(IdentifierNameSyntax node, DiagnosticBag diagnostics)
        {
            if (node.Identifier.Kind() == SyntaxKind.GlobalKeyword)
            {
                return this.Compilation.GlobalNamespaceAlias;
            }
            else
            {
                bool wasError;
                var plainName = node.Identifier.ValueText;
                var result = LookupResult.GetInstance();
                HashSet<DiagnosticInfo> useSiteDiagnostics = null;
                this.LookupSymbolsWithFallback(result, plainName, 0, ref useSiteDiagnostics, null, LookupOptions.NamespaceAliasesOnly);
                diagnostics.Add(node, useSiteDiagnostics);

                Symbol bindingResult = ResultSymbol(result, plainName, 0, node, diagnostics, false, out wasError, options: LookupOptions.NamespaceAliasesOnly);
                result.Free();

                return bindingResult;
            }
        }

        internal NamespaceOrTypeOrAliasSymbolWithAnnotations BindNamespaceOrTypeSymbol(ExpressionSyntax syntax, DiagnosticBag diagnostics, ConsList<TypeSymbol> basesBeingResolved = null)
        {
            return BindNamespaceOrTypeSymbol(syntax, diagnostics, basesBeingResolved, basesBeingResolved != null);
        }

        /// <summary>
        /// This method is used in deeply recursive parts of the compiler and requires a non-trivial amount of stack
        /// space to execute. Preventing inlining here to keep recursive frames small.
        /// </summary>
        [MethodImpl(MethodImplOptions.NoInlining)]
        internal NamespaceOrTypeOrAliasSymbolWithAnnotations BindNamespaceOrTypeSymbol(ExpressionSyntax syntax, DiagnosticBag diagnostics, ConsList<TypeSymbol> basesBeingResolved, bool suppressUseSiteDiagnostics)
        {
            var result = BindNamespaceOrTypeOrAliasSymbol(syntax, diagnostics, basesBeingResolved, suppressUseSiteDiagnostics);
            Debug.Assert(!result.IsDefault);

            return UnwrapAlias(result, diagnostics, syntax, basesBeingResolved);
        }

        /// <summary>
        /// Bind the syntax into a namespace, type or alias symbol. 
        /// </summary>
        /// <remarks>
        /// This method is used in deeply recursive parts of the compiler. Specifically this and
        /// <see cref="BindQualifiedName(ExpressionSyntax, SimpleNameSyntax, DiagnosticBag, ConsList{TypeSymbol}, bool)"/>
        /// are mutually recursive. The non-recursive parts of this method tend to reserve significantly large 
        /// stack frames due to their use of large struct like <see cref="TypeSymbolWithAnnotations"/>.
        ///
        /// To keep the stack frame size on recursive paths small the non-recursive parts are factored into local 
        /// functions. This means we pay their stack penalty only when they are used. They are themselves big 
        /// enough they should be disqualified from inlining. In the future when attributes are allowed on 
        /// local functions we should explicitly mark them as <see cref="MethodImplOptions.NoInlining"/>
        /// </remarks>
        internal NamespaceOrTypeOrAliasSymbolWithAnnotations BindNamespaceOrTypeOrAliasSymbol(ExpressionSyntax syntax, DiagnosticBag diagnostics, ConsList<TypeSymbol> basesBeingResolved, bool suppressUseSiteDiagnostics)
        {
            switch (syntax.Kind())
            {
                case SyntaxKind.NullableType:
<<<<<<< HEAD
                    {
                        var nullableSyntax = (NullableTypeSyntax)syntax;
                        TypeSyntax typeArgumentSyntax = nullableSyntax.ElementType;
                        TypeWithAnnotations typeArgument = BindType(typeArgumentSyntax, diagnostics, basesBeingResolved);
                        TypeWithAnnotations constructedType = typeArgument.SetIsAnnotated(Compilation);

                        reportNullableReferenceTypesIfNeeded(nullableSyntax.QuestionToken, typeArgument);

                        if (!ShouldCheckConstraints)
                        {
                            diagnostics.Add(new LazyUseSiteDiagnosticsInfoForNullableType(constructedType), syntax.GetLocation());
                        }
                        else if (constructedType.IsNullableType())
                        {
                            ReportUseSiteDiagnostics(constructedType.Type.OriginalDefinition, diagnostics, syntax);
                            var type = (NamedTypeSymbol)constructedType.Type;
                            var location = syntax.Location;
                            type.CheckConstraints(this.Compilation, this.Conversions, includeNullability: true, location, diagnostics);
                        }
                        else if (constructedType.Type.IsTypeParameterDisallowingAnnotation())
                        {
                            diagnostics.Add(ErrorCode.ERR_NullableUnconstrainedTypeParameter, syntax.Location);
                        }

                        return constructedType;
                    }

                case SyntaxKind.PredefinedType:
                    {
                        var predefinedType = (PredefinedTypeSyntax)syntax;
                        var type = BindPredefinedTypeSymbol(predefinedType, diagnostics);
                        return TypeWithAnnotations.Create(IsNullableEnabled(predefinedType.Keyword), type);
                    }
=======
                    return bindNullable();

                case SyntaxKind.PredefinedType:
                    return bindPredefined();
>>>>>>> 8fc6a345

                case SyntaxKind.IdentifierName:
                    return BindNonGenericSimpleNamespaceOrTypeOrAliasSymbol((IdentifierNameSyntax)syntax, diagnostics, basesBeingResolved, suppressUseSiteDiagnostics, qualifierOpt: null);

                case SyntaxKind.GenericName:
                    return BindGenericSimpleNamespaceOrTypeOrAliasSymbol((GenericNameSyntax)syntax, diagnostics, basesBeingResolved, qualifierOpt: null);

                case SyntaxKind.AliasQualifiedName:
<<<<<<< HEAD
                    {
                        var node = (AliasQualifiedNameSyntax)syntax;
                        var bindingResult = BindNamespaceAliasSymbol(node.Alias, diagnostics);
                        var alias = bindingResult as AliasSymbol;
                        NamespaceOrTypeSymbol left = ((object)alias != null) ? alias.Target : (NamespaceOrTypeSymbol)bindingResult;

                        if (left.Kind == SymbolKind.NamedType)
                        {
                            return TypeWithAnnotations.Create(new ExtendedErrorTypeSymbol(left, LookupResultKind.NotATypeOrNamespace, diagnostics.Add(ErrorCode.ERR_ColColWithTypeAlias, node.Alias.Location, node.Alias.Identifier.Text)));
                        }

                        return this.BindSimpleNamespaceOrTypeOrAliasSymbol(node.Name, diagnostics, basesBeingResolved, suppressUseSiteDiagnostics, left);
                    }
=======
                    return bindAlias();
>>>>>>> 8fc6a345

                case SyntaxKind.QualifiedName:
                    {
                        var node = (QualifiedNameSyntax)syntax;
                        return BindQualifiedName(node.Left, node.Right, diagnostics, basesBeingResolved, suppressUseSiteDiagnostics);
                    }

                case SyntaxKind.SimpleMemberAccessExpression:
                    {
                        var node = (MemberAccessExpressionSyntax)syntax;
                        return BindQualifiedName(node.Expression, node.Name, diagnostics, basesBeingResolved, suppressUseSiteDiagnostics);
                    }

                case SyntaxKind.ArrayType:
                    {
                        return BindArrayType((ArrayTypeSyntax)syntax, diagnostics, permitDimensions: false, basesBeingResolved);
                    }

                case SyntaxKind.PointerType:
<<<<<<< HEAD
                    {
                        var node = (PointerTypeSyntax)syntax;
                        var elementType = BindType(node.ElementType, diagnostics, basesBeingResolved);
                        ReportUnsafeIfNotAllowed(node, diagnostics);

                        // Checking BinderFlags.GenericConstraintsClause to prevent cycles in binding
                        if (Flags.HasFlag(BinderFlags.GenericConstraintsClause) && elementType.TypeKind == TypeKind.TypeParameter)
                        {
                            // Invalid constraint type. A type used as a constraint must be an interface, a non-sealed class or a type parameter.
                            Error(diagnostics, ErrorCode.ERR_BadConstraintType, node);
                        }
                        else
                        {
                            CheckManagedAddr(elementType.Type, node, diagnostics);
                        }

                        return TypeWithAnnotations.Create(new PointerTypeSymbol(elementType));
                    }
=======
                    return bindPointer();
>>>>>>> 8fc6a345

                case SyntaxKind.OmittedTypeArgument:
                    {
                        return BindTypeArgument((TypeSyntax)syntax, diagnostics, basesBeingResolved);
                    }

                case SyntaxKind.TupleType:
                    {
                        var tupleTypeSyntax = (TupleTypeSyntax)syntax;
                        return TypeWithAnnotations.Create(IsNullableEnabled(tupleTypeSyntax.CloseParenToken), BindTupleType(tupleTypeSyntax, diagnostics));
                    }

                case SyntaxKind.RefType:
                    {
                        // ref needs to be handled by the caller
                        var refTypeSyntax = (RefTypeSyntax)syntax;
                        var refToken = refTypeSyntax.RefKeyword;
                        if (!syntax.HasErrors)
                        {
                            diagnostics.Add(ErrorCode.ERR_UnexpectedToken, refToken.GetLocation(), refToken.ToString());
                        }

                        return BindNamespaceOrTypeOrAliasSymbol(refTypeSyntax.Type, diagnostics, basesBeingResolved, suppressUseSiteDiagnostics);
                    }

                default:
                    throw ExceptionUtilities.UnexpectedValue(syntax.Kind());
            }

            void reportNullableReferenceTypesIfNeeded(SyntaxToken questionToken, TypeWithAnnotations typeArgument = default)
            {
                bool isNullableEnabled = IsNullableEnabled(questionToken);
                var location = questionToken.GetLocation();

                // Inside a method body or other executable code, we can question IsValueType without causing cycles.
                if (typeArgument.HasType && !ShouldCheckConstraints)
                {
                    LazyMissingNonNullTypesContextDiagnosticInfo.AddAll(isNullableEnabled, typeArgument, location, diagnostics);
                }
                else
                {
                    LazyMissingNonNullTypesContextDiagnosticInfo.ReportNullableReferenceTypesIfNeeded(isNullableEnabled, typeArgument, location, diagnostics);
                }
            }

            NamespaceOrTypeOrAliasSymbolWithAnnotations bindNullable()
            {
                var nullableSyntax = (NullableTypeSyntax)syntax;
                TypeSyntax typeArgumentSyntax = nullableSyntax.ElementType;
                TypeSymbolWithAnnotations typeArgument = BindType(typeArgumentSyntax, diagnostics, basesBeingResolved);
                TypeSymbolWithAnnotations constructedType = typeArgument.SetIsAnnotated(Compilation);

                reportNullableReferenceTypesIfNeeded(nullableSyntax.QuestionToken, typeArgument);

                if (!ShouldCheckConstraints)
                {
                    diagnostics.Add(new LazyUseSiteDiagnosticsInfoForNullableType(constructedType), syntax.GetLocation());
                }
                else if (constructedType.IsNullableType())
                {
                    ReportUseSiteDiagnostics(constructedType.TypeSymbol.OriginalDefinition, diagnostics, syntax);
                    var type = (NamedTypeSymbol)constructedType.TypeSymbol;
                    var location = syntax.Location;
                    type.CheckConstraints(this.Compilation, this.Conversions, includeNullability: true, location, diagnostics);
                }
                else if (constructedType.TypeSymbol.IsTypeParameterDisallowingAnnotation())
                {
                    diagnostics.Add(ErrorCode.ERR_NullableUnconstrainedTypeParameter, syntax.Location);
                }

                return constructedType;
            }

            NamespaceOrTypeOrAliasSymbolWithAnnotations bindPredefined()
            {
                var predefinedType = (PredefinedTypeSyntax)syntax;
                var type = BindPredefinedTypeSymbol(predefinedType, diagnostics);
                return TypeSymbolWithAnnotations.Create(IsNullableEnabled(predefinedType.Keyword), type);
            }

            NamespaceOrTypeOrAliasSymbolWithAnnotations bindAlias()
            {
                var node = (AliasQualifiedNameSyntax)syntax;
                var bindingResult = BindNamespaceAliasSymbol(node.Alias, diagnostics);
                var alias = bindingResult as AliasSymbol;
                NamespaceOrTypeSymbol left = ((object)alias != null) ? alias.Target : (NamespaceOrTypeSymbol)bindingResult;

                if (left.Kind == SymbolKind.NamedType)
                {
                    return TypeSymbolWithAnnotations.Create(new ExtendedErrorTypeSymbol(left, LookupResultKind.NotATypeOrNamespace, diagnostics.Add(ErrorCode.ERR_ColColWithTypeAlias, node.Alias.Location, node.Alias.Identifier.Text)));
                }

                return this.BindSimpleNamespaceOrTypeOrAliasSymbol(node.Name, diagnostics, basesBeingResolved, suppressUseSiteDiagnostics, left);
            }

            NamespaceOrTypeOrAliasSymbolWithAnnotations bindPointer()
            {
                var node = (PointerTypeSyntax)syntax;
                var elementType = BindType(node.ElementType, diagnostics, basesBeingResolved);
                ReportUnsafeIfNotAllowed(node, diagnostics);

                // Checking BinderFlags.GenericConstraintsClause to prevent cycles in binding
                if (Flags.HasFlag(BinderFlags.GenericConstraintsClause) && elementType.TypeKind == TypeKind.TypeParameter)
                {
                    // Invalid constraint type. A type used as a constraint must be an interface, a non-sealed class or a type parameter.
                    Error(diagnostics, ErrorCode.ERR_BadConstraintType, node);
                }
                else
                {
                    CheckManagedAddr(elementType.TypeSymbol, node, diagnostics);
                }

                return TypeSymbolWithAnnotations.Create(new PointerTypeSymbol(elementType));
            }
        }

        private TypeWithAnnotations BindArrayType(
            ArrayTypeSyntax node,
            DiagnosticBag diagnostics,
            bool permitDimensions,
            ConsList<TypeSymbol> basesBeingResolved)
        {
            TypeWithAnnotations type = BindType(node.ElementType, diagnostics, basesBeingResolved);
            if (type.IsStatic)
            {
                // CS0719: '{0}': array elements cannot be of static type
                Error(diagnostics, ErrorCode.ERR_ArrayOfStaticClass, node.ElementType, type.Type);
            }

            if (ShouldCheckConstraints)
            {
                if (type.IsRestrictedType())
                {
                    // CS0611: Array elements cannot be of type '{0}'
                    Error(diagnostics, ErrorCode.ERR_ArrayElementCantBeRefAny, node.ElementType, type.Type);
                }
            }
            else
            {
                diagnostics.Add(new LazyArrayElementCantBeRefAnyDiagnosticInfo(type), node.ElementType.GetLocation());
            }

            for (int i = node.RankSpecifiers.Count - 1; i >= 0; i--)
            {
                var rankSpecifier = node.RankSpecifiers[i];
                var dimension = rankSpecifier.Sizes;
                if (!permitDimensions && dimension.Count != 0 && dimension[0].Kind() != SyntaxKind.OmittedArraySizeExpression)
                {
                    // https://github.com/dotnet/roslyn/issues/32464
                    // Should capture invalid dimensions for use in `SemanticModel` and `IOperation`.
                    Error(diagnostics, ErrorCode.ERR_ArraySizeInDeclaration, rankSpecifier);
                }

                var array = ArrayTypeSymbol.CreateCSharpArray(this.Compilation.Assembly, type, rankSpecifier.Rank);
                type = TypeWithAnnotations.Create(IsNullableEnabled(rankSpecifier.CloseBracketToken), array);
            }

            return type;
        }

        private TypeSymbol BindTupleType(TupleTypeSyntax syntax, DiagnosticBag diagnostics)
        {
            int numElements = syntax.Elements.Count;
            var types = ArrayBuilder<TypeWithAnnotations>.GetInstance(numElements);
            var locations = ArrayBuilder<Location>.GetInstance(numElements);
            ArrayBuilder<string> elementNames = null;

            // set of names already used
            var uniqueFieldNames = PooledHashSet<string>.GetInstance();
            bool hasExplicitNames = false;

            for (int i = 0; i < numElements; i++)
            {
                var argumentSyntax = syntax.Elements[i];

                var argumentType = BindType(argumentSyntax.Type, diagnostics);
                types.Add(argumentType);

                string name = null;
                SyntaxToken nameToken = argumentSyntax.Identifier;

                if (nameToken.Kind() == SyntaxKind.IdentifierToken)
                {
                    name = nameToken.ValueText;

                    // validate name if we have one
                    hasExplicitNames = true;
                    CheckTupleMemberName(name, i, nameToken, diagnostics, uniqueFieldNames);
                    locations.Add(nameToken.GetLocation());
                }
                else
                {
                    locations.Add(argumentSyntax.Location);
                }

                CollectTupleFieldMemberName(name, i, numElements, ref elementNames);
            }

            uniqueFieldNames.Free();

            if (hasExplicitNames)
            {
                // If the tuple type with names is bound we must have the TupleElementNamesAttribute to emit
                // it is typically there though, if we have ValueTuple at all
                // and we need System.String as well

                // Report diagnostics if System.String doesn't exist
                this.GetSpecialType(SpecialType.System_String, diagnostics, syntax);

                if (!Compilation.HasTupleNamesAttributes)
                {
                    var info = new CSDiagnosticInfo(ErrorCode.ERR_TupleElementNamesAttributeMissing,
                        AttributeDescription.TupleElementNamesAttribute.FullName);
                    Error(diagnostics, info, syntax);
                }
            }

            var typesArray = types.ToImmutableAndFree();
            var locationsArray = locations.ToImmutableAndFree();

            if (typesArray.Length < 2)
            {
                throw ExceptionUtilities.UnexpectedValue(typesArray.Length);
            }

            bool includeNullability = Compilation.IsFeatureEnabled(MessageID.IDS_FeatureNullableReferenceTypes);
            return TupleTypeSymbol.Create(syntax.Location,
                                          typesArray,
                                          locationsArray,
                                          elementNames == null ?
                                            default(ImmutableArray<string>) :
                                            elementNames.ToImmutableAndFree(),
                                          this.Compilation,
                                          this.ShouldCheckConstraints,
                                          includeNullability: this.ShouldCheckConstraints && includeNullability,
                                          errorPositions: default(ImmutableArray<bool>),
                                          syntax: syntax,
                                          diagnostics: diagnostics);
        }

        private static void CollectTupleFieldMemberName(string name, int elementIndex, int tupleSize, ref ArrayBuilder<string> elementNames)
        {
            // add the name to the list
            // names would typically all be there or none at all
            // but in case we need to handle this in error cases
            if (elementNames != null)
            {
                elementNames.Add(name);
            }
            else
            {
                if (name != null)
                {
                    elementNames = ArrayBuilder<string>.GetInstance(tupleSize);
                    for (int j = 0; j < elementIndex; j++)
                    {
                        elementNames.Add(null);
                    }
                    elementNames.Add(name);
                }
            }
        }

        private static bool CheckTupleMemberName(string name, int index, SyntaxNodeOrToken syntax, DiagnosticBag diagnostics, PooledHashSet<string> uniqueFieldNames)
        {
            int reserved = TupleTypeSymbol.IsElementNameReserved(name);
            if (reserved == 0)
            {
                Error(diagnostics, ErrorCode.ERR_TupleReservedElementNameAnyPosition, syntax, name);
                return false;
            }
            else if (reserved > 0 && reserved != index + 1)
            {
                Error(diagnostics, ErrorCode.ERR_TupleReservedElementName, syntax, name, reserved);
                return false;
            }
            else if (!uniqueFieldNames.Add(name))
            {
                Error(diagnostics, ErrorCode.ERR_TupleDuplicateElementName, syntax);
                return false;
            }
            return true;
        }

        private NamedTypeSymbol BindPredefinedTypeSymbol(PredefinedTypeSyntax node, DiagnosticBag diagnostics)
        {
            return GetSpecialType(node.Keyword.Kind().GetSpecialType(), diagnostics, node);
        }

        /// <summary>
        /// Binds a simple name or the simple name portion of a qualified name. 
        /// </summary>
        private NamespaceOrTypeOrAliasSymbolWithAnnotations BindSimpleNamespaceOrTypeOrAliasSymbol(
            SimpleNameSyntax syntax,
            DiagnosticBag diagnostics,
            ConsList<TypeSymbol> basesBeingResolved,
            bool suppressUseSiteDiagnostics,
            NamespaceOrTypeSymbol qualifierOpt = null)
        {
            // Note that the comment above is a small lie; there is no such thing as the "simple name portion" of 
            // a qualified alias member expression. A qualified alias member expression has the form
            // "identifier :: identifier optional-type-arguments" -- the right hand side of which
            // happens to match  the syntactic form of a simple name. As a convenience, we analyze the 
            // right hand side of the "::" here because it is so similar to a simple name; the left hand
            // side is in qualifierOpt.

            switch (syntax.Kind())
            {
                default:
                    return TypeWithAnnotations.Create(new ExtendedErrorTypeSymbol(qualifierOpt ?? this.Compilation.Assembly.GlobalNamespace, string.Empty, arity: 0, errorInfo: null));

                case SyntaxKind.IdentifierName:
                    return BindNonGenericSimpleNamespaceOrTypeOrAliasSymbol((IdentifierNameSyntax)syntax, diagnostics, basesBeingResolved, suppressUseSiteDiagnostics, qualifierOpt);

                case SyntaxKind.GenericName:
                    return BindGenericSimpleNamespaceOrTypeOrAliasSymbol((GenericNameSyntax)syntax, diagnostics, basesBeingResolved, qualifierOpt);
            }
        }

        private static bool IsViableType(LookupResult result)
        {
            if (!result.IsMultiViable)
            {
                return false;
            }

            foreach (var s in result.Symbols)
            {
                switch (s.Kind)
                {
                    case SymbolKind.Alias:
                        if (((AliasSymbol)s).Target.Kind == SymbolKind.NamedType) return true;
                        break;
                    case SymbolKind.NamedType:
                    case SymbolKind.TypeParameter:
                        return true;
                }
            }

            return false;
        }

        protected NamespaceOrTypeOrAliasSymbolWithAnnotations BindNonGenericSimpleNamespaceOrTypeOrAliasSymbol(
            IdentifierNameSyntax node,
            DiagnosticBag diagnostics,
            ConsList<TypeSymbol> basesBeingResolved,
            bool suppressUseSiteDiagnostics,
            NamespaceOrTypeSymbol qualifierOpt)
        {
            var identifierValueText = node.Identifier.ValueText;

            // If we are here in an error-recovery scenario, say, "goo<int, >(123);" then
            // we might have an 'empty' simple name. In that case do not report an 
            // 'unable to find ""' error; we've already reported an error in the parser so
            // just bail out with an error symbol.

            if (string.IsNullOrWhiteSpace(identifierValueText))
            {
                return TypeWithAnnotations.Create(new ExtendedErrorTypeSymbol(
                    Compilation.Assembly.GlobalNamespace, identifierValueText, 0,
                    new CSDiagnosticInfo(ErrorCode.ERR_SingleTypeNameNotFound)));
            }

            var errorResult = CreateErrorIfLookupOnTypeParameter(node.Parent, qualifierOpt, identifierValueText, 0, diagnostics);
            if ((object)errorResult != null)
            {
                return TypeWithAnnotations.Create(errorResult);
            }

            var result = LookupResult.GetInstance();
            LookupOptions options = GetSimpleNameLookupOptions(node, node.Identifier.IsVerbatimIdentifier());

            HashSet<DiagnosticInfo> useSiteDiagnostics = null;
            this.LookupSymbolsSimpleName(result, qualifierOpt, identifierValueText, 0, basesBeingResolved, options, diagnose: true, useSiteDiagnostics: ref useSiteDiagnostics);
            diagnostics.Add(node, useSiteDiagnostics);

            Symbol bindingResult;
            // If we were looking up the identifier "dynamic" at the topmost level and didn't find anything good,
            // we actually have the type dynamic (assuming /langversion is at least 4).
            if ((object)qualifierOpt == null &&
                (node.Parent == null ||
                 node.Parent.Kind() != SyntaxKind.Attribute && // dynamic not allowed as an attribute type
                 SyntaxFacts.IsInTypeOnlyContext(node)) &&
                node.Identifier.ValueText == "dynamic" &&
                !IsViableType(result) &&
                ((CSharpParseOptions)node.SyntaxTree.Options).LanguageVersion >= MessageID.IDS_FeatureDynamic.RequiredVersion())
            {
                bindingResult = Compilation.DynamicType;
                ReportUseSiteDiagnosticForDynamic(diagnostics, node);
            }
            else
            {
                bool wasError;

                bindingResult = ResultSymbol(result, identifierValueText, 0, node, diagnostics, suppressUseSiteDiagnostics, out wasError, qualifierOpt, options);
                if (bindingResult.Kind == SymbolKind.Alias)
                {
                    var aliasTarget = ((AliasSymbol)bindingResult).GetAliasTarget(basesBeingResolved);
                    if (aliasTarget.Kind == SymbolKind.NamedType && ((NamedTypeSymbol)aliasTarget).ContainsDynamic())
                    {
                        ReportUseSiteDiagnosticForDynamic(diagnostics, node);
                    }
                }
            }

            result.Free();
            return NamespaceOrTypeOrAliasSymbolWithAnnotations.CreateUnannotated(IsNullableEnabled(node.Identifier), bindingResult);
        }

        private void ReportUseSiteDiagnosticForDynamic(DiagnosticBag diagnostics, IdentifierNameSyntax node)
        {
            // Dynamic type might be bound in a declaration context where we need to synthesize the DynamicAttribute.
            // Here we report the use site error (ERR_DynamicAttributeMissing) for missing DynamicAttribute type or it's constructors.
            //                  
            // BREAKING CHANGE: Native compiler reports ERR_DynamicAttributeMissing at emit time when synthesizing DynamicAttribute.
            //                  Currently, in Roslyn we don't support reporting diagnostics while synthesizing attributes, these diagnostics are reported at bind time.
            //                  Hence, we report this diagnostic here. Note that DynamicAttribute has two constructors, and either of them may be used while
            //                  synthesizing the DynamicAttribute (see DynamicAttributeEncoder.Encode method for details).
            //                  However, unlike the native compiler which reports use site diagnostic only for the specific DynamicAttribute constructor which is going to be used,
            //                  we report it for both the constructors and also for boolean type (used by the second constructor).
            //                  This is a breaking change for the case where only one of the two constructor of DynamicAttribute is missing, but we never use it for any of the synthesized DynamicAttributes.
            //                  However, this seems like a very unlikely scenario and an acceptable break.

            if (node.IsTypeInContextWhichNeedsDynamicAttribute())
            {
                if (!Compilation.HasDynamicEmitAttributes())
                {
                    // CONSIDER:    Native compiler reports error CS1980 for each syntax node which binds to dynamic type, we do the same by reporting a diagnostic here.
                    //              However, this means we generate multiple duplicate diagnostics, when a single one would suffice.
                    //              We may want to consider adding an "Unreported" flag to the DynamicTypeSymbol to suppress duplicate CS1980.

                    // CS1980: Cannot define a class or member that utilizes 'dynamic' because the compiler required type '{0}' cannot be found. Are you missing a reference?
                    var info = new CSDiagnosticInfo(ErrorCode.ERR_DynamicAttributeMissing, AttributeDescription.DynamicAttribute.FullName);
                    Symbol.ReportUseSiteDiagnostic(info, diagnostics, node.Location);
                }

                this.GetSpecialType(SpecialType.System_Boolean, diagnostics, node);
            }
        }

        // Gets the name lookup options for simple generic or non-generic name.
        private static LookupOptions GetSimpleNameLookupOptions(NameSyntax node, bool isVerbatimIdentifier)
        {
            if (SyntaxFacts.IsAttributeName(node))
            {
                //  SPEC:   By convention, attribute classes are named with a suffix of Attribute. 
                //  SPEC:   An attribute-name of the form type-name may either include or omit this suffix.
                //  SPEC:   If an attribute class is found both with and without this suffix, an ambiguity 
                //  SPEC:   is present, and a compile-time error results. If the attribute-name is spelled
                //  SPEC:   such that its right-most identifier is a verbatim identifier (§2.4.2), then only
                //  SPEC:   an attribute without a suffix is matched, thus enabling such an ambiguity to be resolved.

                return isVerbatimIdentifier ? LookupOptions.VerbatimNameAttributeTypeOnly : LookupOptions.AttributeTypeOnly;
            }
            else
            {
                return LookupOptions.NamespacesOrTypesOnly;
            }
        }

        private static Symbol UnwrapAliasNoDiagnostics(Symbol symbol, ConsList<TypeSymbol> basesBeingResolved = null)
        {
            if (symbol.Kind == SymbolKind.Alias)
            {
                return ((AliasSymbol)symbol).GetAliasTarget(basesBeingResolved);
            }

            return symbol;
        }

        private NamespaceOrTypeOrAliasSymbolWithAnnotations UnwrapAlias(NamespaceOrTypeOrAliasSymbolWithAnnotations symbol, DiagnosticBag diagnostics, SyntaxNode syntax, ConsList<TypeSymbol> basesBeingResolved = null)
        {
            if (symbol.IsAlias)
            {
                AliasSymbol discarded;
                return NamespaceOrTypeOrAliasSymbolWithAnnotations.CreateUnannotated(symbol.IsNullableEnabled, (NamespaceOrTypeSymbol)UnwrapAlias(symbol.Symbol, out discarded, diagnostics, syntax, basesBeingResolved));
            }

            return symbol;
        }

        private NamespaceOrTypeOrAliasSymbolWithAnnotations UnwrapAlias(NamespaceOrTypeOrAliasSymbolWithAnnotations symbol, out AliasSymbol alias, DiagnosticBag diagnostics, SyntaxNode syntax, ConsList<TypeSymbol> basesBeingResolved = null)
        {
            if (symbol.IsAlias)
            {
                return NamespaceOrTypeOrAliasSymbolWithAnnotations.CreateUnannotated(symbol.IsNullableEnabled, (NamespaceOrTypeSymbol)UnwrapAlias(symbol.Symbol, out alias, diagnostics, syntax, basesBeingResolved));
            }

            alias = null;
            return symbol;
        }

        private Symbol UnwrapAlias(Symbol symbol, DiagnosticBag diagnostics, SyntaxNode syntax, ConsList<TypeSymbol> basesBeingResolved = null)
        {
            AliasSymbol discarded;
            return UnwrapAlias(symbol, out discarded, diagnostics, syntax, basesBeingResolved);
        }

        private Symbol UnwrapAlias(Symbol symbol, out AliasSymbol alias, DiagnosticBag diagnostics, SyntaxNode syntax, ConsList<TypeSymbol> basesBeingResolved = null)
        {
            Debug.Assert(syntax != null);
            Debug.Assert(diagnostics != null);

            if (symbol.Kind == SymbolKind.Alias)
            {
                alias = (AliasSymbol)symbol;
                var result = alias.GetAliasTarget(basesBeingResolved);
                var type = result as TypeSymbol;
                if ((object)type != null)
                {
                    // pass args in a value tuple to avoid allocating a closure
                    var args = (this, diagnostics, syntax);
                    type.VisitType((typePart, argTuple, isNested) =>
                    {
                        argTuple.Item1.ReportDiagnosticsIfObsolete(argTuple.diagnostics, typePart, argTuple.syntax, hasBaseReceiver: false);
                        return false;
                    }, args);
                }

                return result;
            }

            alias = null;
            return symbol;
        }

        private TypeWithAnnotations BindGenericSimpleNamespaceOrTypeOrAliasSymbol(
            GenericNameSyntax node,
            DiagnosticBag diagnostics,
            ConsList<TypeSymbol> basesBeingResolved,
            NamespaceOrTypeSymbol qualifierOpt)
        {
            // We are looking for a namespace, alias or type name and the user has given
            // us an identifier followed by a type argument list. Therefore they
            // must expect the result to be a generic type, and not a namespace or alias.

            // The result of this method will therefore always be a type symbol of the 
            // correct arity, though it might have to be an error type.

            // We might be asked to bind a generic simple name of the form "T<,,,>", 
            // which is only legal in the context of "typeof(T<,,,>)". If we are given
            // no type arguments and we are not in such a context, we'll give an error.

            // If we do have type arguments, then the result of this method will always
            // be a generic type symbol constructed with the given type arguments.

            // There are a number of possible error conditions. First, errors involving lookup:
            //
            // * Lookup could fail to find anything at all.
            // * Lookup could find a type of the wrong arity
            // * Lookup could find something but it is not a type.
            // 
            // Second, we could be asked to resolve an unbound type T<,,,> when
            // not in a context where it is legal to do so. Note that this is 
            // intended an improvement over the analysis performed by the 
            // native compiler; in the native compiler we catch bad uses of unbound 
            // types at parse time, not at semantic analysis time. That means that
            // we end up giving confusing "unexpected comma" or "expected type"
            // errors when it would be more informative to the user to simply
            // tell them that an unbound type is not legal in this position. 
            //
            // This also means that we can get semantic analysis of the open
            // type in the IDE even in what would have been a syntax error case
            // in the native compiler.
            //
            // We need a heuristic to deal with the situation where both kinds of errors
            // are potentially in play: what if someone says "typeof(Bogus<>.Blah<int>)"?
            // There are two errors there: first, that Bogus is not found, not a type,
            // or not of the appropriate arity, and second, that it is illegal to make
            // a partially unbound type.
            //
            // The heuristic we will use is that the former kind of error takes priority
            // over the latter; if the meaning of "Bogus<>" cannot be successfully 
            // determined then there is no point telling the user that in addition,
            // it is syntactically wrong. Moreover, at this point we do not know what they
            // mean by the remainder ".Blah<int>" of the expression and so it seems wrong to 
            // deduce more errors from it. 

            var plainName = node.Identifier.ValueText;

            SeparatedSyntaxList<TypeSyntax> typeArguments = node.TypeArgumentList.Arguments;

            bool isUnboundTypeExpr = node.IsUnboundGenericName;
            LookupOptions options = GetSimpleNameLookupOptions(node, isVerbatimIdentifier: false);

            NamedTypeSymbol unconstructedType = LookupGenericTypeName(
                diagnostics, basesBeingResolved, qualifierOpt, node, plainName, node.Arity, options);
            NamedTypeSymbol resultType;

            if (isUnboundTypeExpr)
            {
                if (!IsUnboundTypeAllowed(node))
                {
                    // If we already have an error type then skip reporting that the unbound type is illegal.
                    if (!unconstructedType.IsErrorType())
                    {
                        // error CS7003: Unexpected use of an unbound generic name
                        diagnostics.Add(ErrorCode.ERR_UnexpectedUnboundGenericName, node.Location);
                    }

                    resultType = unconstructedType.Construct(
                        UnboundArgumentErrorTypeSymbol.CreateTypeArguments(
                            unconstructedType.TypeParameters,
                            node.Arity,
                            errorInfo: null),
                        unbound: false);
                }
                else
                {
                    resultType = unconstructedType.AsUnboundGenericType();
                }
            }
            else
            {
                // It's not an unbound type expression, so we must have type arguments, and we have a 
                // generic type of the correct arity in hand (possibly an error type). Bind the type 
                // arguments and construct the final result. 
                resultType = ConstructNamedType(
                    unconstructedType,
                    node,
                    typeArguments,
                    BindTypeArguments(typeArguments, diagnostics, basesBeingResolved),
                    basesBeingResolved,
                    diagnostics);
            }

            if (options.IsAttributeTypeLookup())
            {
                // Generic type cannot be an attribute type.
                // Parser error has already been reported, just wrap the result type with error type symbol.
                Debug.Assert(unconstructedType.IsErrorType());
                Debug.Assert(resultType.IsErrorType());
                resultType = new ExtendedErrorTypeSymbol(GetContainingNamespaceOrType(resultType), resultType,
                    LookupResultKind.NotAnAttributeType, errorInfo: null);
            }

            return TypeWithAnnotations.Create(IsNullableEnabled(node.TypeArgumentList.GreaterThanToken), resultType);
        }

        private NamedTypeSymbol LookupGenericTypeName(
            DiagnosticBag diagnostics,
            ConsList<TypeSymbol> basesBeingResolved,
            NamespaceOrTypeSymbol qualifierOpt,
            GenericNameSyntax node,
            string plainName,
            int arity,
            LookupOptions options)
        {
            var errorResult = CreateErrorIfLookupOnTypeParameter(node.Parent, qualifierOpt, plainName, arity, diagnostics);
            if ((object)errorResult != null)
            {
                return errorResult;
            }

            var lookupResult = LookupResult.GetInstance();
            HashSet<DiagnosticInfo> useSiteDiagnostics = null;
            this.LookupSymbolsSimpleName(lookupResult, qualifierOpt, plainName, arity, basesBeingResolved, options, diagnose: true, useSiteDiagnostics: ref useSiteDiagnostics);
            diagnostics.Add(node, useSiteDiagnostics);

            bool wasError;
            Symbol lookupResultSymbol = ResultSymbol(lookupResult, plainName, arity, node, diagnostics, (basesBeingResolved != null), out wasError, qualifierOpt, options);

            // As we said in the method above, there are three cases here:
            //
            // * Lookup could fail to find anything at all.
            // * Lookup could find a type of the wrong arity
            // * Lookup could find something but it is not a type.
            //
            // In the first two cases we will be given back an error type symbol of the appropriate arity.
            // In the third case we will be given back the symbol -- say, a local variable symbol.
            //
            // In all three cases the appropriate error has already been reported. (That the
            // type was not found, that the generic type found does not have that arity, that 
            // the non-generic type found cannot be used with a type argument list, or that
            // the symbol found is not something that takes type arguments. )

            // The first thing to do is to make sure that we have some sort of generic type in hand.
            // (Note that an error type symbol is always a generic type.) 

            NamedTypeSymbol type = lookupResultSymbol as NamedTypeSymbol;

            if ((object)type == null)
            {
                // We did a lookup with a generic arity, filtered to types and namespaces. If
                // we got back something other than a type, there had better be an error info
                // for us.
                Debug.Assert(lookupResult.Error != null);
                type = new ExtendedErrorTypeSymbol(
                    GetContainingNamespaceOrType(lookupResultSymbol),
                    ImmutableArray.Create<Symbol>(lookupResultSymbol),
                    lookupResult.Kind,
                    lookupResult.Error,
                    arity);
            }

            lookupResult.Free();

            return type;
        }

        private ExtendedErrorTypeSymbol CreateErrorIfLookupOnTypeParameter(
            CSharpSyntaxNode node,
            NamespaceOrTypeSymbol qualifierOpt,
            string name,
            int arity,
            DiagnosticBag diagnostics)
        {
            if (((object)qualifierOpt != null) && (qualifierOpt.Kind == SymbolKind.TypeParameter))
            {
                var diagnosticInfo = new CSDiagnosticInfo(ErrorCode.ERR_LookupInTypeVariable, qualifierOpt);
                diagnostics.Add(diagnosticInfo, node.Location);
                return new ExtendedErrorTypeSymbol(this.Compilation, name, arity, diagnosticInfo, unreported: false);
            }

            return null;
        }

        private ImmutableArray<TypeWithAnnotations> BindTypeArguments(SeparatedSyntaxList<TypeSyntax> typeArguments, DiagnosticBag diagnostics, ConsList<TypeSymbol> basesBeingResolved = null)
        {
            Debug.Assert(typeArguments.Count > 0);
            var args = ArrayBuilder<TypeWithAnnotations>.GetInstance();
            foreach (var argSyntax in typeArguments)
            {
                args.Add(BindTypeArgument(argSyntax, diagnostics, basesBeingResolved));
            }

            return args.ToImmutableAndFree();
        }

        private TypeWithAnnotations BindTypeArgument(TypeSyntax typeArgument, DiagnosticBag diagnostics, ConsList<TypeSymbol> basesBeingResolved = null)
        {
            // Unsafe types can never be type arguments, but there's a special error code for that.
            var binder = this.WithAdditionalFlags(BinderFlags.SuppressUnsafeDiagnostics);

            var arg = typeArgument.Kind() == SyntaxKind.OmittedTypeArgument
                ? TypeWithAnnotations.Create(UnboundArgumentErrorTypeSymbol.Instance)
                : binder.BindType(typeArgument, diagnostics, basesBeingResolved);

            return arg;
        }

        /// <remarks>
        /// Keep check and error in sync with ConstructBoundMethodGroupAndReportOmittedTypeArguments.
        /// </remarks>
        private NamedTypeSymbol ConstructNamedTypeUnlessTypeArgumentOmitted(SyntaxNode typeSyntax, NamedTypeSymbol type, SeparatedSyntaxList<TypeSyntax> typeArgumentsSyntax, ImmutableArray<TypeWithAnnotations> typeArguments, DiagnosticBag diagnostics)
        {
            if (typeArgumentsSyntax.Any(SyntaxKind.OmittedTypeArgument))
            {
                // Note: lookup won't have reported this, since the arity was correct.
                // CONSIDER: the text of this error message makes sense, but we might want to add a separate code.
                Error(diagnostics, ErrorCode.ERR_BadArity, typeSyntax, type, MessageID.IDS_SK_TYPE.Localize(), typeArgumentsSyntax.Count);

                // If the syntax looks like an unbound generic type, then they probably wanted the definition.
                // Give an error indicating that the syntax is incorrect and then use the definition.
                // CONSIDER: we could construct an unbound generic type symbol, but that would probably be confusing
                // outside a typeof.
                return type;
            }
            else
            {
                // we pass an empty basesBeingResolved here because this invocation is not on any possible path of
                // infinite recursion in binding base clauses.
                return ConstructNamedType(type, typeSyntax, typeArgumentsSyntax, typeArguments, basesBeingResolved: null, diagnostics: diagnostics);
            }
        }

        /// <remarks>
        /// Keep check and error in sync with ConstructNamedTypeUnlessTypeArgumentOmitted.
        /// </remarks>
        private static BoundMethodOrPropertyGroup ConstructBoundMemberGroupAndReportOmittedTypeArguments(
            SyntaxNode syntax,
            SeparatedSyntaxList<TypeSyntax> typeArgumentsSyntax,
            ImmutableArray<TypeWithAnnotations> typeArguments,
            BoundExpression receiver,
            string plainName,
            ArrayBuilder<Symbol> members,
            LookupResult lookupResult,
            BoundMethodGroupFlags methodGroupFlags,
            bool hasErrors,
            DiagnosticBag diagnostics)
        {
            if (!hasErrors && lookupResult.IsMultiViable && typeArgumentsSyntax.Any(SyntaxKind.OmittedTypeArgument))
            {
                // Note: lookup won't have reported this, since the arity was correct.
                // CONSIDER: the text of this error message makes sense, but we might want to add a separate code.
                Error(diagnostics, ErrorCode.ERR_BadArity, syntax, plainName, MessageID.IDS_MethodGroup.Localize(), typeArgumentsSyntax.Count);
                hasErrors = true;
            }

            Debug.Assert(members.Count > 0);

            switch (members[0].Kind)
            {
                case SymbolKind.Method:
                    return new BoundMethodGroup(
                        syntax,
                        typeArguments,
                        receiver,
                        plainName,
                        members.SelectAsArray(s_toMethodSymbolFunc),
                        lookupResult,
                        methodGroupFlags,
                        hasErrors);

                case SymbolKind.Property:
                    return new BoundPropertyGroup(
                        syntax,
                        members.SelectAsArray(s_toPropertySymbolFunc),
                        receiver,
                        lookupResult.Kind,
                        hasErrors);

                default:
                    throw ExceptionUtilities.UnexpectedValue(members[0].Kind);
            }
        }

        private static readonly Func<Symbol, MethodSymbol> s_toMethodSymbolFunc = s => (MethodSymbol)s;
        private static readonly Func<Symbol, PropertySymbol> s_toPropertySymbolFunc = s => (PropertySymbol)s;

        private NamedTypeSymbol ConstructNamedType(
            NamedTypeSymbol type,
            SyntaxNode typeSyntax,
            SeparatedSyntaxList<TypeSyntax> typeArgumentsSyntax,
            ImmutableArray<TypeWithAnnotations> typeArguments,
            ConsList<TypeSymbol> basesBeingResolved,
            DiagnosticBag diagnostics)
        {
            Debug.Assert(!typeArguments.IsEmpty);
            type = type.Construct(typeArguments);

            if (ShouldCheckConstraints && ConstraintsHelper.RequiresChecking(type))
            {
                bool includeNullability = Compilation.IsFeatureEnabled(MessageID.IDS_FeatureNullableReferenceTypes);
                type.CheckConstraintsForNonTuple(this.Conversions, includeNullability, typeSyntax, typeArgumentsSyntax, this.Compilation, basesBeingResolved, diagnostics);
            }

            type = (NamedTypeSymbol)TupleTypeSymbol.TransformToTupleIfCompatible(type);

            return type;
        }

        /// <summary>
        /// Check generic type constraints unless the type is used as part of a type or method
        /// declaration. In those cases, constraints checking is handled by the caller.
        /// </summary>
        private bool ShouldCheckConstraints
        {
            get
            {
                return !this.Flags.Includes(BinderFlags.SuppressConstraintChecks);
            }
        }

        private NamespaceOrTypeOrAliasSymbolWithAnnotations BindQualifiedName(
            ExpressionSyntax leftName,
            SimpleNameSyntax rightName,
            DiagnosticBag diagnostics,
            ConsList<TypeSymbol> basesBeingResolved,
            bool suppressUseSiteDiagnostics)
        {
            var left = BindNamespaceOrTypeSymbol(leftName, diagnostics, basesBeingResolved, suppressUseSiteDiagnostics: false).NamespaceOrTypeSymbol;
            ReportDiagnosticsIfObsolete(diagnostics, left, leftName, hasBaseReceiver: false);

            bool isLeftUnboundGenericType = left.Kind == SymbolKind.NamedType &&
                ((NamedTypeSymbol)left).IsUnboundGenericType;

            if (isLeftUnboundGenericType)
            {
                // If left name bound to an unbound generic type,
                // we want to perform right name lookup within
                // left's original named type definition.
                left = ((NamedTypeSymbol)left).OriginalDefinition;
            }

            // since the name is qualified, it cannot result in a using alias symbol, only a type or namespace
            var right = this.BindSimpleNamespaceOrTypeOrAliasSymbol(rightName, diagnostics, basesBeingResolved, suppressUseSiteDiagnostics, left);

            // If left name bound to an unbound generic type
            // and right name bound to a generic type, we must
            // convert right to an unbound generic type.
            if (isLeftUnboundGenericType)
            {
                var namedTypeRight = right.Symbol as NamedTypeSymbol;
                if ((object)namedTypeRight != null && namedTypeRight.IsGenericType)
                {
                    TypeWithAnnotations type = right.TypeWithAnnotations;
                    right = type.WithTypeAndModifiers(namedTypeRight.AsUnboundGenericType(), type.CustomModifiers);
                }
            }

            return right;
        }

        internal NamedTypeSymbol GetSpecialType(SpecialType typeId, DiagnosticBag diagnostics, SyntaxNode node)
        {
            return GetSpecialType(this.Compilation, typeId, node, diagnostics);
        }

        internal static NamedTypeSymbol GetSpecialType(CSharpCompilation compilation, SpecialType typeId, SyntaxNode node, DiagnosticBag diagnostics)
        {
            NamedTypeSymbol typeSymbol = compilation.GetSpecialType(typeId);
            Debug.Assert((object)typeSymbol != null, "Expect an error type if special type isn't found");
            ReportUseSiteDiagnostics(typeSymbol, diagnostics, node);
            return typeSymbol;
        }

        /// <summary>
        /// This is a layer on top of the Compilation version that generates a diagnostic if the special
        /// member isn't found.
        /// </summary>
        internal Symbol GetSpecialTypeMember(SpecialMember member, DiagnosticBag diagnostics, SyntaxNode syntax)
        {
            Symbol memberSymbol;
            return TryGetSpecialTypeMember(this.Compilation, member, syntax, diagnostics, out memberSymbol)
                ? memberSymbol
                : null;
        }

        internal static bool TryGetSpecialTypeMember<TSymbol>(CSharpCompilation compilation, SpecialMember specialMember, SyntaxNode syntax, DiagnosticBag diagnostics, out TSymbol symbol)
            where TSymbol : Symbol
        {
            symbol = (TSymbol)compilation.GetSpecialTypeMember(specialMember);
            if ((object)symbol == null)
            {
                MemberDescriptor descriptor = SpecialMembers.GetDescriptor(specialMember);
                diagnostics.Add(ErrorCode.ERR_MissingPredefinedMember, syntax.Location, descriptor.DeclaringTypeMetadataName, descriptor.Name);
                return false;
            }

            var useSiteDiagnostic = symbol.GetUseSiteDiagnosticForSymbolOrContainingType();
            if (useSiteDiagnostic != null)
            {
                Symbol.ReportUseSiteDiagnostic(useSiteDiagnostic, diagnostics, new SourceLocation(syntax));
            }

            return true;
        }

        /// <summary>
        /// Reports use-site diagnostics for the specified symbol.
        /// </summary>
        /// <returns>
        /// True if there was an error among the reported diagnostics
        /// </returns>
        internal static bool ReportUseSiteDiagnostics(Symbol symbol, DiagnosticBag diagnostics, SyntaxNode node)
        {
            DiagnosticInfo info = symbol.GetUseSiteDiagnostic();
            return info != null && Symbol.ReportUseSiteDiagnostic(info, diagnostics, node.Location);
        }

        internal static bool ReportUseSiteDiagnostics(Symbol symbol, DiagnosticBag diagnostics, SyntaxToken token)
        {
            DiagnosticInfo info = symbol.GetUseSiteDiagnostic();
            return info != null && Symbol.ReportUseSiteDiagnostic(info, diagnostics, token.GetLocation());
        }

        /// <summary>
        /// Reports use-site diagnostics for the specified symbol.
        /// </summary>
        /// <returns>
        /// True if there was an error among the reported diagnostics
        /// </returns>
        internal static bool ReportUseSiteDiagnostics(Symbol symbol, DiagnosticBag diagnostics, Location location)
        {
            DiagnosticInfo info = symbol.GetUseSiteDiagnostic();
            return info != null && Symbol.ReportUseSiteDiagnostic(info, diagnostics, location);
        }

        /// <summary>
        /// This is a layer on top of the Compilation version that generates a diagnostic if the well-known
        /// type isn't found.
        /// </summary>
        internal NamedTypeSymbol GetWellKnownType(WellKnownType type, DiagnosticBag diagnostics, SyntaxNode node)
        {
            NamedTypeSymbol typeSymbol = this.Compilation.GetWellKnownType(type);
            Debug.Assert((object)typeSymbol != null, "Expect an error type if well-known type isn't found");
            ReportUseSiteDiagnostics(typeSymbol, diagnostics, node);
            return typeSymbol;
        }

        /// <summary>
        /// This is a layer on top of the Compilation version that generates a diagnostic if the well-known
        /// type isn't found.
        /// </summary>
        internal NamedTypeSymbol GetWellKnownType(WellKnownType type, ref HashSet<DiagnosticInfo> useSiteDiagnostics)
        {
            NamedTypeSymbol typeSymbol = this.Compilation.GetWellKnownType(type);
            Debug.Assert((object)typeSymbol != null, "Expect an error type if well-known type isn't found");
            HashSetExtensions.InitializeAndAdd(ref useSiteDiagnostics, typeSymbol.GetUseSiteDiagnostic());
            return typeSymbol;
        }

        /// <summary>
        /// Retrieves a well-known type member and reports diagnostics.
        /// </summary>
        /// <returns>Null if the symbol is missing.</returns>
        internal static Symbol GetWellKnownTypeMember(CSharpCompilation compilation, WellKnownMember member, DiagnosticBag diagnostics, Location location = null, SyntaxNode syntax = null, bool isOptional = false)
        {
            Debug.Assert((syntax != null) ^ (location != null));

            DiagnosticInfo useSiteDiagnostic;
            Symbol memberSymbol = GetWellKnownTypeMember(compilation, member, out useSiteDiagnostic, isOptional);

            if (useSiteDiagnostic != null)
            {
                // report the diagnostic only for non-optional members:
                Symbol.ReportUseSiteDiagnostic(useSiteDiagnostic, diagnostics, location ?? syntax.Location);
            }

            return memberSymbol;
        }

        internal static Symbol GetWellKnownTypeMember(CSharpCompilation compilation, WellKnownMember member, out DiagnosticInfo diagnosticInfo, bool isOptional = false)
        {
            Symbol memberSymbol = compilation.GetWellKnownTypeMember(member);

            if ((object)memberSymbol != null)
            {
                diagnosticInfo = memberSymbol.GetUseSiteDiagnosticForSymbolOrContainingType();
                if (diagnosticInfo != null)
                {
                    // Dev11 reports use-site diagnostics even for optional symbols that are found.
                    // We decided to silently ignore bad optional symbols.

                    // Report errors only for non-optional members:
                    if (isOptional)
                    {
                        var severity = diagnosticInfo.Severity;

                        // ignore warnings:
                        diagnosticInfo = null;

                        // if the member is optional and bad for whatever reason ignore it:
                        if (severity == DiagnosticSeverity.Error)
                        {
                            return null;
                        }
                    }
                }
            }
            else if (!isOptional)
            {
                // member is missing
                MemberDescriptor memberDescriptor = WellKnownMembers.GetDescriptor(member);
                diagnosticInfo = new CSDiagnosticInfo(ErrorCode.ERR_MissingPredefinedMember, memberDescriptor.DeclaringTypeMetadataName, memberDescriptor.Name);
            }
            else
            {
                diagnosticInfo = null;
            }

            return memberSymbol;
        }

        private class ConsistentSymbolOrder : IComparer<Symbol>
        {
            public static readonly ConsistentSymbolOrder Instance = new ConsistentSymbolOrder();
            public int Compare(Symbol fst, Symbol snd)
            {
                if (snd == fst) return 0;
                if ((object)fst == null) return -1;
                if ((object)snd == null) return 1;
                if (snd.Name != fst.Name) return string.CompareOrdinal(fst.Name, snd.Name);
                if (snd.Kind != fst.Kind) return (int)fst.Kind - (int)snd.Kind;
                int aLocationsCount = !snd.Locations.IsDefault ? snd.Locations.Length : 0;
                int bLocationsCount = fst.Locations.Length;
                if (aLocationsCount != bLocationsCount) return aLocationsCount - bLocationsCount;
                if (aLocationsCount == 0 && bLocationsCount == 0) return Compare(fst.ContainingSymbol, snd.ContainingSymbol);
                Location la = snd.Locations[0];
                Location lb = fst.Locations[0];
                if (la.IsInSource != lb.IsInSource) return la.IsInSource ? 1 : -1;
                int containerResult = Compare(fst.ContainingSymbol, snd.ContainingSymbol);
                if (!la.IsInSource) return containerResult;
                if (containerResult == 0 && la.SourceTree == lb.SourceTree) return lb.SourceSpan.Start - la.SourceSpan.Start;
                return containerResult;
            }
        }

        // return the type or namespace symbol in a lookup result, or report an error.
        internal Symbol ResultSymbol(
            LookupResult result,
            string simpleName,
            int arity,
            SyntaxNode where,
            DiagnosticBag diagnostics,
            bool suppressUseSiteDiagnostics,
            out bool wasError,
            NamespaceOrTypeSymbol qualifierOpt = null,
            LookupOptions options = default(LookupOptions))
        {
            Debug.Assert(where != null);
            Debug.Assert(diagnostics != null);

            var symbols = result.Symbols;
            wasError = false;

            if (result.IsMultiViable)
            {
                if (symbols.Count > 1)
                {
                    // gracefully handle symbols.Count > 2
                    symbols.Sort(ConsistentSymbolOrder.Instance);

                    var originalSymbols = symbols.ToImmutable();

                    for (int i = 0; i < symbols.Count; i++)
                    {
                        symbols[i] = UnwrapAlias(symbols[i], diagnostics, where);
                    }

                    BestSymbolInfo secondBest;
                    BestSymbolInfo best = GetBestSymbolInfo(symbols, out secondBest);

                    Debug.Assert(!best.IsNone);
                    Debug.Assert(!secondBest.IsNone);

                    if (best.IsFromCompilation && !secondBest.IsFromCompilation)
                    {
                        var srcSymbol = symbols[best.Index];
                        var mdSymbol = symbols[secondBest.Index];

                        object arg0;

                        if (best.IsFromSourceModule)
                        {
                            arg0 = srcSymbol.Locations.First().SourceTree.FilePath;
                        }
                        else
                        {
                            Debug.Assert(best.IsFromAddedModule);
                            arg0 = srcSymbol.ContainingModule;
                        }

                        //if names match, arities match, and containing symbols match (recursively), ...
                        if (srcSymbol.ToDisplayString(SymbolDisplayFormat.QualifiedNameArityFormat) ==
                            mdSymbol.ToDisplayString(SymbolDisplayFormat.QualifiedNameArityFormat))
                        {
                            if (srcSymbol.Kind == SymbolKind.Namespace && mdSymbol.Kind == SymbolKind.NamedType)
                            {
                                // ErrorCode.WRN_SameFullNameThisNsAgg: The namespace '{1}' in '{0}' conflicts with the imported type '{3}' in '{2}'. Using the namespace defined in '{0}'.
                                diagnostics.Add(ErrorCode.WRN_SameFullNameThisNsAgg, where.Location, originalSymbols,
                                    arg0,
                                    srcSymbol,
                                    mdSymbol.ContainingAssembly,
                                    mdSymbol);

                                return originalSymbols[best.Index];
                            }
                            else if (srcSymbol.Kind == SymbolKind.NamedType && mdSymbol.Kind == SymbolKind.Namespace)
                            {
                                // ErrorCode.WRN_SameFullNameThisAggNs: The type '{1}' in '{0}' conflicts with the imported namespace '{3}' in '{2}'. Using the type defined in '{0}'.
                                diagnostics.Add(ErrorCode.WRN_SameFullNameThisAggNs, where.Location, originalSymbols,
                                    arg0,
                                    srcSymbol,
                                    GetContainingAssembly(mdSymbol),
                                    mdSymbol);

                                return originalSymbols[best.Index];
                            }
                            else if (srcSymbol.Kind == SymbolKind.NamedType && mdSymbol.Kind == SymbolKind.NamedType)
                            {
                                // WRN_SameFullNameThisAggAgg: The type '{1}' in '{0}' conflicts with the imported type '{3}' in '{2}'. Using the type defined in '{0}'.
                                diagnostics.Add(ErrorCode.WRN_SameFullNameThisAggAgg, where.Location, originalSymbols,
                                    arg0,
                                    srcSymbol,
                                    mdSymbol.ContainingAssembly,
                                    mdSymbol);

                                return originalSymbols[best.Index];
                            }
                            else
                            {
                                // namespace would be merged with the source namespace:
                                Debug.Assert(!(srcSymbol.Kind == SymbolKind.Namespace && mdSymbol.Kind == SymbolKind.Namespace));
                            }
                        }
                    }

                    var first = symbols[best.Index];
                    var second = symbols[secondBest.Index];

                    Debug.Assert(originalSymbols[best.Index] != originalSymbols[secondBest.Index] || options.IsAttributeTypeLookup(),
                        "This kind of ambiguity is only possible for attributes.");

                    Debug.Assert(first != second || originalSymbols[best.Index] != originalSymbols[secondBest.Index],
                        "Why does the LookupResult contain the same symbol twice?");

                    CSDiagnosticInfo info;
                    bool reportError;

                    //if names match, arities match, and containing symbols match (recursively), ...
                    if (first != second &&
                        first.ToDisplayString(SymbolDisplayFormat.QualifiedNameArityFormat) ==
                            second.ToDisplayString(SymbolDisplayFormat.QualifiedNameArityFormat))
                    {
                        // suppress reporting the error if we found multiple symbols from source module
                        // since an error has already been reported from the declaration
                        reportError = !(best.IsFromSourceModule && secondBest.IsFromSourceModule);

                        if (first.Kind == SymbolKind.NamedType && second.Kind == SymbolKind.NamedType)
                        {
                            if (first.OriginalDefinition == second.OriginalDefinition)
                            {
                                // We imported different generic instantiations of the same generic type
                                // and have an ambiguous reference to a type nested in it
                                reportError = true;

                                // '{0}' is an ambiguous reference between '{1}' and '{2}'
                                info = new CSDiagnosticInfo(ErrorCode.ERR_AmbigContext, originalSymbols,
                                    new object[] {
                                        (where as NameSyntax)?.ErrorDisplayName() ?? simpleName,
                                        new FormattedSymbol(first, SymbolDisplayFormat.CSharpErrorMessageFormat),
                                        new FormattedSymbol(second, SymbolDisplayFormat.CSharpErrorMessageFormat) });
                            }
                            else
                            {
                                Debug.Assert(!best.IsFromCorLibrary);

                                // ErrorCode.ERR_SameFullNameAggAgg: The type '{1}' exists in both '{0}' and '{2}'
                                info = new CSDiagnosticInfo(ErrorCode.ERR_SameFullNameAggAgg, originalSymbols,
                                    new object[] { first.ContainingAssembly, first, second.ContainingAssembly });

                                // Do not report this error if the first is declared in source and the second is declared in added module,
                                // we already reported declaration error about this name collision.
                                // Do not report this error if both are declared in added modules,
                                // we will report assembly level declaration error about this name collision.
                                if (secondBest.IsFromAddedModule)
                                {
                                    Debug.Assert(best.IsFromCompilation);
                                    reportError = false;
                                }
                                else if (this.Flags.Includes(BinderFlags.IgnoreCorLibraryDuplicatedTypes) &&
                                    secondBest.IsFromCorLibrary)
                                {
                                    // Ignore duplicate types from the cor library if necessary.
                                    // (Specifically the framework assemblies loaded at runtime in
                                    // the EE may contain types also available from mscorlib.dll.)
                                    return first;
                                }
                            }
                        }
                        else if (first.Kind == SymbolKind.Namespace && second.Kind == SymbolKind.NamedType)
                        {
                            // ErrorCode.ERR_SameFullNameNsAgg: The namespace '{1}' in '{0}' conflicts with the type '{3}' in '{2}'
                            info = new CSDiagnosticInfo(ErrorCode.ERR_SameFullNameNsAgg, originalSymbols,
                                new object[] { GetContainingAssembly(first), first, second.ContainingAssembly, second });

                            // Do not report this error if namespace is declared in source and the type is declared in added module,
                            // we already reported declaration error about this name collision.
                            if (best.IsFromSourceModule && secondBest.IsFromAddedModule)
                            {
                                reportError = false;
                            }
                        }
                        else if (first.Kind == SymbolKind.NamedType && second.Kind == SymbolKind.Namespace)
                        {
                            if (!secondBest.IsFromCompilation || secondBest.IsFromSourceModule)
                            {
                                // ErrorCode.ERR_SameFullNameNsAgg: The namespace '{1}' in '{0}' conflicts with the type '{3}' in '{2}'
                                info = new CSDiagnosticInfo(ErrorCode.ERR_SameFullNameNsAgg, originalSymbols,
                                    new object[] { GetContainingAssembly(second), second, first.ContainingAssembly, first });
                            }
                            else
                            {
                                Debug.Assert(secondBest.IsFromAddedModule);

                                // ErrorCode.ERR_SameFullNameThisAggThisNs: The type '{1}' in '{0}' conflicts with the namespace '{3}' in '{2}'
                                object arg0;

                                if (best.IsFromSourceModule)
                                {
                                    arg0 = first.Locations.First().SourceTree.FilePath;
                                }
                                else
                                {
                                    Debug.Assert(best.IsFromAddedModule);
                                    arg0 = first.ContainingModule;
                                }

                                ModuleSymbol arg2 = second.ContainingModule;

                                // Merged namespaces that span multiple modules don't have a containing module,
                                // so just use module with the smallest ordinal from the containing assembly.
                                if ((object)arg2 == null)
                                {
                                    foreach (NamespaceSymbol ns in ((NamespaceSymbol)second).ConstituentNamespaces)
                                    {
                                        if (ns.ContainingAssembly == Compilation.Assembly)
                                        {
                                            ModuleSymbol module = ns.ContainingModule;

                                            if ((object)arg2 == null || arg2.Ordinal > module.Ordinal)
                                            {
                                                arg2 = module;
                                            }
                                        }
                                    }
                                }

                                Debug.Assert(arg2.ContainingAssembly == Compilation.Assembly);

                                info = new CSDiagnosticInfo(ErrorCode.ERR_SameFullNameThisAggThisNs, originalSymbols,
                                    new object[] { arg0, first, arg2, second });
                            }
                        }
                        else if (first.Kind == SymbolKind.RangeVariable && second.Kind == SymbolKind.RangeVariable)
                        {
                            // We will already have reported a conflicting range variable declaration.
                            info = new CSDiagnosticInfo(ErrorCode.ERR_AmbigMember, originalSymbols,
                                new object[] { first, second });
                        }
                        else
                        {
                            // TODO: this is not an appropriate error message here, but used as a fallback until the
                            // appropriate diagnostics are implemented.
                            // '{0}' is an ambiguous reference between '{1}' and '{2}'
                            //info = diagnostics.Add(ErrorCode.ERR_AmbigContext, location, readOnlySymbols,
                            //    whereText,
                            //    first,
                            //    second);

                            // CS0229: Ambiguity between '{0}' and '{1}'
                            info = new CSDiagnosticInfo(ErrorCode.ERR_AmbigMember, originalSymbols,
                                new object[] { first, second });

                            reportError = true;
                        }
                    }
                    else
                    {
                        Debug.Assert(originalSymbols[best.Index].Name != originalSymbols[secondBest.Index].Name ||
                                     originalSymbols[best.Index] != originalSymbols[secondBest.Index],
                            "Why was the lookup result viable if it contained non-equal symbols with the same name?");

                        reportError = true;

                        if (first is NamespaceOrTypeSymbol && second is NamespaceOrTypeSymbol)
                        {
                            if (options.IsAttributeTypeLookup() &&
                                first.Kind == SymbolKind.NamedType &&
                                second.Kind == SymbolKind.NamedType &&
                                originalSymbols[best.Index].Name != originalSymbols[secondBest.Index].Name && // Use alias names, if available.
                                Compilation.IsAttributeType((NamedTypeSymbol)first) &&
                                Compilation.IsAttributeType((NamedTypeSymbol)second))
                            {
                                //  SPEC:   If an attribute class is found both with and without Attribute suffix, an ambiguity 
                                //  SPEC:   is present, and a compile-time error results.

                                info = new CSDiagnosticInfo(ErrorCode.ERR_AmbiguousAttribute, originalSymbols,
                                    new object[] { (where as NameSyntax)?.ErrorDisplayName() ?? simpleName, first, second });
                            }
                            else
                            {
                                // '{0}' is an ambiguous reference between '{1}' and '{2}'
                                info = new CSDiagnosticInfo(ErrorCode.ERR_AmbigContext, originalSymbols,
                                    new object[] {
                                        (where as NameSyntax)?.ErrorDisplayName() ?? simpleName,
                                        new FormattedSymbol(first, SymbolDisplayFormat.CSharpErrorMessageFormat),
                                        new FormattedSymbol(second, SymbolDisplayFormat.CSharpErrorMessageFormat) });
                            }
                        }
                        else
                        {
                            // CS0229: Ambiguity between '{0}' and '{1}'
                            info = new CSDiagnosticInfo(ErrorCode.ERR_AmbigMember, originalSymbols,
                                new object[] { first, second });
                        }
                    }

                    wasError = true;

                    if (reportError)
                    {
                        diagnostics.Add(info, where.Location);
                    }

                    return new ExtendedErrorTypeSymbol(
                        GetContainingNamespaceOrType(originalSymbols[0]),
                        originalSymbols,
                        LookupResultKind.Ambiguous,
                        info,
                        arity);
                }
                else
                {
                    // Single viable result.
                    var singleResult = symbols[0];

                    // Cannot reference System.Void directly.
                    var singleType = singleResult as TypeSymbol;
                    if ((object)singleType != null && singleType.PrimitiveTypeCode == Cci.PrimitiveTypeCode.Void && simpleName == "Void")
                    {
                        wasError = true;
                        var errorInfo = new CSDiagnosticInfo(ErrorCode.ERR_SystemVoid);
                        diagnostics.Add(errorInfo, where.Location);
                        singleResult = new ExtendedErrorTypeSymbol(GetContainingNamespaceOrType(singleResult), singleResult, LookupResultKind.NotReferencable, errorInfo); // UNDONE: Review resultkind.
                    }
                    // Check for bad symbol.
                    else
                    {
                        if (singleResult.Kind == SymbolKind.NamedType &&
                            ((SourceModuleSymbol)this.Compilation.SourceModule).AnyReferencedAssembliesAreLinked)
                        {
                            // Complain about unembeddable types from linked assemblies.
                            Emit.NoPia.EmbeddedTypesManager.IsValidEmbeddableType((NamedTypeSymbol)singleResult, where, diagnostics);
                        }

                        if (!suppressUseSiteDiagnostics)
                        {
                            wasError = ReportUseSiteDiagnostics(singleResult, diagnostics, where);
                        }
                        else if (singleResult.Kind == SymbolKind.ErrorType)
                        {
                            // We want to report ERR_CircularBase error on the spot to make sure 
                            // that the right location is used for it.
                            var errorType = (ErrorTypeSymbol)singleResult;

                            if (errorType.Unreported)
                            {
                                DiagnosticInfo errorInfo = errorType.ErrorInfo;

                                if (errorInfo != null && errorInfo.Code == (int)ErrorCode.ERR_CircularBase)
                                {
                                    wasError = true;
                                    diagnostics.Add(errorInfo, where.Location);
                                    singleResult = new ExtendedErrorTypeSymbol(GetContainingNamespaceOrType(errorType), errorType.Name, errorType.Arity, errorInfo, unreported: false);
                                }
                            }
                        }
                    }

                    return singleResult;
                }
            }

            // Below here is the error case; no viable symbols found (but maybe one or more non-viable.)
            wasError = true;

            if (result.Kind == LookupResultKind.Empty)
            {
                string aliasOpt = null;
                SyntaxNode node = where;
                while (node is ExpressionSyntax)
                {
                    if (node.Kind() == SyntaxKind.AliasQualifiedName)
                    {
                        aliasOpt = ((AliasQualifiedNameSyntax)node).Alias.Identifier.ValueText;
                        break;
                    }
                    node = node.Parent;
                }

                CSDiagnosticInfo info = NotFound(where, simpleName, arity, (where as NameSyntax)?.ErrorDisplayName() ?? simpleName, diagnostics, aliasOpt, qualifierOpt, options);
                return new ExtendedErrorTypeSymbol(qualifierOpt ?? Compilation.Assembly.GlobalNamespace, simpleName, arity, info);
            }

            Debug.Assert(symbols.Count > 0);

            // Report any errors we encountered with the symbol we looked up.
            if (!suppressUseSiteDiagnostics)
            {
                for (int i = 0; i < symbols.Count; i++)
                {
                    ReportUseSiteDiagnostics(symbols[i], diagnostics, where);
                }
            }

            // result.Error might be null if we have already generated parser errors,
            // e.g. when generic name is used for attribute name.
            if (result.Error != null &&
                ((object)qualifierOpt == null || qualifierOpt.Kind != SymbolKind.ErrorType)) // Suppress cascading.
            {
                diagnostics.Add(new CSDiagnostic(result.Error, where.Location));
            }

            if ((symbols.Count > 1) || (symbols[0] is NamespaceOrTypeSymbol || symbols[0] is AliasSymbol) ||
                result.Kind == LookupResultKind.NotATypeOrNamespace || result.Kind == LookupResultKind.NotAnAttributeType)
            {
                // Bad type or namespace (or things expected as types/namespaces) are packaged up as error types, preserving the symbols and the result kind.
                // We do this if there are multiple symbols too, because just returning one would be losing important information, and they might
                // be of different kinds.
                return new ExtendedErrorTypeSymbol(GetContainingNamespaceOrType(symbols[0]), symbols.ToImmutable(), result.Kind, result.Error, arity);
            }
            else
            {
                // It's a single non-type-or-namespace; error was already reported, so just return it.
                return symbols[0];
            }
        }

        private static AssemblySymbol GetContainingAssembly(Symbol symbol)
        {
            // Merged namespaces that span multiple assemblies don't have a containing assembly,
            // so just use the containing assembly of the first constituent.
            return symbol.ContainingAssembly ?? ((NamespaceSymbol)symbol).ConstituentNamespaces.First().ContainingAssembly;
        }

        [Flags]
        private enum BestSymbolLocation
        {
            None,
            FromSourceModule,
            FromAddedModule,
            FromReferencedAssembly,
            FromCorLibrary,
        }

        [DebuggerDisplay("Location = {_location}, Index = {_index}")]
        private struct BestSymbolInfo
        {
            private readonly BestSymbolLocation _location;
            private readonly int _index;

            /// <summary>
            /// Returns -1 if None.
            /// </summary>
            public int Index
            {
                get
                {
                    return IsNone ? -1 : _index;
                }
            }

            public bool IsFromSourceModule
            {
                get
                {
                    return _location == BestSymbolLocation.FromSourceModule;
                }
            }

            public bool IsFromAddedModule
            {
                get
                {
                    return _location == BestSymbolLocation.FromAddedModule;
                }
            }

            public bool IsFromCompilation
            {
                get
                {
                    return (_location == BestSymbolLocation.FromSourceModule) || (_location == BestSymbolLocation.FromAddedModule);
                }
            }

            public bool IsNone
            {
                get
                {
                    return _location == BestSymbolLocation.None;
                }
            }

            public bool IsFromCorLibrary
            {
                get
                {
                    return _location == BestSymbolLocation.FromCorLibrary;
                }
            }

            public BestSymbolInfo(BestSymbolLocation location, int index)
            {
                Debug.Assert(location != BestSymbolLocation.None);
                _location = location;
                _index = index;
            }

            /// <summary>
            /// Prefers symbols from source module, then from added modules, then from referenced assemblies.
            /// Returns true if values were swapped.
            /// </summary>
            public static bool Sort(ref BestSymbolInfo first, ref BestSymbolInfo second)
            {
                if (IsSecondLocationBetter(first._location, second._location))
                {
                    BestSymbolInfo temp = first;
                    first = second;
                    second = temp;
                    return true;
                }

                return false;
            }

            /// <summary>
            /// Returns true if the second is a better location than the first.
            /// </summary>
            public static bool IsSecondLocationBetter(BestSymbolLocation firstLocation, BestSymbolLocation secondLocation)
            {
                Debug.Assert(secondLocation != 0);
                return (firstLocation == BestSymbolLocation.None) || (firstLocation > secondLocation);
            }
        }

        /// <summary>
        /// Prefer symbols from source module, then from added modules, then from referenced assemblies.
        /// </summary>
        private BestSymbolInfo GetBestSymbolInfo(ArrayBuilder<Symbol> symbols, out BestSymbolInfo secondBest)
        {
            BestSymbolInfo first = default(BestSymbolInfo);
            BestSymbolInfo second = default(BestSymbolInfo);
            var compilation = this.Compilation;

            for (int i = 0; i < symbols.Count; i++)
            {
                var symbol = symbols[i];
                BestSymbolLocation location;

                if (symbol.Kind == SymbolKind.Namespace)
                {
                    location = BestSymbolLocation.None;
                    foreach (var ns in ((NamespaceSymbol)symbol).ConstituentNamespaces)
                    {
                        var current = GetLocation(compilation, ns);
                        if (BestSymbolInfo.IsSecondLocationBetter(location, current))
                        {
                            location = current;
                            if (location == BestSymbolLocation.FromSourceModule)
                            {
                                break;
                            }
                        }
                    }
                }
                else
                {
                    location = GetLocation(compilation, symbol);
                }

                var third = new BestSymbolInfo(location, i);
                if (BestSymbolInfo.Sort(ref second, ref third))
                {
                    BestSymbolInfo.Sort(ref first, ref second);
                }
            }

            Debug.Assert(!first.IsNone);
            Debug.Assert(!second.IsNone);

            secondBest = second;
            return first;
        }

        private static BestSymbolLocation GetLocation(CSharpCompilation compilation, Symbol symbol)
        {
            var containingAssembly = symbol.ContainingAssembly;
            if (containingAssembly == compilation.SourceAssembly)
            {
                return (symbol.ContainingModule == compilation.SourceModule) ?
                    BestSymbolLocation.FromSourceModule :
                    BestSymbolLocation.FromAddedModule;
            }
            else
            {
                return (containingAssembly == containingAssembly.CorLibrary) ?
                    BestSymbolLocation.FromCorLibrary :
                    BestSymbolLocation.FromReferencedAssembly;
            }
        }

        /// <remarks>
        /// This is only intended to be called when the type isn't found (i.e. not when it is found but is inaccessible, has the wrong arity, etc).
        /// </remarks>
        private CSDiagnosticInfo NotFound(SyntaxNode where, string simpleName, int arity, string whereText, DiagnosticBag diagnostics, string aliasOpt, NamespaceOrTypeSymbol qualifierOpt, LookupOptions options)
        {
            var location = where.Location;
            // Lookup totally ignores type forwarders, but we want the type lookup diagnostics
            // to distinguish between a type that can't be found and a type that is only present
            // as a type forwarder.  We'll look for type forwarders in the containing and
            // referenced assemblies and report more specific diagnostics if they are found.
            AssemblySymbol forwardedToAssembly;

            // for attributes, suggest both, but not for verbatim name
            if (options.IsAttributeTypeLookup() && !options.IsVerbatimNameAttributeTypeLookup())
            {
                // just recurse one level, so cheat and OR verbatim name option :)
                NotFound(where, simpleName, arity, whereText + "Attribute", diagnostics, aliasOpt, qualifierOpt, options | LookupOptions.VerbatimNameAttributeTypeOnly);
            }

            if ((object)qualifierOpt != null)
            {
                if (qualifierOpt.IsType)
                {
                    var errorQualifier = qualifierOpt as ErrorTypeSymbol;
                    if ((object)errorQualifier != null && errorQualifier.ErrorInfo != null)
                    {
                        return (CSDiagnosticInfo)errorQualifier.ErrorInfo;
                    }

                    return diagnostics.Add(ErrorCode.ERR_DottedTypeNameNotFoundInAgg, location, whereText, qualifierOpt);
                }
                else
                {
                    Debug.Assert(qualifierOpt.IsNamespace);

                    forwardedToAssembly = GetForwardedToAssembly(simpleName, arity, ref qualifierOpt, diagnostics, location);

                    if (ReferenceEquals(qualifierOpt, Compilation.GlobalNamespace))
                    {
                        Debug.Assert(aliasOpt == null || aliasOpt == SyntaxFacts.GetText(SyntaxKind.GlobalKeyword));
                        return (object)forwardedToAssembly == null
                            ? diagnostics.Add(ErrorCode.ERR_GlobalSingleTypeNameNotFound, location, whereText, qualifierOpt)
                            : diagnostics.Add(ErrorCode.ERR_GlobalSingleTypeNameNotFoundFwd, location, whereText, forwardedToAssembly);
                    }
                    else
                    {
                        object container = qualifierOpt;

                        // If there was an alias (e.g. A::C) and the given qualifier is the global namespace of the alias,
                        // then use the alias name in the error message, since it's more helpful than "<global namespace>".
                        if (aliasOpt != null && qualifierOpt.IsNamespace && ((NamespaceSymbol)qualifierOpt).IsGlobalNamespace)
                        {
                            container = aliasOpt;
                        }

                        return (object)forwardedToAssembly == null
                            ? diagnostics.Add(ErrorCode.ERR_DottedTypeNameNotFoundInNS, location, whereText, container)
                            : diagnostics.Add(ErrorCode.ERR_DottedTypeNameNotFoundInNSFwd, location, whereText, container, forwardedToAssembly);
                    }
                }
            }

            if (options == LookupOptions.NamespaceAliasesOnly)
            {
                return diagnostics.Add(ErrorCode.ERR_AliasNotFound, location, whereText);
            }

            if ((where as IdentifierNameSyntax)?.Identifier.Text == "var" && !options.IsAttributeTypeLookup())
            {
                var code = (where.Parent is QueryClauseSyntax) ? ErrorCode.ERR_TypeVarNotFoundRangeVariable : ErrorCode.ERR_TypeVarNotFound;
                return diagnostics.Add(code, location);
            }

            forwardedToAssembly = GetForwardedToAssembly(simpleName, arity, ref qualifierOpt, diagnostics, location);

            if ((object)forwardedToAssembly != null)
            {
                return qualifierOpt == null
                    ? diagnostics.Add(ErrorCode.ERR_SingleTypeNameNotFoundFwd, location, whereText, forwardedToAssembly)
                    : diagnostics.Add(ErrorCode.ERR_DottedTypeNameNotFoundInNSFwd, location, whereText, qualifierOpt, forwardedToAssembly);
            }

            return diagnostics.Add(ErrorCode.ERR_SingleTypeNameNotFound, location, whereText);
        }

        protected virtual AssemblySymbol GetForwardedToAssemblyInUsingNamespaces(string metadataName, ref NamespaceOrTypeSymbol qualifierOpt, DiagnosticBag diagnostics, Location location)
        {
            return Next?.GetForwardedToAssemblyInUsingNamespaces(metadataName, ref qualifierOpt, diagnostics, location);
        }

        protected AssemblySymbol GetForwardedToAssembly(string fullName, DiagnosticBag diagnostics, Location location)
        {
            var metadataName = MetadataTypeName.FromFullName(fullName);
            foreach (var referencedAssembly in
                Compilation.Assembly.Modules[0].GetReferencedAssemblySymbols())
            {
                var forwardedType =
                    referencedAssembly.TryLookupForwardedMetadataType(ref metadataName);
                if ((object)forwardedType != null)
                {
                    if (forwardedType.Kind == SymbolKind.ErrorType)
                    {
                        DiagnosticInfo diagInfo = ((ErrorTypeSymbol)forwardedType).ErrorInfo;

                        if (diagInfo.Code == (int)ErrorCode.ERR_CycleInTypeForwarder)
                        {
                            Debug.Assert((object)forwardedType.ContainingAssembly != null, "How did we find a cycle if there was no forwarding?");
                            diagnostics.Add(ErrorCode.ERR_CycleInTypeForwarder, location, fullName, forwardedType.ContainingAssembly.Name);
                        }
                        else if (diagInfo.Code == (int)ErrorCode.ERR_TypeForwardedToMultipleAssemblies)
                        {
                            diagnostics.Add(diagInfo, location);
                            return null; // Cannot determine a suitable forwarding assembly
                        }
                    }

                    return forwardedType.ContainingAssembly;
                }
            }

            return null;
        }

        /// <summary>
        /// Look for a type forwarder for the given type in the containing assembly and any referenced assemblies.
        /// </summary>
        /// <param name="name">The name of the (potentially) forwarded type.</param>
        /// <param name="arity">The arity of the forwarded type.</param>
        /// <param name="qualifierOpt">The namespace of the potentially forwarded type. If none is provided, will
        /// try Usings of the current import for eligible namespaces and return the namespace of the found forwarder, 
        /// if any.</param>
        /// <param name="diagnostics">Will be used to report non-fatal errors during look up.</param>
        /// <param name="location">Location to report errors on.</param>
        /// <returns>Returns the Assembly to which the type is forwarded, or null if none is found.</returns>
        /// <remarks>
        /// Since this method is intended to be used for error reporting, it stops as soon as it finds
        /// any type forwarder (or an error to report). It does not check other assemblies for consistency or better results.
        /// </remarks>
        protected AssemblySymbol GetForwardedToAssembly(string name, int arity, ref NamespaceOrTypeSymbol qualifierOpt, DiagnosticBag diagnostics, Location location)
        {
            // If we are in the process of binding assembly level attributes, we might get into an infinite cycle
            // if any of the referenced assemblies forwards type to this assembly. Since forwarded types
            // are specified through assembly level attributes, an attempt to resolve the forwarded type
            // might require us to examine types forwarded by this assembly, thus binding assembly level 
            // attributes again. And the cycle continues. 
            // So, we won't do the analysis in this case, at the expense of better diagnostics.
            if ((this.Flags & BinderFlags.InContextualAttributeBinder) != 0)
            {
                var current = this;

                do
                {
                    var contextualAttributeBinder = current as ContextualAttributeBinder;

                    if (contextualAttributeBinder != null)
                    {
                        if ((object)contextualAttributeBinder.AttributeTarget != null &&
                            contextualAttributeBinder.AttributeTarget.Kind == SymbolKind.Assembly)
                        {
                            return null;
                        }

                        break;
                    }

                    current = current.Next;
                }
                while (current != null);
            }

            // NOTE: This won't work if the type isn't using CLS-style generic naming (i.e. `arity), but this code is
            // only intended to improve diagnostic messages, so false negatives in corner cases aren't a big deal.
            var metadataName = MetadataHelpers.ComposeAritySuffixedMetadataName(name, arity);
            var fullMetadataName = MetadataHelpers.BuildQualifiedName(qualifierOpt?.ToDisplayString(SymbolDisplayFormat.QualifiedNameOnlyFormat), metadataName);
            var result = GetForwardedToAssembly(fullMetadataName, diagnostics, location);
            if ((object)result != null)
            {
                return result;
            }

            if ((object)qualifierOpt == null)
            {
                return GetForwardedToAssemblyInUsingNamespaces(metadataName, ref qualifierOpt, diagnostics, location);
            }

            return null;
        }

        internal static bool CheckFeatureAvailability(SyntaxNode syntax, MessageID feature, DiagnosticBag diagnostics, Location locationOpt = null)
        {
            return CheckFeatureAvailability(syntax.SyntaxTree, feature, diagnostics, locationOpt ?? syntax.GetLocation());
        }

        internal static bool CheckFeatureAvailability(SyntaxTree tree, MessageID feature, DiagnosticBag diagnostics, Location location)
            => feature.CheckFeatureAvailability(diagnostics, location);
    }
}<|MERGE_RESOLUTION|>--- conflicted
+++ resolved
@@ -363,46 +363,10 @@
             switch (syntax.Kind())
             {
                 case SyntaxKind.NullableType:
-<<<<<<< HEAD
-                    {
-                        var nullableSyntax = (NullableTypeSyntax)syntax;
-                        TypeSyntax typeArgumentSyntax = nullableSyntax.ElementType;
-                        TypeWithAnnotations typeArgument = BindType(typeArgumentSyntax, diagnostics, basesBeingResolved);
-                        TypeWithAnnotations constructedType = typeArgument.SetIsAnnotated(Compilation);
-
-                        reportNullableReferenceTypesIfNeeded(nullableSyntax.QuestionToken, typeArgument);
-
-                        if (!ShouldCheckConstraints)
-                        {
-                            diagnostics.Add(new LazyUseSiteDiagnosticsInfoForNullableType(constructedType), syntax.GetLocation());
-                        }
-                        else if (constructedType.IsNullableType())
-                        {
-                            ReportUseSiteDiagnostics(constructedType.Type.OriginalDefinition, diagnostics, syntax);
-                            var type = (NamedTypeSymbol)constructedType.Type;
-                            var location = syntax.Location;
-                            type.CheckConstraints(this.Compilation, this.Conversions, includeNullability: true, location, diagnostics);
-                        }
-                        else if (constructedType.Type.IsTypeParameterDisallowingAnnotation())
-                        {
-                            diagnostics.Add(ErrorCode.ERR_NullableUnconstrainedTypeParameter, syntax.Location);
-                        }
-
-                        return constructedType;
-                    }
-
-                case SyntaxKind.PredefinedType:
-                    {
-                        var predefinedType = (PredefinedTypeSyntax)syntax;
-                        var type = BindPredefinedTypeSymbol(predefinedType, diagnostics);
-                        return TypeWithAnnotations.Create(IsNullableEnabled(predefinedType.Keyword), type);
-                    }
-=======
                     return bindNullable();
 
                 case SyntaxKind.PredefinedType:
                     return bindPredefined();
->>>>>>> 8fc6a345
 
                 case SyntaxKind.IdentifierName:
                     return BindNonGenericSimpleNamespaceOrTypeOrAliasSymbol((IdentifierNameSyntax)syntax, diagnostics, basesBeingResolved, suppressUseSiteDiagnostics, qualifierOpt: null);
@@ -411,23 +375,7 @@
                     return BindGenericSimpleNamespaceOrTypeOrAliasSymbol((GenericNameSyntax)syntax, diagnostics, basesBeingResolved, qualifierOpt: null);
 
                 case SyntaxKind.AliasQualifiedName:
-<<<<<<< HEAD
-                    {
-                        var node = (AliasQualifiedNameSyntax)syntax;
-                        var bindingResult = BindNamespaceAliasSymbol(node.Alias, diagnostics);
-                        var alias = bindingResult as AliasSymbol;
-                        NamespaceOrTypeSymbol left = ((object)alias != null) ? alias.Target : (NamespaceOrTypeSymbol)bindingResult;
-
-                        if (left.Kind == SymbolKind.NamedType)
-                        {
-                            return TypeWithAnnotations.Create(new ExtendedErrorTypeSymbol(left, LookupResultKind.NotATypeOrNamespace, diagnostics.Add(ErrorCode.ERR_ColColWithTypeAlias, node.Alias.Location, node.Alias.Identifier.Text)));
-                        }
-
-                        return this.BindSimpleNamespaceOrTypeOrAliasSymbol(node.Name, diagnostics, basesBeingResolved, suppressUseSiteDiagnostics, left);
-                    }
-=======
                     return bindAlias();
->>>>>>> 8fc6a345
 
                 case SyntaxKind.QualifiedName:
                     {
@@ -447,28 +395,7 @@
                     }
 
                 case SyntaxKind.PointerType:
-<<<<<<< HEAD
-                    {
-                        var node = (PointerTypeSyntax)syntax;
-                        var elementType = BindType(node.ElementType, diagnostics, basesBeingResolved);
-                        ReportUnsafeIfNotAllowed(node, diagnostics);
-
-                        // Checking BinderFlags.GenericConstraintsClause to prevent cycles in binding
-                        if (Flags.HasFlag(BinderFlags.GenericConstraintsClause) && elementType.TypeKind == TypeKind.TypeParameter)
-                        {
-                            // Invalid constraint type. A type used as a constraint must be an interface, a non-sealed class or a type parameter.
-                            Error(diagnostics, ErrorCode.ERR_BadConstraintType, node);
-                        }
-                        else
-                        {
-                            CheckManagedAddr(elementType.Type, node, diagnostics);
-                        }
-
-                        return TypeWithAnnotations.Create(new PointerTypeSymbol(elementType));
-                    }
-=======
                     return bindPointer();
->>>>>>> 8fc6a345
 
                 case SyntaxKind.OmittedTypeArgument:
                     {
@@ -518,8 +445,8 @@
             {
                 var nullableSyntax = (NullableTypeSyntax)syntax;
                 TypeSyntax typeArgumentSyntax = nullableSyntax.ElementType;
-                TypeSymbolWithAnnotations typeArgument = BindType(typeArgumentSyntax, diagnostics, basesBeingResolved);
-                TypeSymbolWithAnnotations constructedType = typeArgument.SetIsAnnotated(Compilation);
+                TypeWithAnnotations typeArgument = BindType(typeArgumentSyntax, diagnostics, basesBeingResolved);
+                TypeWithAnnotations constructedType = typeArgument.SetIsAnnotated(Compilation);
 
                 reportNullableReferenceTypesIfNeeded(nullableSyntax.QuestionToken, typeArgument);
 
@@ -529,12 +456,12 @@
                 }
                 else if (constructedType.IsNullableType())
                 {
-                    ReportUseSiteDiagnostics(constructedType.TypeSymbol.OriginalDefinition, diagnostics, syntax);
-                    var type = (NamedTypeSymbol)constructedType.TypeSymbol;
+                    ReportUseSiteDiagnostics(constructedType.Type.OriginalDefinition, diagnostics, syntax);
+                    var type = (NamedTypeSymbol)constructedType.Type;
                     var location = syntax.Location;
                     type.CheckConstraints(this.Compilation, this.Conversions, includeNullability: true, location, diagnostics);
                 }
-                else if (constructedType.TypeSymbol.IsTypeParameterDisallowingAnnotation())
+                else if (constructedType.Type.IsTypeParameterDisallowingAnnotation())
                 {
                     diagnostics.Add(ErrorCode.ERR_NullableUnconstrainedTypeParameter, syntax.Location);
                 }
@@ -546,7 +473,7 @@
             {
                 var predefinedType = (PredefinedTypeSyntax)syntax;
                 var type = BindPredefinedTypeSymbol(predefinedType, diagnostics);
-                return TypeSymbolWithAnnotations.Create(IsNullableEnabled(predefinedType.Keyword), type);
+                return TypeWithAnnotations.Create(IsNullableEnabled(predefinedType.Keyword), type);
             }
 
             NamespaceOrTypeOrAliasSymbolWithAnnotations bindAlias()
@@ -558,7 +485,7 @@
 
                 if (left.Kind == SymbolKind.NamedType)
                 {
-                    return TypeSymbolWithAnnotations.Create(new ExtendedErrorTypeSymbol(left, LookupResultKind.NotATypeOrNamespace, diagnostics.Add(ErrorCode.ERR_ColColWithTypeAlias, node.Alias.Location, node.Alias.Identifier.Text)));
+                    return TypeWithAnnotations.Create(new ExtendedErrorTypeSymbol(left, LookupResultKind.NotATypeOrNamespace, diagnostics.Add(ErrorCode.ERR_ColColWithTypeAlias, node.Alias.Location, node.Alias.Identifier.Text)));
                 }
 
                 return this.BindSimpleNamespaceOrTypeOrAliasSymbol(node.Name, diagnostics, basesBeingResolved, suppressUseSiteDiagnostics, left);
@@ -578,10 +505,10 @@
                 }
                 else
                 {
-                    CheckManagedAddr(elementType.TypeSymbol, node, diagnostics);
-                }
-
-                return TypeSymbolWithAnnotations.Create(new PointerTypeSymbol(elementType));
+                    CheckManagedAddr(elementType.Type, node, diagnostics);
+                }
+
+                return TypeWithAnnotations.Create(new PointerTypeSymbol(elementType));
             }
         }
 
