--- conflicted
+++ resolved
@@ -1266,243 +1266,6 @@
         }
 
         /// <summary>
-<<<<<<< HEAD
-=======
-        /// Check the expression is of the required lvalue and rvalue specified by valueKind.
-        /// The method returns the original expression if the expression is of the required
-        /// type. Otherwise, an appropriate error is added to the diagnostics bag and the
-        /// method returns a BoundBadExpression node. The method returns the original
-        /// expression without generating any error if the expression has errors.
-        /// </summary>
-        private BoundExpression CheckValue(BoundExpression expr, BindValueKind valueKind, DiagnosticBag diagnostics)
-        {
-            switch (expr.Kind)
-            {
-                case BoundKind.PropertyGroup:
-                    expr = BindIndexedPropertyAccess((BoundPropertyGroup)expr, mustHaveAllOptionalParameters: false, diagnostics: diagnostics);
-                    break;
-
-                case BoundKind.Local:
-                    Debug.Assert(expr.Syntax.Kind() != SyntaxKind.Argument || valueKind == BindValueKind.RefOrOut);
-                    break;
-
-                case BoundKind.OutVariablePendingInference:
-                case BoundKind.OutDeconstructVarPendingInference:
-                    Debug.Assert(valueKind == BindValueKind.RefOrOut);
-                    return expr;
-
-                case BoundKind.DiscardExpression:
-                    Debug.Assert(valueKind == BindValueKind.Assignment || valueKind == BindValueKind.RefOrOut ||
-                                 diagnostics.HasAnyResolvedErrors());
-                    return expr;
-            }
-
-            bool hasResolutionErrors = false;
-
-            // If this a MethodGroup where an rvalue is not expected or where the caller will not explicitly handle
-            // (and resolve) MethodGroups (in short, cases where valueKind != BindValueKind.RValueOrMethodGroup),
-            // resolve the MethodGroup here to generate the appropriate errors, otherwise resolution errors (such as
-            // "member is inaccessible") will be dropped.
-            if (expr.Kind == BoundKind.MethodGroup && valueKind != BindValueKind.RValueOrMethodGroup)
-            {
-                var methodGroup = (BoundMethodGroup)expr;
-                HashSet<DiagnosticInfo> useSiteDiagnostics = null;
-                var resolution = this.ResolveMethodGroup(methodGroup, analyzedArguments: null, isMethodGroupConversion: false, useSiteDiagnostics: ref useSiteDiagnostics);
-                diagnostics.Add(expr.Syntax, useSiteDiagnostics);
-                Symbol otherSymbol = null;
-                bool resolvedToMethodGroup = resolution.MethodGroup != null;
-                if (!expr.HasAnyErrors) diagnostics.AddRange(resolution.Diagnostics); // Suppress cascading.
-                hasResolutionErrors = resolution.HasAnyErrors;
-                if (hasResolutionErrors)
-                {
-                    otherSymbol = resolution.OtherSymbol;
-                }
-                resolution.Free();
-
-                // It's possible the method group is not a method group at all, but simply a
-                // delayed lookup that resolved to a non-method member (perhaps an inaccessible
-                // field or property), or nothing at all. In those cases, the member should not be exposed as a
-                // method group, not even within a BoundBadExpression. Instead, the
-                // BoundBadExpression simply refers to the receiver and the resolved symbol (if any).
-                if (!resolvedToMethodGroup)
-                {
-                    Debug.Assert(methodGroup.ResultKind != LookupResultKind.Viable);
-                    BoundExpression receiver = methodGroup.ReceiverOpt;
-                    if ((object)otherSymbol != null && receiver?.Kind == BoundKind.TypeOrValueExpression)
-                    {
-                        // Since we're not accessing a method, this can't be a Color Color case, so TypeOrValueExpression should not have been used.
-                        // CAVEAT: otherSymbol could be invalid in some way (e.g. inaccessible), in which case we would have fallen back on a
-                        // method group lookup (to allow for extension methods), which would have required a TypeOrValueExpression.
-                        Debug.Assert(methodGroup.LookupError != null);
-
-                        // Since we have a concrete member in hand, we can resolve the receiver.
-                        var typeOrValue = (BoundTypeOrValueExpression)receiver;
-                        receiver = otherSymbol.IsStatic
-                            ? null // no receiver required
-                            : typeOrValue.Data.ValueExpression;
-                    }
-                    return new BoundBadExpression(
-                        expr.Syntax,
-                        methodGroup.ResultKind,
-                        (object)otherSymbol == null ? ImmutableArray<Symbol>.Empty : ImmutableArray.Create(otherSymbol),
-                        receiver == null ? ImmutableArray<BoundExpression>.Empty : ImmutableArray.Create(receiver),
-                        GetNonMethodMemberType(otherSymbol));
-                }
-            }
-
-            if (!hasResolutionErrors && CheckValueKind(expr, valueKind, diagnostics) ||
-                expr.HasAnyErrors && valueKind == BindValueKind.RValueOrMethodGroup)
-            {
-                return expr;
-            }
-
-            var resultKind = (valueKind == BindValueKind.RValue || valueKind == BindValueKind.RValueOrMethodGroup) ?
-                LookupResultKind.NotAValue :
-                LookupResultKind.NotAVariable;
-
-            return ToBadExpression(expr, resultKind);
-        }
-
-        internal bool CheckValueKind(BoundExpression expr, BindValueKind valueKind, DiagnosticBag diagnostics)
-        {
-            if (expr.HasAnyErrors)
-            {
-                return false;
-            }
-
-            switch (expr.Kind)
-            {
-                case BoundKind.PropertyAccess:
-                case BoundKind.IndexerAccess:
-                    return CheckPropertyValueKind(expr, valueKind, diagnostics);
-                case BoundKind.EventAccess:
-                    return CheckEventValueKind((BoundEventAccess)expr, valueKind, diagnostics);
-                case BoundKind.DynamicMemberAccess:
-                case BoundKind.DynamicIndexerAccess:
-                    return CheckDynamicValueKind(expr, valueKind, diagnostics);
-                default:
-                    {
-                        if (RequiresSettingValue(valueKind))
-                        {
-                            if (!CheckIsVariable(expr.Syntax, expr, valueKind, false, diagnostics))
-                            {
-                                return false;
-                            }
-                        }
-
-                        if (RequiresGettingValue(valueKind))
-                        {
-                            if (!CheckNotNamespaceOrType(expr, diagnostics))
-                            {
-                                return false;
-                            }
-                        }
-
-                        return true;
-                    }
-            }
-        }
-
-        private static bool CheckDynamicValueKind(BoundExpression expr, BindValueKind valueKind, DiagnosticBag diagnostics)
-        {
-            // dynamic expressions can be read and written to
-            // can even be passed by reference (which is implemented via a temp)
-            // it is not valid to return by reference though.
-            if (valueKind == BindValueKind.RefReturn)
-            {
-                Error(diagnostics, ErrorCode.ERR_RefReturnLvalueExpected, expr.Syntax);
-                return false;
-            }
-
-            return true;
-        }
-
-        private bool CheckEventValueKind(BoundEventAccess boundEvent, BindValueKind valueKind, DiagnosticBag diagnostics)
-        {
-            // Compound assignment (actually "event assignment") is allowed "everywhere", subject to the restrictions of
-            // accessibility, use site errors, and receiver variable-ness (for structs).
-            // Other operations are allowed only for field-like events and only where the backing field is accessible
-            // (i.e. in the declaring type) - subject to use site errors and receiver variable-ness.
-
-            BoundExpression receiver = boundEvent.ReceiverOpt;
-            SyntaxNode eventSyntax = GetEventName(boundEvent); //does not include receiver
-            EventSymbol eventSymbol = boundEvent.EventSymbol;
-
-            switch (valueKind)
-            {
-                case BindValueKind.CompoundAssignment:
-                    {
-                        // NOTE: accessibility has already been checked by lookup.
-                        // NOTE: availability of well-known members is checked in BindEventAssignment because
-                        // we don't have the context to determine whether addition or subtraction is being performed.
-
-                        if (receiver?.Kind == BoundKind.BaseReference && eventSymbol.IsAbstract)
-                        {
-                            Error(diagnostics, ErrorCode.ERR_AbstractBaseCall, boundEvent.Syntax, eventSymbol);
-                            return false;
-                        }
-                        else if (ReportUseSiteDiagnostics(eventSymbol, diagnostics, eventSyntax))
-                        {
-                            // NOTE: BindEventAssignment checks use site errors on the specific accessor 
-                            // (since we don't know which is being used).
-                            return false;
-                        }
-
-                        Debug.Assert(!RequiresVariableReceiver(receiver, eventSymbol));
-                        return true;
-                    }
-                case BindValueKind.Assignment:
-                case BindValueKind.RValue:
-                case BindValueKind.RValueOrMethodGroup:
-                case BindValueKind.RefOrOut:
-                case BindValueKind.RefReturn:
-                case BindValueKind.IncrementDecrement:
-                case BindValueKind.AddressOf:
-                    {
-                        if (!boundEvent.IsUsableAsField)
-                        {
-                            // Dev10 reports this in addition to ERR_BadAccess, but we won't even reach this point if the event isn't accessible (caught by lookup).
-                            Error(diagnostics, GetBadEventUsageDiagnosticInfo(eventSymbol), eventSyntax);
-                            return false;
-                        }
-                        else if (ReportUseSiteDiagnostics(eventSymbol, diagnostics, eventSyntax))
-                        {
-                            if (valueKind == BindValueKind.RefReturn && !CheckIsValidReceiverForVariable(eventSyntax, receiver, BindValueKind.RefReturn, diagnostics))
-                            {
-                                return false;
-                            }
-                            else if (!CheckIsValidReceiverForVariable(eventSyntax, receiver, BindValueKind.Assignment, diagnostics))
-                            {
-                                return false;
-                            }
-                        }
-                        else if (RequiresSettingValue(valueKind))
-                        {
-                            if (eventSymbol.IsWindowsRuntimeEvent && valueKind != BindValueKind.Assignment)
-                            {
-                                // NOTE: Dev11 reports ERR_RefProperty, as if this were a property access (since that's how it will be lowered).
-                                // Roslyn reports a new, more specific, error code.
-                                ErrorCode errorCode = valueKind == BindValueKind.RefOrOut ? ErrorCode.ERR_WinRtEventPassedByRef : GetStandardLvalueError(valueKind);
-                                Error(diagnostics, errorCode, eventSyntax, eventSymbol);
-
-                                return false;
-                            }
-                            else if (RequiresVariableReceiver(receiver, eventSymbol.AssociatedField) && // NOTE: using field, not event
-                                !CheckIsValidReceiverForVariable(eventSyntax, receiver, BindValueKind.Assignment, diagnostics))
-                            {
-                                return false;
-                            }
-                        }
-
-                        return true;
-                    }
-                default:
-                    throw ExceptionUtilities.UnexpectedValue(valueKind);
-            }
-        }
-
-        /// <summary>
->>>>>>> 658c7286
         /// There are two BadEventUsage error codes and this method decides which one should
         /// be used for a given event.
         /// </summary>
