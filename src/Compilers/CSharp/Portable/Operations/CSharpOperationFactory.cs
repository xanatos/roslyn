// Copyright (c) Microsoft.  All Rights Reserved.  Licensed under the Apache License, Version 2.0.  See License.txt in the project root for license information.

using System;
using System.Collections.Concurrent;
using System.Collections.Immutable;
using System.Diagnostics;
using System.Linq;
using Microsoft.CodeAnalysis.CSharp;
using Microsoft.CodeAnalysis.CSharp.Symbols;
using Microsoft.CodeAnalysis.PooledObjects;
using Roslyn.Utilities;

namespace Microsoft.CodeAnalysis.Semantics
{
    internal sealed partial class CSharpOperationFactory
    {
        private readonly ConcurrentDictionary<BoundNode, IOperation> _cache =
            new ConcurrentDictionary<BoundNode, IOperation>(concurrencyLevel: 2, capacity: 10);
        private readonly SemanticModel _semanticModel;

        public CSharpOperationFactory(SemanticModel semanticModel)
        {
            _semanticModel = semanticModel;
        }

        public IOperation Create(BoundNode boundNode)
        {
            if (boundNode == null)
            {
                return null;
            }

            return _cache.GetOrAdd(boundNode, n => CreateInternal(n));
        }

        private IOperation CreateInternal(BoundNode boundNode)
        {
            switch (boundNode.Kind)
            {
                case BoundKind.DeconstructValuePlaceholder:
                    return CreateBoundDeconstructValuePlaceholderOperation((BoundDeconstructValuePlaceholder)boundNode);
                case BoundKind.Call:
                    return CreateBoundCallOperation((BoundCall)boundNode);
                case BoundKind.Local:
                    return CreateBoundLocalOperation((BoundLocal)boundNode);
                case BoundKind.FieldAccess:
                    return CreateBoundFieldAccessOperation((BoundFieldAccess)boundNode);
                case BoundKind.PropertyAccess:
                    return CreateBoundPropertyAccessOperation((BoundPropertyAccess)boundNode);
                case BoundKind.IndexerAccess:
                    return CreateBoundIndexerAccessOperation((BoundIndexerAccess)boundNode);
                case BoundKind.EventAccess:
                    return CreateBoundEventAccessOperation((BoundEventAccess)boundNode);
                case BoundKind.EventAssignmentOperator:
                    return CreateBoundEventAssignmentOperatorOperation((BoundEventAssignmentOperator)boundNode);
                case BoundKind.Parameter:
                    return CreateBoundParameterOperation((BoundParameter)boundNode);
                case BoundKind.Literal:
                    return CreateBoundLiteralOperation((BoundLiteral)boundNode);
                case BoundKind.ObjectCreationExpression:
                    return CreateBoundObjectCreationExpressionOperation((BoundObjectCreationExpression)boundNode);
                case BoundKind.UnboundLambda:
                    return CreateUnboundLambdaOperation((UnboundLambda)boundNode);
                case BoundKind.Lambda:
                    return CreateBoundLambdaOperation((BoundLambda)boundNode);
                case BoundKind.Conversion:
                    return CreateBoundConversionOperation((BoundConversion)boundNode);
                case BoundKind.AsOperator:
                    return CreateBoundAsOperatorOperation((BoundAsOperator)boundNode);
                case BoundKind.IsOperator:
                    return CreateBoundIsOperatorOperation((BoundIsOperator)boundNode);
                case BoundKind.SizeOfOperator:
                    return CreateBoundSizeOfOperatorOperation((BoundSizeOfOperator)boundNode);
                case BoundKind.TypeOfOperator:
                    return CreateBoundTypeOfOperatorOperation((BoundTypeOfOperator)boundNode);
                case BoundKind.ArrayCreation:
                    return CreateBoundArrayCreationOperation((BoundArrayCreation)boundNode);
                case BoundKind.ArrayInitialization:
                    return CreateBoundArrayInitializationOperation((BoundArrayInitialization)boundNode);
                case BoundKind.DefaultExpression:
                    return CreateBoundDefaultExpressionOperation((BoundDefaultExpression)boundNode);
                case BoundKind.BaseReference:
                    return CreateBoundBaseReferenceOperation((BoundBaseReference)boundNode);
                case BoundKind.ThisReference:
                    return CreateBoundThisReferenceOperation((BoundThisReference)boundNode);
                case BoundKind.AssignmentOperator:
                    return CreateBoundAssignmentOperatorOperation((BoundAssignmentOperator)boundNode);
                case BoundKind.CompoundAssignmentOperator:
                    return CreateBoundCompoundAssignmentOperatorOperation((BoundCompoundAssignmentOperator)boundNode);
                case BoundKind.IncrementOperator:
                    return CreateBoundIncrementOperatorOperation((BoundIncrementOperator)boundNode);
                case BoundKind.BadExpression:
                    return CreateBoundBadExpressionOperation((BoundBadExpression)boundNode);
                case BoundKind.NewT:
                    return CreateBoundNewTOperation((BoundNewT)boundNode);
                case BoundKind.UnaryOperator:
                    return CreateBoundUnaryOperatorOperation((BoundUnaryOperator)boundNode);
                case BoundKind.BinaryOperator:
                    return CreateBoundBinaryOperatorOperation((BoundBinaryOperator)boundNode);
                case BoundKind.ConditionalOperator:
                    return CreateBoundConditionalOperatorOperation((BoundConditionalOperator)boundNode);
                case BoundKind.NullCoalescingOperator:
                    return CreateBoundNullCoalescingOperatorOperation((BoundNullCoalescingOperator)boundNode);
                case BoundKind.AwaitExpression:
                    return CreateBoundAwaitExpressionOperation((BoundAwaitExpression)boundNode);
                case BoundKind.ArrayAccess:
                    return CreateBoundArrayAccessOperation((BoundArrayAccess)boundNode);
                case BoundKind.PointerIndirectionOperator:
                    return CreateBoundPointerIndirectionOperatorOperation((BoundPointerIndirectionOperator)boundNode);
                case BoundKind.AddressOfOperator:
                    return CreateBoundAddressOfOperatorOperation((BoundAddressOfOperator)boundNode);
                case BoundKind.ImplicitReceiver:
                    return CreateBoundImplicitReceiverOperation((BoundImplicitReceiver)boundNode);
                case BoundKind.ConditionalAccess:
                    return CreateBoundConditionalAccessOperation((BoundConditionalAccess)boundNode);
                case BoundKind.ConditionalReceiver:
                    return CreateBoundConditionalReceiverOperation((BoundConditionalReceiver)boundNode);
                case BoundKind.FieldEqualsValue:
                    return CreateBoundFieldEqualsValueOperation((BoundFieldEqualsValue)boundNode);
                case BoundKind.PropertyEqualsValue:
                    return CreateBoundPropertyEqualsValueOperation((BoundPropertyEqualsValue)boundNode);
                case BoundKind.ParameterEqualsValue:
                    return CreateBoundParameterEqualsValueOperation((BoundParameterEqualsValue)boundNode);
                case BoundKind.Block:
                    return CreateBoundBlockOperation((BoundBlock)boundNode);
                case BoundKind.ContinueStatement:
                    return CreateBoundContinueStatementOperation((BoundContinueStatement)boundNode);
                case BoundKind.BreakStatement:
                    return CreateBoundBreakStatementOperation((BoundBreakStatement)boundNode);
                case BoundKind.YieldBreakStatement:
                    return CreateBoundYieldBreakStatementOperation((BoundYieldBreakStatement)boundNode);
                case BoundKind.GotoStatement:
                    return CreateBoundGotoStatementOperation((BoundGotoStatement)boundNode);
                case BoundKind.NoOpStatement:
                    return CreateBoundNoOpStatementOperation((BoundNoOpStatement)boundNode);
                case BoundKind.IfStatement:
                    return CreateBoundIfStatementOperation((BoundIfStatement)boundNode);
                case BoundKind.WhileStatement:
                    return CreateBoundWhileStatementOperation((BoundWhileStatement)boundNode);
                case BoundKind.DoStatement:
                    return CreateBoundDoStatementOperation((BoundDoStatement)boundNode);
                case BoundKind.ForStatement:
                    return CreateBoundForStatementOperation((BoundForStatement)boundNode);
                case BoundKind.ForEachStatement:
                    return CreateBoundForEachStatementOperation((BoundForEachStatement)boundNode);
                case BoundKind.SwitchStatement:
                    return CreateBoundSwitchStatementOperation((BoundSwitchStatement)boundNode);
                case BoundKind.SwitchLabel:
                    return CreateBoundSwitchLabelOperation((BoundSwitchLabel)boundNode);
                case BoundKind.TryStatement:
                    return CreateBoundTryStatementOperation((BoundTryStatement)boundNode);
                case BoundKind.CatchBlock:
                    return CreateBoundCatchBlockOperation((BoundCatchBlock)boundNode);
                case BoundKind.FixedStatement:
                    return CreateBoundFixedStatementOperation((BoundFixedStatement)boundNode);
                case BoundKind.UsingStatement:
                    return CreateBoundUsingStatementOperation((BoundUsingStatement)boundNode);
                case BoundKind.ThrowStatement:
                    return CreateBoundThrowStatementOperation((BoundThrowStatement)boundNode);
                case BoundKind.ReturnStatement:
                    return CreateBoundReturnStatementOperation((BoundReturnStatement)boundNode);
                case BoundKind.YieldReturnStatement:
                    return CreateBoundYieldReturnStatementOperation((BoundYieldReturnStatement)boundNode);
                case BoundKind.LockStatement:
                    return CreateBoundLockStatementOperation((BoundLockStatement)boundNode);
                case BoundKind.BadStatement:
                    return CreateBoundBadStatementOperation((BoundBadStatement)boundNode);
                case BoundKind.LocalDeclaration:
                    return CreateBoundLocalDeclarationOperation((BoundLocalDeclaration)boundNode);
                case BoundKind.MultipleLocalDeclarations:
                    return CreateBoundMultipleLocalDeclarationsOperation((BoundMultipleLocalDeclarations)boundNode);
                case BoundKind.LabelStatement:
                    return CreateBoundLabelStatementOperation((BoundLabelStatement)boundNode);
                case BoundKind.LabeledStatement:
                    return CreateBoundLabeledStatementOperation((BoundLabeledStatement)boundNode);
                case BoundKind.ExpressionStatement:
                    return CreateBoundExpressionStatementOperation((BoundExpressionStatement)boundNode);
<<<<<<< HEAD
                case BoundKind.TupleLiteral:
                case BoundKind.ConvertedTupleLiteral:
                    return CreateBoundTupleExpressionOperation((BoundTupleExpression)boundNode);
=======
                case BoundKind.InterpolatedString:
                    return CreateBoundInterpolatedStringExpressionOperation((BoundInterpolatedString)boundNode);
                case BoundKind.StringInsert:
                    return CreateBoundInterpolationOperation((BoundStringInsert)boundNode);
                case BoundKind.LocalFunctionStatement:
                    return CreateBoundLocalFunctionStatementOperation((BoundLocalFunctionStatement)boundNode);
                case BoundKind.AnonymousObjectCreationExpression:
                    return CreateBoundAnonymousObjectCreationExpressionOperation((BoundAnonymousObjectCreationExpression)boundNode);
                case BoundKind.AnonymousPropertyDeclaration:
                    return CreateBoundAnonymousPropertyDeclarationOperation((BoundAnonymousPropertyDeclaration)boundNode);
                case BoundKind.ConstantPattern:
                    return CreateBoundConstantPatternOperation((BoundConstantPattern)boundNode);
                case BoundKind.DeclarationPattern:
                    return CreateBoundDeclarationPatternOperation((BoundDeclarationPattern)boundNode);
                case BoundKind.WildcardPattern:
                    throw ExceptionUtilities.Unreachable;
                case BoundKind.PatternSwitchStatement:
                    return CreateBoundPatternSwitchStatementOperation((BoundPatternSwitchStatement)boundNode);
                case BoundKind.PatternSwitchLabel:
                    return CreateBoundPatternSwitchLabelOperation((BoundPatternSwitchLabel)boundNode);
                case BoundKind.IsPatternExpression:
                    return CreateBoundIsPatternExpressionOperation((BoundIsPatternExpression)boundNode);
>>>>>>> d2f94230
                default:
                    var constantValue = ConvertToOptional((boundNode as BoundExpression)?.ConstantValue);
                    return Operation.CreateOperationNone(boundNode.HasErrors, boundNode.Syntax, constantValue, getChildren: () => GetIOperationChildren(boundNode));
            }
        }

        private ImmutableArray<IOperation> GetIOperationChildren(BoundNode boundNode)
        {
            var boundNodeWithChildren = (IBoundNodeWithIOperationChildren)boundNode;
            if (boundNodeWithChildren.Children.IsDefaultOrEmpty)
            {
                return ImmutableArray<IOperation>.Empty;
            }

            var builder = ArrayBuilder<IOperation>.GetInstance(boundNodeWithChildren.Children.Length);
            foreach (var childNode in boundNodeWithChildren.Children)
            {
                var operation = Create(childNode);
                builder.Add(operation);
            }

            return builder.ToImmutableAndFree();
        }

        private IPlaceholderExpression CreateBoundDeconstructValuePlaceholderOperation(BoundDeconstructValuePlaceholder boundDeconstructValuePlaceholder)
        {
            bool isInvalid = boundDeconstructValuePlaceholder.HasErrors;
            SyntaxNode syntax = boundDeconstructValuePlaceholder.Syntax;
            ITypeSymbol type = boundDeconstructValuePlaceholder.Type;
            Optional<object> constantValue = ConvertToOptional(boundDeconstructValuePlaceholder.ConstantValue);
            return new PlaceholderExpression(isInvalid, syntax, type, constantValue);
        }

        private IInvocationExpression CreateBoundCallOperation(BoundCall boundCall)
        {
            IMethodSymbol targetMethod = boundCall.Method;
            Lazy<IOperation> instance = new Lazy<IOperation>(() => Create(((object)boundCall.Method == null || boundCall.Method.IsStatic) ? null : boundCall.ReceiverOpt));
            bool isVirtual = (object)boundCall.Method != null &&
                        boundCall.ReceiverOpt != null &&
                        (boundCall.Method.IsVirtual || boundCall.Method.IsAbstract || boundCall.Method.IsOverride) &&
                        !boundCall.ReceiverOpt.SuppressVirtualCalls;
            Lazy<ImmutableArray<IArgument>> argumentsInEvaluationOrder = new Lazy<ImmutableArray<IArgument>>(() => DeriveArguments(boundCall, boundCall.BinderOpt, boundCall.Method, boundCall.Method, boundCall.Arguments, boundCall.ArgumentNamesOpt, boundCall.ArgsToParamsOpt, boundCall.ArgumentRefKindsOpt, boundCall.Method.Parameters, boundCall.Expanded, boundCall.Syntax, boundCall.InvokedAsExtensionMethod));
            bool isInvalid = boundCall.HasErrors;
            SyntaxNode syntax = boundCall.Syntax;
            ITypeSymbol type = boundCall.Type;
            Optional<object> constantValue = ConvertToOptional(boundCall.ConstantValue);
            return new LazyInvocationExpression(targetMethod, instance, isVirtual, argumentsInEvaluationOrder, isInvalid, syntax, type, constantValue);
        }

        private ILocalReferenceExpression CreateBoundLocalOperation(BoundLocal boundLocal)
        {
            ILocalSymbol local = boundLocal.LocalSymbol;
            bool isInvalid = boundLocal.HasErrors;
            SyntaxNode syntax = boundLocal.Syntax;
            ITypeSymbol type = boundLocal.Type;
            Optional<object> constantValue = ConvertToOptional(boundLocal.ConstantValue);
            return new LocalReferenceExpression(local, isInvalid, syntax, type, constantValue);
        }

        private IFieldReferenceExpression CreateBoundFieldAccessOperation(BoundFieldAccess boundFieldAccess)
        {
            IFieldSymbol field = boundFieldAccess.FieldSymbol;
            Lazy<IOperation> instance = new Lazy<IOperation>(() => Create(boundFieldAccess.FieldSymbol.IsStatic ? null : boundFieldAccess.ReceiverOpt));
            ISymbol member = boundFieldAccess.FieldSymbol;
            bool isInvalid = boundFieldAccess.HasErrors;
            SyntaxNode syntax = boundFieldAccess.Syntax;
            ITypeSymbol type = boundFieldAccess.Type;
            Optional<object> constantValue = ConvertToOptional(boundFieldAccess.ConstantValue);
            return new LazyFieldReferenceExpression(field, instance, member, isInvalid, syntax, type, constantValue);
        }

        private IPropertyReferenceExpression CreateBoundPropertyAccessOperation(BoundPropertyAccess boundPropertyAccess)
        {
            IPropertySymbol property = boundPropertyAccess.PropertySymbol;
            Lazy<IOperation> instance = new Lazy<IOperation>(() => Create(boundPropertyAccess.PropertySymbol.IsStatic ? null : boundPropertyAccess.ReceiverOpt));
            Lazy<ImmutableArray<IArgument>> argumentsInEvaluationOrder = new Lazy<ImmutableArray<IArgument>>(() => ImmutableArray<IArgument>.Empty);
            ISymbol member = boundPropertyAccess.PropertySymbol;
            bool isInvalid = boundPropertyAccess.HasErrors;
            SyntaxNode syntax = boundPropertyAccess.Syntax;
            ITypeSymbol type = boundPropertyAccess.Type;
            Optional<object> constantValue = ConvertToOptional(boundPropertyAccess.ConstantValue);
            return new LazyPropertyReferenceExpression(property, instance, member, argumentsInEvaluationOrder, isInvalid, syntax, type, constantValue);
        }

        private IPropertyReferenceExpression CreateBoundIndexerAccessOperation(BoundIndexerAccess boundIndexerAccess)
        {
            IPropertySymbol property = boundIndexerAccess.Indexer;
            Lazy<IOperation> instance = new Lazy<IOperation>(() => Create(boundIndexerAccess.Indexer.IsStatic ? null : boundIndexerAccess.ReceiverOpt));
            ISymbol member = boundIndexerAccess.Indexer;
            Lazy<ImmutableArray<IArgument>> argumentsInEvaluationOrder = new Lazy<ImmutableArray<IArgument>>(() =>
            {
                MethodSymbol accessor = boundIndexerAccess.UseSetterForDefaultArgumentGeneration
                    ? boundIndexerAccess.Indexer.GetOwnOrInheritedSetMethod()
                    : boundIndexerAccess.Indexer.GetOwnOrInheritedGetMethod();

                return DeriveArguments(boundIndexerAccess,
                    boundIndexerAccess.BinderOpt,
                    boundIndexerAccess.Indexer,
                    accessor,
                    boundIndexerAccess.Arguments,
                    boundIndexerAccess.ArgumentNamesOpt,
                    boundIndexerAccess.ArgsToParamsOpt,
                    boundIndexerAccess.ArgumentRefKindsOpt,
                    boundIndexerAccess.Indexer.Parameters,
                    boundIndexerAccess.Expanded,
                    boundIndexerAccess.Syntax);
            });
            bool isInvalid = boundIndexerAccess.HasErrors
                            || (boundIndexerAccess.Indexer.IsReadOnly && boundIndexerAccess.UseSetterForDefaultArgumentGeneration)
                            || (boundIndexerAccess.Indexer.IsWriteOnly && !boundIndexerAccess.UseSetterForDefaultArgumentGeneration);
            SyntaxNode syntax = boundIndexerAccess.Syntax;
            ITypeSymbol type = boundIndexerAccess.Type;
            Optional<object> constantValue = ConvertToOptional(boundIndexerAccess.ConstantValue);
            return new LazyPropertyReferenceExpression(property, instance, member, argumentsInEvaluationOrder, isInvalid, syntax, type, constantValue);
        }

        private IEventReferenceExpression CreateBoundEventAccessOperation(BoundEventAccess boundEventAccess)
        {
            IEventSymbol @event = boundEventAccess.EventSymbol;
            Lazy<IOperation> instance = new Lazy<IOperation>(() => Create(boundEventAccess.EventSymbol.IsStatic ? null : boundEventAccess.ReceiverOpt));
            ISymbol member = boundEventAccess.EventSymbol;
            bool isInvalid = boundEventAccess.HasErrors;
            SyntaxNode syntax = boundEventAccess.Syntax;
            ITypeSymbol type = boundEventAccess.Type;
            Optional<object> constantValue = ConvertToOptional(boundEventAccess.ConstantValue);
            return new LazyEventReferenceExpression(@event, instance, member, isInvalid, syntax, type, constantValue);
        }

        private IEventAssignmentExpression CreateBoundEventAssignmentOperatorOperation(BoundEventAssignmentOperator boundEventAssignmentOperator)
        {
            IEventSymbol @event = boundEventAssignmentOperator.Event;
            Lazy<IOperation> eventInstance = new Lazy<IOperation>(() => Create(boundEventAssignmentOperator.Event.IsStatic ? null : boundEventAssignmentOperator.ReceiverOpt));
            Lazy<IOperation> handlerValue = new Lazy<IOperation>(() => Create(boundEventAssignmentOperator.Argument));
            bool adds = boundEventAssignmentOperator.IsAddition;
            bool isInvalid = boundEventAssignmentOperator.HasErrors;
            SyntaxNode syntax = boundEventAssignmentOperator.Syntax;
            ITypeSymbol type = boundEventAssignmentOperator.Type;
            Optional<object> constantValue = ConvertToOptional(boundEventAssignmentOperator.ConstantValue);
            return new LazyEventAssignmentExpression(@event, eventInstance, handlerValue, adds, isInvalid, syntax, type, constantValue);
        }

        private IParameterReferenceExpression CreateBoundParameterOperation(BoundParameter boundParameter)
        {
            IParameterSymbol parameter = boundParameter.ParameterSymbol;
            bool isInvalid = boundParameter.HasErrors;
            SyntaxNode syntax = boundParameter.Syntax;
            ITypeSymbol type = boundParameter.Type;
            Optional<object> constantValue = ConvertToOptional(boundParameter.ConstantValue);
            return new ParameterReferenceExpression(parameter, isInvalid, syntax, type, constantValue);
        }

        private ILiteralExpression CreateBoundLiteralOperation(BoundLiteral boundLiteral)
        {
            string text = boundLiteral.Syntax.ToString();
            bool isInvalid = boundLiteral.HasErrors;
            SyntaxNode syntax = boundLiteral.Syntax;
            ITypeSymbol type = boundLiteral.Type;
            Optional<object> constantValue = ConvertToOptional(boundLiteral.ConstantValue);
            return new LiteralExpression(text, isInvalid, syntax, type, constantValue);
        }

        private IAnonymousObjectCreationExpression CreateBoundAnonymousObjectCreationExpressionOperation(BoundAnonymousObjectCreationExpression boundAnonymousObjectCreationExpression)
        {
            Lazy<ImmutableArray<IOperation>> memberInitializers = new Lazy<ImmutableArray<IOperation>>(() => GetAnonymousObjectCreationInitializers(boundAnonymousObjectCreationExpression));
            bool isInvalid = boundAnonymousObjectCreationExpression.HasErrors;
            SyntaxNode syntax = boundAnonymousObjectCreationExpression.Syntax;
            ITypeSymbol type = boundAnonymousObjectCreationExpression.Type;
            Optional<object> constantValue = ConvertToOptional(boundAnonymousObjectCreationExpression.ConstantValue);
            return new LazyAnonymousObjectCreationExpression(memberInitializers, isInvalid, syntax, type, constantValue);
        }

        private IPropertyReferenceExpression CreateBoundAnonymousPropertyDeclarationOperation(BoundAnonymousPropertyDeclaration boundAnonymousPropertyDeclaration)
        {
            PropertySymbol property = boundAnonymousPropertyDeclaration.Property;
            Lazy<IOperation> instance = new Lazy<IOperation>(() => null);
            ISymbol member = boundAnonymousPropertyDeclaration.Property;
            Lazy<ImmutableArray<IArgument>> argumentsInEvaluationOrder = new Lazy<ImmutableArray<IArgument>>(() => ImmutableArray<IArgument>.Empty);
            bool isInvalid = boundAnonymousPropertyDeclaration.HasErrors;
            SyntaxNode syntax = boundAnonymousPropertyDeclaration.Syntax;
            ITypeSymbol type = boundAnonymousPropertyDeclaration.Type;
            Optional<object> constantValue = ConvertToOptional(boundAnonymousPropertyDeclaration.ConstantValue);
            return new LazyPropertyReferenceExpression(property, instance, member, argumentsInEvaluationOrder, isInvalid, syntax, type, constantValue);
        }

        private IObjectCreationExpression CreateBoundObjectCreationExpressionOperation(BoundObjectCreationExpression boundObjectCreationExpression)
        {
            IMethodSymbol constructor = boundObjectCreationExpression.Constructor;
            Lazy<ImmutableArray<IOperation>> memberInitializers = new Lazy<ImmutableArray<IOperation>>(() => GetObjectCreationInitializers(boundObjectCreationExpression));
            Lazy<ImmutableArray<IArgument>> argumentsInEvaluationOrder = new Lazy<ImmutableArray<IArgument>>(() =>
                DeriveArguments(boundObjectCreationExpression,
                                boundObjectCreationExpression.BinderOpt,
                                boundObjectCreationExpression.Constructor,
                                boundObjectCreationExpression.Constructor,
                                boundObjectCreationExpression.Arguments,
                                boundObjectCreationExpression.ArgumentNamesOpt,
                                boundObjectCreationExpression.ArgsToParamsOpt,
                                boundObjectCreationExpression.ArgumentRefKindsOpt,
                                boundObjectCreationExpression.Constructor.Parameters,
                                boundObjectCreationExpression.Expanded,
                                boundObjectCreationExpression.Syntax));
            bool isInvalid = boundObjectCreationExpression.HasErrors;
            SyntaxNode syntax = boundObjectCreationExpression.Syntax;
            ITypeSymbol type = boundObjectCreationExpression.Type;
            Optional<object> constantValue = ConvertToOptional(boundObjectCreationExpression.ConstantValue);
            return new LazyObjectCreationExpression(constructor, memberInitializers, argumentsInEvaluationOrder, isInvalid, syntax, type, constantValue);
        }

        private IOperation CreateUnboundLambdaOperation(UnboundLambda unboundLambda)
        {
            // We want to ensure that we never see the UnboundLambda node, and that we don't end up having two different IOperation
            // nodes for the lambda expression. So, we ask the semantic model for the IOperation node for the unbound lambda syntax.
            // We are counting on the fact that will do the error recovery and actually create the BoundLambda node appropriate for
            // this syntax node.
            var lambdaOperation = _semanticModel.GetOperationInternal(unboundLambda.Syntax);
            Debug.Assert(lambdaOperation.Kind == OperationKind.LambdaExpression);
            return lambdaOperation;
        }

        private ILambdaExpression CreateBoundLambdaOperation(BoundLambda boundLambda)
        {
            IMethodSymbol signature = boundLambda.Symbol;
            Lazy<IBlockStatement> body = new Lazy<IBlockStatement>(() => (IBlockStatement)Create(boundLambda.Body));
            bool isInvalid = boundLambda.HasErrors;
            SyntaxNode syntax = boundLambda.Syntax;
            // This matches the SemanticModel implementation. This is because in VB, lambdas by themselves
            // do not have a type. To get the type of a lambda expression in the SemanticModel, you need to look at
            // TypeInfo.ConvertedType, rather than TypeInfo.Type. We replicate that behavior here. To get the type of
            // an ILambdaExpression, you need to look at the parent IConversionExpression.
            ITypeSymbol type = null;
            Optional<object> constantValue = ConvertToOptional(boundLambda.ConstantValue);
            return new LazyLambdaExpression(signature, body, isInvalid, syntax, type, constantValue);
        }

        private ILocalFunctionStatement CreateBoundLocalFunctionStatementOperation(BoundLocalFunctionStatement boundLocalFunctionStatement)
        {
            IMethodSymbol localFunctionSymbol = boundLocalFunctionStatement.Symbol;
            Lazy<IBlockStatement> body = new Lazy<IBlockStatement>(() => (IBlockStatement)Create(boundLocalFunctionStatement.Body));
            bool isInvalid = boundLocalFunctionStatement.HasErrors;
            SyntaxNode syntax = boundLocalFunctionStatement.Syntax;
            ITypeSymbol type = null;
            Optional<object> constantValue = default(Optional<object>);
            return new LazyLocalFunctionStatement(localFunctionSymbol, body, isInvalid, syntax, type, constantValue);
        }

        private IOperation CreateBoundConversionOperation(BoundConversion boundConversion)
        {
            ConversionKind conversionKind = GetConversionKind(boundConversion.ConversionKind);
            if (boundConversion.ConversionKind == CSharp.ConversionKind.MethodGroup)
            {
                IMethodSymbol method = boundConversion.SymbolOpt;
                bool isVirtual = method != null && (method.IsAbstract || method.IsOverride || method.IsVirtual) && !boundConversion.SuppressVirtualCalls;
                Lazy<IOperation> instance = new Lazy<IOperation>(() => Create((boundConversion.Operand as BoundMethodGroup)?.InstanceOpt));
                bool isInvalid = boundConversion.HasErrors;
                SyntaxNode syntax = boundConversion.Syntax;
                ITypeSymbol type = boundConversion.Type;
                Optional<object> constantValue = ConvertToOptional(boundConversion.ConstantValue);
                return new LazyMethodBindingExpression(method, isVirtual, instance, method, isInvalid, syntax, type, constantValue);
            }
            else
            {
                Lazy<IOperation> operand = new Lazy<IOperation>(() => Create(boundConversion.Operand));

                bool isExplicit = boundConversion.ExplicitCastInCode;
                bool usesOperatorMethod = boundConversion.ConversionKind == CSharp.ConversionKind.ExplicitUserDefined || boundConversion.ConversionKind == CSharp.ConversionKind.ImplicitUserDefined;
                IMethodSymbol operatorMethod = boundConversion.SymbolOpt;
                bool isInvalid = boundConversion.HasErrors;
                SyntaxNode syntax = boundConversion.Syntax;
                ITypeSymbol type = boundConversion.Type;
                Optional<object> constantValue = ConvertToOptional(boundConversion.ConstantValue);
                return new LazyConversionExpression(operand, conversionKind, isExplicit, usesOperatorMethod, operatorMethod, isInvalid, syntax, type, constantValue);
            }
        }

        private IConversionExpression CreateBoundAsOperatorOperation(BoundAsOperator boundAsOperator)
        {
            Lazy<IOperation> operand = new Lazy<IOperation>(() => Create(boundAsOperator.Operand));
            ConversionKind conversionKind = Semantics.ConversionKind.TryCast;
            bool isExplicit = true;
            bool usesOperatorMethod = false;
            IMethodSymbol operatorMethod = null;
            bool isInvalid = boundAsOperator.HasErrors;
            SyntaxNode syntax = boundAsOperator.Syntax;
            ITypeSymbol type = boundAsOperator.Type;
            Optional<object> constantValue = ConvertToOptional(boundAsOperator.ConstantValue);
            return new LazyConversionExpression(operand, conversionKind, isExplicit, usesOperatorMethod, operatorMethod, isInvalid, syntax, type, constantValue);
        }

        private IIsTypeExpression CreateBoundIsOperatorOperation(BoundIsOperator boundIsOperator)
        {
            Lazy<IOperation> operand = new Lazy<IOperation>(() => Create(boundIsOperator.Operand));
            ITypeSymbol isType = boundIsOperator.TargetType.Type;
            bool isInvalid = boundIsOperator.HasErrors;
            SyntaxNode syntax = boundIsOperator.Syntax;
            ITypeSymbol type = boundIsOperator.Type;
            Optional<object> constantValue = ConvertToOptional(boundIsOperator.ConstantValue);
            return new LazyIsTypeExpression(operand, isType, isInvalid, syntax, type, constantValue);
        }

        private ISizeOfExpression CreateBoundSizeOfOperatorOperation(BoundSizeOfOperator boundSizeOfOperator)
        {
            ITypeSymbol typeOperand = boundSizeOfOperator.SourceType.Type;
            bool isInvalid = boundSizeOfOperator.HasErrors;
            SyntaxNode syntax = boundSizeOfOperator.Syntax;
            ITypeSymbol type = boundSizeOfOperator.Type;
            Optional<object> constantValue = ConvertToOptional(boundSizeOfOperator.ConstantValue);
            return new SizeOfExpression(typeOperand, isInvalid, syntax, type, constantValue);
        }

        private ITypeOfExpression CreateBoundTypeOfOperatorOperation(BoundTypeOfOperator boundTypeOfOperator)
        {
            ITypeSymbol typeOperand = boundTypeOfOperator.SourceType.Type;
            bool isInvalid = boundTypeOfOperator.HasErrors;
            SyntaxNode syntax = boundTypeOfOperator.Syntax;
            ITypeSymbol type = boundTypeOfOperator.Type;
            Optional<object> constantValue = ConvertToOptional(boundTypeOfOperator.ConstantValue);
            return new TypeOfExpression(typeOperand, isInvalid, syntax, type, constantValue);
        }

        private IArrayCreationExpression CreateBoundArrayCreationOperation(BoundArrayCreation boundArrayCreation)
        {
            ITypeSymbol elementType = GetArrayCreationElementType(boundArrayCreation);
            Lazy<ImmutableArray<IOperation>> dimensionSizes = new Lazy<ImmutableArray<IOperation>>(() => boundArrayCreation.Bounds.SelectAsArray(n => Create(n)));
            Lazy<IArrayInitializer> initializer = new Lazy<IArrayInitializer>(() => (IArrayInitializer)Create(boundArrayCreation.InitializerOpt));
            bool isInvalid = boundArrayCreation.HasErrors;
            SyntaxNode syntax = boundArrayCreation.Syntax;
            ITypeSymbol type = boundArrayCreation.Type;
            Optional<object> constantValue = ConvertToOptional(boundArrayCreation.ConstantValue);
            return new LazyArrayCreationExpression(elementType, dimensionSizes, initializer, isInvalid, syntax, type, constantValue);
        }

        private IArrayInitializer CreateBoundArrayInitializationOperation(BoundArrayInitialization boundArrayInitialization)
        {
            Lazy<ImmutableArray<IOperation>> elementValues = new Lazy<ImmutableArray<IOperation>>(() => boundArrayInitialization.Initializers.SelectAsArray(n => Create(n)));
            bool isInvalid = boundArrayInitialization.HasErrors;
            SyntaxNode syntax = boundArrayInitialization.Syntax;
            ITypeSymbol type = boundArrayInitialization.Type;
            Optional<object> constantValue = ConvertToOptional(boundArrayInitialization.ConstantValue);
            return new LazyArrayInitializer(elementValues, isInvalid, syntax, type, constantValue);
        }

        private IDefaultValueExpression CreateBoundDefaultExpressionOperation(BoundDefaultExpression boundDefaultExpression)
        {
            bool isInvalid = boundDefaultExpression.HasErrors;
            SyntaxNode syntax = boundDefaultExpression.Syntax;
            ITypeSymbol type = boundDefaultExpression.Type;
            Optional<object> constantValue = ConvertToOptional(boundDefaultExpression.ConstantValue);
            return new DefaultValueExpression(isInvalid, syntax, type, constantValue);
        }

        private IInstanceReferenceExpression CreateBoundBaseReferenceOperation(BoundBaseReference boundBaseReference)
        {
            InstanceReferenceKind instanceReferenceKind = InstanceReferenceKind.BaseClass;
            bool isInvalid = boundBaseReference.HasErrors;
            SyntaxNode syntax = boundBaseReference.Syntax;
            ITypeSymbol type = boundBaseReference.Type;
            Optional<object> constantValue = ConvertToOptional(boundBaseReference.ConstantValue);
            return new InstanceReferenceExpression(instanceReferenceKind, isInvalid, syntax, type, constantValue);
        }

        private IInstanceReferenceExpression CreateBoundThisReferenceOperation(BoundThisReference boundThisReference)
        {
            InstanceReferenceKind instanceReferenceKind = boundThisReference.Syntax.Kind() == SyntaxKind.ThisExpression ? InstanceReferenceKind.Explicit : InstanceReferenceKind.Implicit;
            bool isInvalid = boundThisReference.HasErrors;
            SyntaxNode syntax = boundThisReference.Syntax;
            ITypeSymbol type = boundThisReference.Type;
            Optional<object> constantValue = ConvertToOptional(boundThisReference.ConstantValue);
            return new InstanceReferenceExpression(instanceReferenceKind, isInvalid, syntax, type, constantValue);
        }

        private ISimpleAssignmentExpression CreateBoundAssignmentOperatorOperation(BoundAssignmentOperator boundAssignmentOperator)
        {
            Lazy<IOperation> target = new Lazy<IOperation>(() => Create(boundAssignmentOperator.Left));
            Lazy<IOperation> value = new Lazy<IOperation>(() => Create(boundAssignmentOperator.Right));
            bool isInvalid = boundAssignmentOperator.HasErrors;
            SyntaxNode syntax = boundAssignmentOperator.Syntax;
            ITypeSymbol type = boundAssignmentOperator.Type;
            Optional<object> constantValue = ConvertToOptional(boundAssignmentOperator.ConstantValue);
            return new LazySimpleAssignmentExpression(target, value, isInvalid, syntax, type, constantValue);
        }

        private ICompoundAssignmentExpression CreateBoundCompoundAssignmentOperatorOperation(BoundCompoundAssignmentOperator boundCompoundAssignmentOperator)
        {
            BinaryOperationKind binaryOperationKind = Helper.DeriveBinaryOperationKind(boundCompoundAssignmentOperator.Operator.Kind);
            Lazy<IOperation> target = new Lazy<IOperation>(() => Create(boundCompoundAssignmentOperator.Left));
            Lazy<IOperation> value = new Lazy<IOperation>(() => Create(boundCompoundAssignmentOperator.Right));
            bool usesOperatorMethod = (boundCompoundAssignmentOperator.Operator.Kind & BinaryOperatorKind.TypeMask) == BinaryOperatorKind.UserDefined;
            IMethodSymbol operatorMethod = boundCompoundAssignmentOperator.Operator.Method;
            bool isInvalid = boundCompoundAssignmentOperator.HasErrors;
            SyntaxNode syntax = boundCompoundAssignmentOperator.Syntax;
            ITypeSymbol type = boundCompoundAssignmentOperator.Type;
            Optional<object> constantValue = ConvertToOptional(boundCompoundAssignmentOperator.ConstantValue);
            return new LazyCompoundAssignmentExpression(binaryOperationKind, target, value, usesOperatorMethod, operatorMethod, isInvalid, syntax, type, constantValue);
        }

        private IIncrementExpression CreateBoundIncrementOperatorOperation(BoundIncrementOperator boundIncrementOperator)
        {
            UnaryOperationKind incrementOperationKind = Helper.DeriveUnaryOperationKind(boundIncrementOperator.OperatorKind);
            Lazy<IOperation> target = new Lazy<IOperation>(() => Create(boundIncrementOperator.Operand));
            bool usesOperatorMethod = (boundIncrementOperator.OperatorKind & UnaryOperatorKind.TypeMask) == UnaryOperatorKind.UserDefined;
            IMethodSymbol operatorMethod = boundIncrementOperator.MethodOpt;
            bool isInvalid = boundIncrementOperator.HasErrors;
            SyntaxNode syntax = boundIncrementOperator.Syntax;
            ITypeSymbol type = boundIncrementOperator.Type;
            Optional<object> constantValue = ConvertToOptional(boundIncrementOperator.ConstantValue);
            return new LazyIncrementExpression(incrementOperationKind, target, usesOperatorMethod, operatorMethod, isInvalid, syntax, type, constantValue);
        }

        private IInvalidExpression CreateBoundBadExpressionOperation(BoundBadExpression boundBadExpression)
        {
            Lazy<ImmutableArray<IOperation>> children = new Lazy<ImmutableArray<IOperation>>(() => boundBadExpression.ChildBoundNodes.SelectAsArray(n => Create(n)));
            bool isInvalid = boundBadExpression.HasErrors;
            SyntaxNode syntax = boundBadExpression.Syntax;
            ITypeSymbol type = boundBadExpression.Type;
            Optional<object> constantValue = ConvertToOptional(boundBadExpression.ConstantValue);
            return new LazyInvalidExpression(children, isInvalid, syntax, type, constantValue);
        }

        private ITypeParameterObjectCreationExpression CreateBoundNewTOperation(BoundNewT boundNewT)
        {
            bool isInvalid = boundNewT.HasErrors;
            SyntaxNode syntax = boundNewT.Syntax;
            ITypeSymbol type = boundNewT.Type;
            Optional<object> constantValue = ConvertToOptional(boundNewT.ConstantValue);
            return new TypeParameterObjectCreationExpression(isInvalid, syntax, type, constantValue);
        }

        private IUnaryOperatorExpression CreateBoundUnaryOperatorOperation(BoundUnaryOperator boundUnaryOperator)
        {
            UnaryOperationKind unaryOperationKind = Helper.DeriveUnaryOperationKind(boundUnaryOperator.OperatorKind);
            Lazy<IOperation> operand = new Lazy<IOperation>(() => Create(boundUnaryOperator.Operand));
            bool usesOperatorMethod = (boundUnaryOperator.OperatorKind & UnaryOperatorKind.TypeMask) == UnaryOperatorKind.UserDefined;
            IMethodSymbol operatorMethod = boundUnaryOperator.MethodOpt;
            bool isInvalid = boundUnaryOperator.HasErrors;
            SyntaxNode syntax = boundUnaryOperator.Syntax;
            ITypeSymbol type = boundUnaryOperator.Type;
            Optional<object> constantValue = ConvertToOptional(boundUnaryOperator.ConstantValue);
            return new LazyUnaryOperatorExpression(unaryOperationKind, operand, usesOperatorMethod, operatorMethod, isInvalid, syntax, type, constantValue);
        }

        private IBinaryOperatorExpression CreateBoundBinaryOperatorOperation(BoundBinaryOperator boundBinaryOperator)
        {
            BinaryOperationKind binaryOperationKind = Helper.DeriveBinaryOperationKind(boundBinaryOperator.OperatorKind);
            Lazy<IOperation> leftOperand = new Lazy<IOperation>(() => Create(boundBinaryOperator.Left));
            Lazy<IOperation> rightOperand = new Lazy<IOperation>(() => Create(boundBinaryOperator.Right));
            bool usesOperatorMethod = (boundBinaryOperator.OperatorKind & BinaryOperatorKind.TypeMask) == BinaryOperatorKind.UserDefined;
            IMethodSymbol operatorMethod = boundBinaryOperator.MethodOpt;
            bool isInvalid = boundBinaryOperator.HasErrors;
            SyntaxNode syntax = boundBinaryOperator.Syntax;
            ITypeSymbol type = boundBinaryOperator.Type;
            Optional<object> constantValue = ConvertToOptional(boundBinaryOperator.ConstantValue);
            return new LazyBinaryOperatorExpression(binaryOperationKind, leftOperand, rightOperand, usesOperatorMethod, operatorMethod, isInvalid, syntax, type, constantValue);
        }

        private IConditionalChoiceExpression CreateBoundConditionalOperatorOperation(BoundConditionalOperator boundConditionalOperator)
        {
            Lazy<IOperation> condition = new Lazy<IOperation>(() => Create(boundConditionalOperator.Condition));
            Lazy<IOperation> ifTrueValue = new Lazy<IOperation>(() => Create(boundConditionalOperator.Consequence));
            Lazy<IOperation> ifFalseValue = new Lazy<IOperation>(() => Create(boundConditionalOperator.Alternative));
            bool isInvalid = boundConditionalOperator.HasErrors;
            SyntaxNode syntax = boundConditionalOperator.Syntax;
            ITypeSymbol type = boundConditionalOperator.Type;
            Optional<object> constantValue = ConvertToOptional(boundConditionalOperator.ConstantValue);
            return new LazyConditionalChoiceExpression(condition, ifTrueValue, ifFalseValue, isInvalid, syntax, type, constantValue);
        }

        private INullCoalescingExpression CreateBoundNullCoalescingOperatorOperation(BoundNullCoalescingOperator boundNullCoalescingOperator)
        {
            Lazy<IOperation> primaryOperand = new Lazy<IOperation>(() => Create(boundNullCoalescingOperator.LeftOperand));
            Lazy<IOperation> secondaryOperand = new Lazy<IOperation>(() => Create(boundNullCoalescingOperator.RightOperand));
            bool isInvalid = boundNullCoalescingOperator.HasErrors;
            SyntaxNode syntax = boundNullCoalescingOperator.Syntax;
            ITypeSymbol type = boundNullCoalescingOperator.Type;
            Optional<object> constantValue = ConvertToOptional(boundNullCoalescingOperator.ConstantValue);
            return new LazyNullCoalescingExpression(primaryOperand, secondaryOperand, isInvalid, syntax, type, constantValue);
        }

        private IAwaitExpression CreateBoundAwaitExpressionOperation(BoundAwaitExpression boundAwaitExpression)
        {
            Lazy<IOperation> awaitedValue = new Lazy<IOperation>(() => Create(boundAwaitExpression.Expression));
            bool isInvalid = boundAwaitExpression.HasErrors;
            SyntaxNode syntax = boundAwaitExpression.Syntax;
            ITypeSymbol type = boundAwaitExpression.Type;
            Optional<object> constantValue = ConvertToOptional(boundAwaitExpression.ConstantValue);
            return new LazyAwaitExpression(awaitedValue, isInvalid, syntax, type, constantValue);
        }

        private IArrayElementReferenceExpression CreateBoundArrayAccessOperation(BoundArrayAccess boundArrayAccess)
        {
            Lazy<IOperation> arrayReference = new Lazy<IOperation>(() => Create(boundArrayAccess.Expression));
            Lazy<ImmutableArray<IOperation>> indices = new Lazy<ImmutableArray<IOperation>>(() => boundArrayAccess.Indices.SelectAsArray(n => Create(n)));
            bool isInvalid = boundArrayAccess.HasErrors;
            SyntaxNode syntax = boundArrayAccess.Syntax;
            ITypeSymbol type = boundArrayAccess.Type;
            Optional<object> constantValue = ConvertToOptional(boundArrayAccess.ConstantValue);
            return new LazyArrayElementReferenceExpression(arrayReference, indices, isInvalid, syntax, type, constantValue);
        }

        private IPointerIndirectionReferenceExpression CreateBoundPointerIndirectionOperatorOperation(BoundPointerIndirectionOperator boundPointerIndirectionOperator)
        {
            Lazy<IOperation> pointer = new Lazy<IOperation>(() => Create(boundPointerIndirectionOperator.Operand));
            bool isInvalid = boundPointerIndirectionOperator.HasErrors;
            SyntaxNode syntax = boundPointerIndirectionOperator.Syntax;
            ITypeSymbol type = boundPointerIndirectionOperator.Type;
            Optional<object> constantValue = ConvertToOptional(boundPointerIndirectionOperator.ConstantValue);
            return new LazyPointerIndirectionReferenceExpression(pointer, isInvalid, syntax, type, constantValue);
        }

        private IAddressOfExpression CreateBoundAddressOfOperatorOperation(BoundAddressOfOperator boundAddressOfOperator)
        {
            Lazy<IOperation> reference = new Lazy<IOperation>(() => Create(boundAddressOfOperator.Operand));
            bool isInvalid = boundAddressOfOperator.HasErrors;
            SyntaxNode syntax = boundAddressOfOperator.Syntax;
            ITypeSymbol type = boundAddressOfOperator.Type;
            Optional<object> constantValue = ConvertToOptional(boundAddressOfOperator.ConstantValue);
            return new LazyAddressOfExpression(reference, isInvalid, syntax, type, constantValue);
        }

        private IInstanceReferenceExpression CreateBoundImplicitReceiverOperation(BoundImplicitReceiver boundImplicitReceiver)
        {
            InstanceReferenceKind instanceReferenceKind = InstanceReferenceKind.Implicit;
            bool isInvalid = boundImplicitReceiver.HasErrors;
            SyntaxNode syntax = boundImplicitReceiver.Syntax;
            ITypeSymbol type = boundImplicitReceiver.Type;
            Optional<object> constantValue = ConvertToOptional(boundImplicitReceiver.ConstantValue);
            return new InstanceReferenceExpression(instanceReferenceKind, isInvalid, syntax, type, constantValue);
        }

        private IConditionalAccessExpression CreateBoundConditionalAccessOperation(BoundConditionalAccess boundConditionalAccess)
        {
            Lazy<IOperation> conditionalValue = new Lazy<IOperation>(() => Create(boundConditionalAccess.AccessExpression));
            Lazy<IOperation> conditionalInstance = new Lazy<IOperation>(() => Create(boundConditionalAccess.Receiver));
            bool isInvalid = boundConditionalAccess.HasErrors;
            SyntaxNode syntax = boundConditionalAccess.Syntax;
            ITypeSymbol type = boundConditionalAccess.Type;
            Optional<object> constantValue = ConvertToOptional(boundConditionalAccess.ConstantValue);
            return new LazyConditionalAccessExpression(conditionalValue, conditionalInstance, isInvalid, syntax, type, constantValue);
        }

        private IConditionalAccessInstanceExpression CreateBoundConditionalReceiverOperation(BoundConditionalReceiver boundConditionalReceiver)
        {
            bool isInvalid = boundConditionalReceiver.HasErrors;
            SyntaxNode syntax = boundConditionalReceiver.Syntax;
            ITypeSymbol type = boundConditionalReceiver.Type;
            Optional<object> constantValue = ConvertToOptional(boundConditionalReceiver.ConstantValue);
            return new ConditionalAccessInstanceExpression(isInvalid, syntax, type, constantValue);
        }

        private IFieldInitializer CreateBoundFieldEqualsValueOperation(BoundFieldEqualsValue boundFieldEqualsValue)
        {
            ImmutableArray<IFieldSymbol> initializedFields = ImmutableArray.Create<IFieldSymbol>(boundFieldEqualsValue.Field);
            Lazy<IOperation> value = new Lazy<IOperation>(() => Create(boundFieldEqualsValue.Value));
            OperationKind kind = OperationKind.FieldInitializerAtDeclaration;
            bool isInvalid = value.Value.IsInvalid;
            SyntaxNode syntax = boundFieldEqualsValue.Syntax;
            ITypeSymbol type = null;
            Optional<object> constantValue = default(Optional<object>);
            return new LazyFieldInitializer(initializedFields, value, kind, isInvalid, syntax, type, constantValue);
        }

        private IPropertyInitializer CreateBoundPropertyEqualsValueOperation(BoundPropertyEqualsValue boundPropertyEqualsValue)
        {
            IPropertySymbol initializedProperty = boundPropertyEqualsValue.Property;
            Lazy<IOperation> value = new Lazy<IOperation>(() => Create(boundPropertyEqualsValue.Value));
            OperationKind kind = OperationKind.PropertyInitializerAtDeclaration;
            bool isInvalid = value.Value.IsInvalid;
            SyntaxNode syntax = boundPropertyEqualsValue.Syntax;
            ITypeSymbol type = null;
            Optional<object> constantValue = default(Optional<object>);
            return new LazyPropertyInitializer(initializedProperty, value, kind, isInvalid, syntax, type, constantValue);
        }

        private IParameterInitializer CreateBoundParameterEqualsValueOperation(BoundParameterEqualsValue boundParameterEqualsValue)
        {
            IParameterSymbol parameter = boundParameterEqualsValue.Parameter;
            Lazy<IOperation> value = new Lazy<IOperation>(() => Create(boundParameterEqualsValue.Value));
            OperationKind kind = OperationKind.ParameterInitializerAtDeclaration;
            bool isInvalid = value.Value.IsInvalid;
            SyntaxNode syntax = boundParameterEqualsValue.Syntax;
            ITypeSymbol type = null;
            Optional<object> constantValue = default(Optional<object>);
            return new LazyParameterInitializer(parameter, value, kind, isInvalid, syntax, type, constantValue);
        }

        private IBlockStatement CreateBoundBlockOperation(BoundBlock boundBlock)
        {
            Lazy<ImmutableArray<IOperation>> statements =
                new Lazy<ImmutableArray<IOperation>>(() => boundBlock.Statements.Select(s => Create(s)).Where(s => s.Kind != OperationKind.None).ToImmutableArray());

            ImmutableArray<ILocalSymbol> locals = boundBlock.Locals.As<ILocalSymbol>();
            bool isInvalid = boundBlock.HasErrors;
            SyntaxNode syntax = boundBlock.Syntax;
            ITypeSymbol type = null;
            Optional<object> constantValue = default(Optional<object>);
            return new LazyBlockStatement(statements, locals, isInvalid, syntax, type, constantValue);
        }

        private IBranchStatement CreateBoundContinueStatementOperation(BoundContinueStatement boundContinueStatement)
        {
            ILabelSymbol target = boundContinueStatement.Label;
            BranchKind branchKind = BranchKind.Continue;
            bool isInvalid = boundContinueStatement.HasErrors;
            SyntaxNode syntax = boundContinueStatement.Syntax;
            ITypeSymbol type = null;
            Optional<object> constantValue = default(Optional<object>);
            return new BranchStatement(target, branchKind, isInvalid, syntax, type, constantValue);
        }

        private IBranchStatement CreateBoundBreakStatementOperation(BoundBreakStatement boundBreakStatement)
        {
            ILabelSymbol target = boundBreakStatement.Label;
            BranchKind branchKind = BranchKind.Break;
            bool isInvalid = boundBreakStatement.HasErrors;
            SyntaxNode syntax = boundBreakStatement.Syntax;
            ITypeSymbol type = null;
            Optional<object> constantValue = default(Optional<object>);
            return new BranchStatement(target, branchKind, isInvalid, syntax, type, constantValue);
        }

        private IReturnStatement CreateBoundYieldBreakStatementOperation(BoundYieldBreakStatement boundYieldBreakStatement)
        {
            Lazy<IOperation> returnedValue = new Lazy<IOperation>(() => Create(null));
            bool isInvalid = boundYieldBreakStatement.HasErrors;
            SyntaxNode syntax = boundYieldBreakStatement.Syntax;
            ITypeSymbol type = null;
            Optional<object> constantValue = default(Optional<object>);
            return new LazyReturnStatement(OperationKind.YieldBreakStatement, returnedValue, isInvalid, syntax, type, constantValue);
        }

        private IBranchStatement CreateBoundGotoStatementOperation(BoundGotoStatement boundGotoStatement)
        {
            ILabelSymbol target = boundGotoStatement.Label;
            BranchKind branchKind = BranchKind.GoTo;
            bool isInvalid = boundGotoStatement.HasErrors;
            SyntaxNode syntax = boundGotoStatement.Syntax;
            ITypeSymbol type = null;
            Optional<object> constantValue = default(Optional<object>);
            return new BranchStatement(target, branchKind, isInvalid, syntax, type, constantValue);
        }

        private IEmptyStatement CreateBoundNoOpStatementOperation(BoundNoOpStatement boundNoOpStatement)
        {
            bool isInvalid = boundNoOpStatement.HasErrors;
            SyntaxNode syntax = boundNoOpStatement.Syntax;
            ITypeSymbol type = null;
            Optional<object> constantValue = default(Optional<object>);
            return new EmptyStatement(isInvalid, syntax, type, constantValue);
        }

        private IIfStatement CreateBoundIfStatementOperation(BoundIfStatement boundIfStatement)
        {
            Lazy<IOperation> condition = new Lazy<IOperation>(() => Create(boundIfStatement.Condition));
            Lazy<IOperation> ifTrueStatement = new Lazy<IOperation>(() => Create(boundIfStatement.Consequence));
            Lazy<IOperation> ifFalseStatement = new Lazy<IOperation>(() => Create(boundIfStatement.AlternativeOpt));
            bool isInvalid = boundIfStatement.HasErrors;
            SyntaxNode syntax = boundIfStatement.Syntax;
            ITypeSymbol type = null;
            Optional<object> constantValue = default(Optional<object>);
            return new LazyIfStatement(condition, ifTrueStatement, ifFalseStatement, isInvalid, syntax, type, constantValue);
        }

        private IWhileUntilLoopStatement CreateBoundWhileStatementOperation(BoundWhileStatement boundWhileStatement)
        {
            bool isTopTest = true;
            bool isWhile = true;
            Lazy<IOperation> condition = new Lazy<IOperation>(() => Create(boundWhileStatement.Condition));
            LoopKind loopKind = LoopKind.WhileUntil;
            Lazy<IOperation> body = new Lazy<IOperation>(() => Create(boundWhileStatement.Body));
            bool isInvalid = boundWhileStatement.HasErrors;
            SyntaxNode syntax = boundWhileStatement.Syntax;
            ITypeSymbol type = null;
            Optional<object> constantValue = default(Optional<object>);
            return new LazyWhileUntilLoopStatement(isTopTest, isWhile, condition, loopKind, body, isInvalid, syntax, type, constantValue);
        }

        private IWhileUntilLoopStatement CreateBoundDoStatementOperation(BoundDoStatement boundDoStatement)
        {
            bool isTopTest = false;
            bool isWhile = true;
            Lazy<IOperation> condition = new Lazy<IOperation>(() => Create(boundDoStatement.Condition));
            LoopKind loopKind = LoopKind.WhileUntil;
            Lazy<IOperation> body = new Lazy<IOperation>(() => Create(boundDoStatement.Body));
            bool isInvalid = boundDoStatement.HasErrors;
            SyntaxNode syntax = boundDoStatement.Syntax;
            ITypeSymbol type = null;
            Optional<object> constantValue = default(Optional<object>);
            return new LazyWhileUntilLoopStatement(isTopTest, isWhile, condition, loopKind, body, isInvalid, syntax, type, constantValue);
        }

        private IForLoopStatement CreateBoundForStatementOperation(BoundForStatement boundForStatement)
        {
            Lazy<ImmutableArray<IOperation>> before = new Lazy<ImmutableArray<IOperation>>(() => ToStatements(boundForStatement.Initializer));
            Lazy<ImmutableArray<IOperation>> atLoopBottom = new Lazy<ImmutableArray<IOperation>>(() => ToStatements(boundForStatement.Increment));
            ImmutableArray<ILocalSymbol> locals = boundForStatement.OuterLocals.As<ILocalSymbol>();
            Lazy<IOperation> condition = new Lazy<IOperation>(() => Create(boundForStatement.Condition));
            LoopKind loopKind = LoopKind.For;
            Lazy<IOperation> body = new Lazy<IOperation>(() => Create(boundForStatement.Body));
            bool isInvalid = boundForStatement.HasErrors;
            SyntaxNode syntax = boundForStatement.Syntax;
            ITypeSymbol type = null;
            Optional<object> constantValue = default(Optional<object>);
            return new LazyForLoopStatement(before, atLoopBottom, locals, condition, loopKind, body, isInvalid, syntax, type, constantValue);
        }

        private IForEachLoopStatement CreateBoundForEachStatementOperation(BoundForEachStatement boundForEachStatement)
        {
            ILocalSymbol iterationVariable = boundForEachStatement.IterationVariables.Length == 1 ?
                                                                                    boundForEachStatement.IterationVariables.FirstOrDefault() :
                                                                                    null;
            Lazy<IOperation> collection = new Lazy<IOperation>(() => Create(boundForEachStatement.Expression));
            LoopKind loopKind = LoopKind.ForEach;
            Lazy<IOperation> body = new Lazy<IOperation>(() => Create(boundForEachStatement.Body));
            bool isInvalid = boundForEachStatement.HasErrors;
            SyntaxNode syntax = boundForEachStatement.Syntax;
            ITypeSymbol type = null;
            Optional<object> constantValue = default(Optional<object>);
            return new LazyForEachLoopStatement(iterationVariable, collection, loopKind, body, isInvalid, syntax, type, constantValue);
        }

        private ISwitchStatement CreateBoundSwitchStatementOperation(BoundSwitchStatement boundSwitchStatement)
        {
            Lazy<IOperation> value = new Lazy<IOperation>(() => Create(boundSwitchStatement.Expression));
            Lazy<ImmutableArray<ISwitchCase>> cases = new Lazy<ImmutableArray<ISwitchCase>>(() => GetSwitchStatementCases(boundSwitchStatement));
            bool isInvalid = boundSwitchStatement.HasErrors;
            SyntaxNode syntax = boundSwitchStatement.Syntax;
            ITypeSymbol type = null;
            Optional<object> constantValue = default(Optional<object>);
            return new LazySwitchStatement(value, cases, isInvalid, syntax, type, constantValue);
        }

        private ISingleValueCaseClause CreateBoundSwitchLabelOperation(BoundSwitchLabel boundSwitchLabel)
        {
            Lazy<IOperation> value = new Lazy<IOperation>(() => Create(boundSwitchLabel.ExpressionOpt));
            BinaryOperationKind equality = GetLabelEqualityKind(boundSwitchLabel);
            CaseKind caseKind = boundSwitchLabel.ExpressionOpt != null ? CaseKind.SingleValue : CaseKind.Default;
            bool isInvalid = boundSwitchLabel.HasErrors;
            SyntaxNode syntax = boundSwitchLabel.Syntax;
            ITypeSymbol type = null;
            Optional<object> constantValue = default(Optional<object>);
            return new LazySingleValueCaseClause(value, equality, caseKind, isInvalid, syntax, type, constantValue);
        }

        private ITryStatement CreateBoundTryStatementOperation(BoundTryStatement boundTryStatement)
        {
            Lazy<IBlockStatement> body = new Lazy<IBlockStatement>(() => (IBlockStatement)Create(boundTryStatement.TryBlock));
            Lazy<ImmutableArray<ICatchClause>> catches = new Lazy<ImmutableArray<ICatchClause>>(() => boundTryStatement.CatchBlocks.SelectAsArray(n => (ICatchClause)Create(n)));
            Lazy<IBlockStatement> finallyHandler = new Lazy<IBlockStatement>(() => (IBlockStatement)Create(boundTryStatement.FinallyBlockOpt));
            bool isInvalid = boundTryStatement.HasErrors;
            SyntaxNode syntax = boundTryStatement.Syntax;
            ITypeSymbol type = null;
            Optional<object> constantValue = default(Optional<object>);
            return new LazyTryStatement(body, catches, finallyHandler, isInvalid, syntax, type, constantValue);
        }

        private ICatchClause CreateBoundCatchBlockOperation(BoundCatchBlock boundCatchBlock)
        {
            Lazy<IBlockStatement> handler = new Lazy<IBlockStatement>(() => (IBlockStatement)Create(boundCatchBlock.Body));
            ITypeSymbol caughtType = boundCatchBlock.ExceptionTypeOpt;
            Lazy<IOperation> filter = new Lazy<IOperation>(() => Create(boundCatchBlock.ExceptionFilterOpt));
            ILocalSymbol exceptionLocal = (boundCatchBlock.Locals.FirstOrDefault()?.DeclarationKind == CSharp.Symbols.LocalDeclarationKind.CatchVariable) ? boundCatchBlock.Locals.FirstOrDefault() : null;
            bool isInvalid = boundCatchBlock.Body.HasErrors || (boundCatchBlock.ExceptionFilterOpt != null && boundCatchBlock.ExceptionFilterOpt.HasErrors);
            SyntaxNode syntax = boundCatchBlock.Syntax;
            ITypeSymbol type = null;
            Optional<object> constantValue = default(Optional<object>);
            return new LazyCatchClause(handler, caughtType, filter, exceptionLocal, isInvalid, syntax, type, constantValue);
        }

        private IFixedStatement CreateBoundFixedStatementOperation(BoundFixedStatement boundFixedStatement)
        {
            Lazy<IVariableDeclarationStatement> variables = new Lazy<IVariableDeclarationStatement>(() => (IVariableDeclarationStatement)Create(boundFixedStatement.Declarations));
            Lazy<IOperation> body = new Lazy<IOperation>(() => Create(boundFixedStatement.Body));
            bool isInvalid = boundFixedStatement.HasErrors;
            SyntaxNode syntax = boundFixedStatement.Syntax;
            ITypeSymbol type = null;
            Optional<object> constantValue = default(Optional<object>);
            return new LazyFixedStatement(variables, body, isInvalid, syntax, type, constantValue);
        }

        private IUsingStatement CreateBoundUsingStatementOperation(BoundUsingStatement boundUsingStatement)
        {
            Lazy<IOperation> body = new Lazy<IOperation>(() => Create(boundUsingStatement.Body));
            Lazy<IVariableDeclarationStatement> declaration = new Lazy<IVariableDeclarationStatement>(() => (IVariableDeclarationStatement)Create(boundUsingStatement.DeclarationsOpt));
            Lazy<IOperation> value = new Lazy<IOperation>(() => Create(boundUsingStatement.ExpressionOpt));
            bool isInvalid = boundUsingStatement.HasErrors;
            SyntaxNode syntax = boundUsingStatement.Syntax;
            ITypeSymbol type = null;
            Optional<object> constantValue = default(Optional<object>);
            return new LazyUsingStatement(body, declaration, value, isInvalid, syntax, type, constantValue);
        }

        private IThrowStatement CreateBoundThrowStatementOperation(BoundThrowStatement boundThrowStatement)
        {
            Lazy<IOperation> thrownObject = new Lazy<IOperation>(() => Create(boundThrowStatement.ExpressionOpt));
            bool isInvalid = boundThrowStatement.HasErrors;
            SyntaxNode syntax = boundThrowStatement.Syntax;
            ITypeSymbol type = null;
            Optional<object> constantValue = default(Optional<object>);
            return new LazyThrowStatement(thrownObject, isInvalid, syntax, type, constantValue);
        }

        private IReturnStatement CreateBoundReturnStatementOperation(BoundReturnStatement boundReturnStatement)
        {
            Lazy<IOperation> returnedValue = new Lazy<IOperation>(() => Create(boundReturnStatement.ExpressionOpt));
            bool isInvalid = boundReturnStatement.HasErrors;
            SyntaxNode syntax = boundReturnStatement.Syntax;
            ITypeSymbol type = null;
            Optional<object> constantValue = default(Optional<object>);
            return new LazyReturnStatement(OperationKind.ReturnStatement, returnedValue, isInvalid, syntax, type, constantValue);
        }

        private IReturnStatement CreateBoundYieldReturnStatementOperation(BoundYieldReturnStatement boundYieldReturnStatement)
        {
            Lazy<IOperation> returnedValue = new Lazy<IOperation>(() => Create(boundYieldReturnStatement.Expression));
            bool isInvalid = boundYieldReturnStatement.HasErrors;
            SyntaxNode syntax = boundYieldReturnStatement.Syntax;
            ITypeSymbol type = null;
            Optional<object> constantValue = default(Optional<object>);
            return new LazyReturnStatement(OperationKind.YieldReturnStatement, returnedValue, isInvalid, syntax, type, constantValue);
        }

        private ILockStatement CreateBoundLockStatementOperation(BoundLockStatement boundLockStatement)
        {
            Lazy<IOperation> lockedObject = new Lazy<IOperation>(() => Create(boundLockStatement.Argument));
            Lazy<IOperation> body = new Lazy<IOperation>(() => Create(boundLockStatement.Body));
            bool isInvalid = boundLockStatement.HasErrors;
            SyntaxNode syntax = boundLockStatement.Syntax;
            ITypeSymbol type = null;
            Optional<object> constantValue = default(Optional<object>);
            return new LazyLockStatement(lockedObject, body, isInvalid, syntax, type, constantValue);
        }

        private IInvalidStatement CreateBoundBadStatementOperation(BoundBadStatement boundBadStatement)
        {
            Lazy<ImmutableArray<IOperation>> children = new Lazy<ImmutableArray<IOperation>>(() => boundBadStatement.ChildBoundNodes.SelectAsArray(n => Create(n)));
            bool isInvalid = boundBadStatement.HasErrors;
            SyntaxNode syntax = boundBadStatement.Syntax;
            ITypeSymbol type = null;
            Optional<object> constantValue = default(Optional<object>);
            return new LazyInvalidStatement(children, isInvalid, syntax, type, constantValue);
        }

        private IVariableDeclarationStatement CreateBoundLocalDeclarationOperation(BoundLocalDeclaration boundLocalDeclaration)
        {
            Lazy<ImmutableArray<IVariableDeclaration>> declarations = new Lazy<ImmutableArray<IVariableDeclaration>>(() =>
                ImmutableArray.Create(OperationFactory.CreateVariableDeclaration(boundLocalDeclaration.LocalSymbol, Create(boundLocalDeclaration.InitializerOpt), boundLocalDeclaration.Syntax)));

            bool isInvalid = boundLocalDeclaration.HasErrors;
            SyntaxNode syntax = boundLocalDeclaration.Syntax;
            ITypeSymbol type = null;
            Optional<object> constantValue = default(Optional<object>);
            return new LazyVariableDeclarationStatement(declarations, isInvalid, syntax, type, constantValue);
        }

        private IVariableDeclarationStatement CreateBoundMultipleLocalDeclarationsOperation(BoundMultipleLocalDeclarations boundMultipleLocalDeclarations)
        {
            Lazy<ImmutableArray<IVariableDeclaration>> declarations = new Lazy<ImmutableArray<IVariableDeclaration>>(() =>
                boundMultipleLocalDeclarations.LocalDeclarations.SelectAsArray(declaration =>
                    OperationFactory.CreateVariableDeclaration(declaration.LocalSymbol, Create(declaration.InitializerOpt), declaration.Syntax)));

            bool isInvalid = boundMultipleLocalDeclarations.HasErrors;
            SyntaxNode syntax = boundMultipleLocalDeclarations.Syntax;
            ITypeSymbol type = null;
            Optional<object> constantValue = default(Optional<object>);
            return new LazyVariableDeclarationStatement(declarations, isInvalid, syntax, type, constantValue);
        }

        private ILabelStatement CreateBoundLabelStatementOperation(BoundLabelStatement boundLabelStatement)
        {
            ILabelSymbol label = boundLabelStatement.Label;
            Lazy<IOperation> labeledStatement = new Lazy<IOperation>(() => Create(null));
            bool isInvalid = boundLabelStatement.HasErrors;
            SyntaxNode syntax = boundLabelStatement.Syntax;
            ITypeSymbol type = null;
            Optional<object> constantValue = default(Optional<object>);
            return new LazyLabelStatement(label, labeledStatement, isInvalid, syntax, type, constantValue);
        }

        private ILabelStatement CreateBoundLabeledStatementOperation(BoundLabeledStatement boundLabeledStatement)
        {
            ILabelSymbol label = boundLabeledStatement.Label;
            Lazy<IOperation> labeledStatement = new Lazy<IOperation>(() => Create(boundLabeledStatement.Body));
            bool isInvalid = boundLabeledStatement.HasErrors;
            SyntaxNode syntax = boundLabeledStatement.Syntax;
            ITypeSymbol type = null;
            Optional<object> constantValue = default(Optional<object>);
            return new LazyLabelStatement(label, labeledStatement, isInvalid, syntax, type, constantValue);
        }

        private IExpressionStatement CreateBoundExpressionStatementOperation(BoundExpressionStatement boundExpressionStatement)
        {
            Lazy<IOperation> expression = new Lazy<IOperation>(() => Create(boundExpressionStatement.Expression));
            bool isInvalid = boundExpressionStatement.HasErrors;
            SyntaxNode syntax = boundExpressionStatement.Syntax;
            ITypeSymbol type = null;
            Optional<object> constantValue = default(Optional<object>);
            return new LazyExpressionStatement(expression, isInvalid, syntax, type, constantValue);
        }

<<<<<<< HEAD
        private static ITupleExpression CreateBoundTupleExpressionOperation(BoundTupleExpression boundTupleExpression)
        {
            Lazy<ImmutableArray<IOperation>> elements = new Lazy<ImmutableArray<IOperation>>(() => GetTupleElements(boundTupleExpression));
            bool isInvalid = boundTupleExpression.HasErrors;
            SyntaxNode syntax = boundTupleExpression.Syntax;
            ITypeSymbol type = boundTupleExpression.Type;
            Optional<object> constantValue = ConvertToOptional(boundTupleExpression.ConstantValue);
            return new LazyTupleExpression(elements, isInvalid, syntax, type, constantValue);
=======
        private IInterpolatedStringExpression CreateBoundInterpolatedStringExpressionOperation(BoundInterpolatedString boundInterpolatedString)
        {
            Lazy<ImmutableArray<IInterpolatedStringContent>> parts = new Lazy<ImmutableArray<IInterpolatedStringContent>>(() =>
                boundInterpolatedString.Parts.SelectAsArray(interpolatedStringContent => CreateBoundInterpolatedStringContentOperation(interpolatedStringContent)));

            bool isInvalid = boundInterpolatedString.HasErrors;
            SyntaxNode syntax = boundInterpolatedString.Syntax;
            ITypeSymbol type = boundInterpolatedString.Type;
            Optional<object> constantValue = ConvertToOptional(boundInterpolatedString.ConstantValue);
            return new LazyInterpolatedStringExpression(parts, isInvalid, syntax, type, constantValue);
        }

        private IInterpolatedStringContent CreateBoundInterpolatedStringContentOperation(BoundNode boundNode)
        {
            if (boundNode.Kind == BoundKind.StringInsert)
            {
                return (IInterpolatedStringContent)Create(boundNode);
            }
            else
            {
                return CreateBoundInterpolatedStringTextOperation(boundNode);
            }
        }

        private IInterpolation CreateBoundInterpolationOperation(BoundStringInsert boundStringInsert)
        {
            Lazy<IOperation> expression = new Lazy<IOperation>(() => Create(boundStringInsert.Value));
            Lazy<IOperation> alignment = new Lazy<IOperation>(() => Create(boundStringInsert.Alignment));
            Lazy<IOperation> format = new Lazy<IOperation>(() => Create(boundStringInsert.Format));
            bool isInvalid = boundStringInsert.HasErrors;
            SyntaxNode syntax = boundStringInsert.Syntax;
            ITypeSymbol type = null;
            Optional<object> constantValue = default(Optional<object>);
            return new LazyInterpolation(expression, alignment, format, isInvalid, syntax, type, constantValue);
        }

        private IInterpolatedStringText CreateBoundInterpolatedStringTextOperation(BoundNode boundNode)
        {
            Lazy<IOperation> text = new Lazy<IOperation>(() => Create(boundNode));
            bool isInvalid = boundNode.HasErrors;
            SyntaxNode syntax = boundNode.Syntax;
            ITypeSymbol type = null;
            Optional<object> constantValue = default(Optional<object>);
            return new LazyInterpolatedStringText(text, isInvalid, syntax, type, constantValue);
        }

        private IConstantPattern CreateBoundConstantPatternOperation(BoundConstantPattern boundConstantPattern)
        {
            Lazy<IOperation> value = new Lazy<IOperation>(() => Create(boundConstantPattern.Value));
            bool isInvalid = boundConstantPattern.HasErrors;
            SyntaxNode syntax = boundConstantPattern.Syntax;
            ITypeSymbol type = null;
            Optional<object> constantValue = default(Optional<object>);
            return new LazyConstantPattern(value, isInvalid, syntax, type, constantValue);
        }

        private IDeclarationPattern CreateBoundDeclarationPatternOperation(BoundDeclarationPattern boundDeclarationPattern)
        {
            ISymbol variable = boundDeclarationPattern.Variable;
            bool isInvalid = boundDeclarationPattern.HasErrors;
            SyntaxNode syntax = boundDeclarationPattern.Syntax;
            ITypeSymbol type = null;
            Optional<object> constantValue = default(Optional<object>);
            return new DeclarationPattern(variable, isInvalid, syntax, type, constantValue);
        }

        private ISwitchStatement CreateBoundPatternSwitchStatementOperation(BoundPatternSwitchStatement boundPatternSwitchStatement)
        {
            Lazy<IOperation> value = new Lazy<IOperation>(() => Create(boundPatternSwitchStatement.Expression));
            Lazy<ImmutableArray<ISwitchCase>> cases = new Lazy<ImmutableArray<ISwitchCase>>(() => GetPatternSwitchStatementCases(boundPatternSwitchStatement));
            bool isInvalid = boundPatternSwitchStatement.HasErrors;
            SyntaxNode syntax = boundPatternSwitchStatement.Syntax;
            ITypeSymbol type = null;
            Optional<object> constantValue = default(Optional<object>);
            return new LazySwitchStatement(value, cases, isInvalid, syntax, type, constantValue);
        }

        private ICaseClause CreateBoundPatternSwitchLabelOperation(BoundPatternSwitchLabel boundPatternSwitchLabel)
        {
            LabelSymbol label = boundPatternSwitchLabel.Label;
            bool isInvalid = boundPatternSwitchLabel.HasErrors;
            SyntaxNode syntax = boundPatternSwitchLabel.Syntax;
            ITypeSymbol type = null;
            Optional<object> constantValue = default(Optional<object>);

            if (boundPatternSwitchLabel.Pattern.Kind == BoundKind.WildcardPattern)
            {
                // Default switch label in pattern switch statement is represented as a regular case clause.
                Lazy<IOperation> value = new Lazy<IOperation>(() => null);
                return new LazySingleValueCaseClause(value, BinaryOperationKind.None, CaseKind.Default, isInvalid, syntax, type, constantValue);
            }
            else
            {
                Lazy<IPattern> pattern = new Lazy<IPattern>(() => (IPattern)Create(boundPatternSwitchLabel.Pattern));
                Lazy<IOperation> guardExpression = new Lazy<IOperation>(() => Create(boundPatternSwitchLabel.Guard));
                return new LazyPatternCaseClause(label, pattern, guardExpression, isInvalid, syntax, type, constantValue);
            }
        }

        private IIsPatternExpression CreateBoundIsPatternExpressionOperation(BoundIsPatternExpression boundIsPatternExpression)
        {
            Lazy<IOperation> expression = new Lazy<IOperation>(() => Create(boundIsPatternExpression.Expression));
            Lazy<IPattern> pattern = new Lazy<IPattern>(() => (IPattern)Create(boundIsPatternExpression.Pattern));
            bool isInvalid = boundIsPatternExpression.HasErrors;
            SyntaxNode syntax = boundIsPatternExpression.Syntax;
            ITypeSymbol type = boundIsPatternExpression.Type;
            Optional<object> constantValue = ConvertToOptional(boundIsPatternExpression.ConstantValue);
            return new LazyIsPatternExpression(expression, pattern, isInvalid, syntax, type, constantValue);
>>>>>>> d2f94230
        }
    }
}<|MERGE_RESOLUTION|>--- conflicted
+++ resolved
@@ -175,11 +175,9 @@
                     return CreateBoundLabeledStatementOperation((BoundLabeledStatement)boundNode);
                 case BoundKind.ExpressionStatement:
                     return CreateBoundExpressionStatementOperation((BoundExpressionStatement)boundNode);
-<<<<<<< HEAD
                 case BoundKind.TupleLiteral:
                 case BoundKind.ConvertedTupleLiteral:
                     return CreateBoundTupleExpressionOperation((BoundTupleExpression)boundNode);
-=======
                 case BoundKind.InterpolatedString:
                     return CreateBoundInterpolatedStringExpressionOperation((BoundInterpolatedString)boundNode);
                 case BoundKind.StringInsert:
@@ -202,7 +200,6 @@
                     return CreateBoundPatternSwitchLabelOperation((BoundPatternSwitchLabel)boundNode);
                 case BoundKind.IsPatternExpression:
                     return CreateBoundIsPatternExpressionOperation((BoundIsPatternExpression)boundNode);
->>>>>>> d2f94230
                 default:
                     var constantValue = ConvertToOptional((boundNode as BoundExpression)?.ConstantValue);
                     return Operation.CreateOperationNone(boundNode.HasErrors, boundNode.Syntax, constantValue, getChildren: () => GetIOperationChildren(boundNode));
@@ -1100,16 +1097,16 @@
             return new LazyExpressionStatement(expression, isInvalid, syntax, type, constantValue);
         }
 
-<<<<<<< HEAD
-        private static ITupleExpression CreateBoundTupleExpressionOperation(BoundTupleExpression boundTupleExpression)
-        {
-            Lazy<ImmutableArray<IOperation>> elements = new Lazy<ImmutableArray<IOperation>>(() => GetTupleElements(boundTupleExpression));
+        private ITupleExpression CreateBoundTupleExpressionOperation(BoundTupleExpression boundTupleExpression)
+        {
+            Lazy<ImmutableArray<IOperation>> elements = new Lazy<ImmutableArray<IOperation>>(() => boundTupleExpression.Arguments.SelectAsArray(element => Create(element)));
             bool isInvalid = boundTupleExpression.HasErrors;
             SyntaxNode syntax = boundTupleExpression.Syntax;
             ITypeSymbol type = boundTupleExpression.Type;
             Optional<object> constantValue = ConvertToOptional(boundTupleExpression.ConstantValue);
             return new LazyTupleExpression(elements, isInvalid, syntax, type, constantValue);
-=======
+        }
+
         private IInterpolatedStringExpression CreateBoundInterpolatedStringExpressionOperation(BoundInterpolatedString boundInterpolatedString)
         {
             Lazy<ImmutableArray<IInterpolatedStringContent>> parts = new Lazy<ImmutableArray<IInterpolatedStringContent>>(() =>
@@ -1218,7 +1215,6 @@
             ITypeSymbol type = boundIsPatternExpression.Type;
             Optional<object> constantValue = ConvertToOptional(boundIsPatternExpression.ConstantValue);
             return new LazyIsPatternExpression(expression, pattern, isInvalid, syntax, type, constantValue);
->>>>>>> d2f94230
         }
     }
 }