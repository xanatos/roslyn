﻿// Copyright (c) Microsoft.  All Rights Reserved.  Licensed under the Apache License, Version 2.0.  See License.txt in the project root for license information.

using System.Collections.Immutable;

namespace Microsoft.CodeAnalysis.CSharp
{
    internal partial class BoundDelegateCreationExpression
    {
        protected override ImmutableArray<BoundNode> Children => ImmutableArray.Create<BoundNode>(this.Argument);
    }

    internal partial class BoundObjectCreationExpression
    {
        internal static ImmutableArray<BoundExpression> GetChildInitializers(BoundExpression objectOrCollectionInitializer)
        {
            var objectInitializerExpression = objectOrCollectionInitializer as BoundObjectInitializerExpression;
            if (objectInitializerExpression != null)
            {
                return objectInitializerExpression.Initializers;
            }

            var collectionInitializerExpresion = objectOrCollectionInitializer as BoundCollectionInitializerExpression;
            if (collectionInitializerExpresion != null)
            {
                return collectionInitializerExpresion.Initializers;
            }

            return ImmutableArray<BoundExpression>.Empty;
        }
    }

    internal sealed partial class BoundDeconstructionAssignmentOperator : BoundExpression
    {
        protected override ImmutableArray<BoundNode> Children => ImmutableArray.Create<BoundNode>(this.Left, this.Right);
    }

    internal partial class BoundBadExpression
    {
        protected override ImmutableArray<BoundNode> Children => StaticCast<BoundNode>.From(this.ChildBoundNodes);
    }

    internal partial class BoundDynamicIndexerAccess
    {
        protected override ImmutableArray<BoundNode> Children => StaticCast<BoundNode>.From(this.Arguments.Insert(0, this.ReceiverOpt));
    }

    internal partial class BoundUserDefinedConditionalLogicalOperator
    {
        protected override ImmutableArray<BoundNode> Children => ImmutableArray.Create<BoundNode>(this.Left, this.Right);
    }

    internal partial class BoundAnonymousObjectCreationExpression
    {
        protected override ImmutableArray<BoundNode> Children => StaticCast<BoundNode>.From(this.Arguments);
    }

    internal partial class BoundAttribute
    {
        protected override ImmutableArray<BoundNode> Children => StaticCast<BoundNode>.From(this.ConstructorArguments.AddRange(this.NamedArguments));
    }

<<<<<<< HEAD
    internal partial class BoundConvertedStackAllocExpression
    {
        protected override OperationKind ExpressionKind => OperationKind.None;

        protected override ImmutableArray<IOperation> Children => ImmutableArray.Create<IOperation>(this.Count);

        public override void Accept(OperationVisitor visitor)
        {
            visitor.VisitNoneOperation(this);
        }

        public override TResult Accept<TArgument, TResult>(OperationVisitor<TArgument, TResult> visitor, TArgument argument)
        {
            return visitor.VisitNoneOperation(this, argument);
        }
    }

    internal partial class BoundDynamicObjectCreationExpression
=======
    internal partial class BoundQueryClause
>>>>>>> bdb6d269
    {
        protected override ImmutableArray<BoundNode> Children => ImmutableArray.Create<BoundNode>(this.Value);
    }

    internal partial class BoundArgListOperator
    {
        protected override ImmutableArray<BoundNode> Children => StaticCast<BoundNode>.From(this.Arguments);
    }

    internal partial class BoundNameOfOperator
    {
        protected override ImmutableArray<BoundNode> Children => ImmutableArray.Create<BoundNode>(this.Argument);
    }

    internal partial class BoundPointerElementAccess
    {
        protected override ImmutableArray<BoundNode> Children => ImmutableArray.Create<BoundNode>(this.Expression, this.Index);
    }

    internal partial class BoundRefTypeOperator
    {
        protected override ImmutableArray<BoundNode> Children => ImmutableArray.Create<BoundNode>(this.Operand);
    }

    internal partial class BoundDynamicMemberAccess
    {
        protected override ImmutableArray<BoundNode> Children => ImmutableArray.Create<BoundNode>(this.Receiver);
    }

    internal partial class BoundMakeRefOperator
    {
        protected override ImmutableArray<BoundNode> Children => ImmutableArray.Create<BoundNode>(this.Operand);
    }

    internal partial class BoundRefValueOperator
    {
        protected override ImmutableArray<BoundNode> Children => ImmutableArray.Create<BoundNode>(this.Operand);
    }

    internal partial class BoundDynamicInvocation
    {
        protected override ImmutableArray<BoundNode> Children => StaticCast<BoundNode>.From(this.Arguments.Insert(0, this.Expression));
    }

    internal partial class BoundFixedLocalCollectionInitializer
    {
        protected override ImmutableArray<BoundNode> Children => ImmutableArray.Create<BoundNode>(this.Expression);
    }

    internal partial class BoundStackAllocArrayCreation
    {
        protected override ImmutableArray<BoundNode> Children => ImmutableArray.Create<BoundNode>(this.Count);
    }

    internal partial class BoundDynamicObjectCreationExpression
    {
        protected override ImmutableArray<BoundNode> Children => StaticCast<BoundNode>.From(this.Arguments.AddRange(BoundObjectCreationExpression.GetChildInitializers(this.InitializerExpressionOpt)));
    }

    internal partial class BoundNoPiaObjectCreationExpression
    {
        protected override ImmutableArray<BoundNode> Children => StaticCast<BoundNode>.From(BoundObjectCreationExpression.GetChildInitializers(this.InitializerExpressionOpt));
    }

    partial class BoundThrowExpression
    {
        protected override ImmutableArray<BoundNode> Children => ImmutableArray.Create<BoundNode>(this.Expression);
    }
}<|MERGE_RESOLUTION|>--- conflicted
+++ resolved
@@ -59,28 +59,7 @@
         protected override ImmutableArray<BoundNode> Children => StaticCast<BoundNode>.From(this.ConstructorArguments.AddRange(this.NamedArguments));
     }
 
-<<<<<<< HEAD
-    internal partial class BoundConvertedStackAllocExpression
-    {
-        protected override OperationKind ExpressionKind => OperationKind.None;
-
-        protected override ImmutableArray<IOperation> Children => ImmutableArray.Create<IOperation>(this.Count);
-
-        public override void Accept(OperationVisitor visitor)
-        {
-            visitor.VisitNoneOperation(this);
-        }
-
-        public override TResult Accept<TArgument, TResult>(OperationVisitor<TArgument, TResult> visitor, TArgument argument)
-        {
-            return visitor.VisitNoneOperation(this, argument);
-        }
-    }
-
-    internal partial class BoundDynamicObjectCreationExpression
-=======
     internal partial class BoundQueryClause
->>>>>>> bdb6d269
     {
         protected override ImmutableArray<BoundNode> Children => ImmutableArray.Create<BoundNode>(this.Value);
     }
@@ -135,6 +114,11 @@
         protected override ImmutableArray<BoundNode> Children => ImmutableArray.Create<BoundNode>(this.Count);
     }
 
+    internal partial class BoundConvertedStackAllocExpression
+    {
+        protected override ImmutableArray<IOperation> Children => ImmutableArray.Create<IOperation>(this.Count);
+    }
+
     internal partial class BoundDynamicObjectCreationExpression
     {
         protected override ImmutableArray<BoundNode> Children => StaticCast<BoundNode>.From(this.Arguments.AddRange(BoundObjectCreationExpression.GetChildInitializers(this.InitializerExpressionOpt)));
