﻿// Copyright (c) Microsoft.  All Rights Reserved.  Licensed under the Apache License, Version 2.0.  See License.txt in the project root for license information.

using System.Collections.Generic;
using System.Collections.Immutable;
using System.Diagnostics;
using System.Globalization;
using System.Linq;
using System.Runtime.CompilerServices;
using System.Threading;
using Microsoft.CodeAnalysis.CSharp.Emit;
using Microsoft.CodeAnalysis.CSharp.Syntax;
using Microsoft.CodeAnalysis.PooledObjects;
using Roslyn.Utilities;

namespace Microsoft.CodeAnalysis.CSharp.Symbols
{
    internal sealed class SourcePropertySymbol : PropertySymbol, IAttributeTargetSymbol
    {
        private const string DefaultIndexerName = "Item";

        // TODO (tomat): consider splitting into multiple subclasses/rare data.

        private readonly SourceMemberContainerTypeSymbol _containingType;
        private readonly string _name;
        private readonly SyntaxReference _syntaxRef;
        private readonly Location _location;
        private readonly DeclarationModifiers _modifiers;
        private readonly ImmutableArray<CustomModifier> _refCustomModifiers;
        private readonly SourcePropertyAccessorSymbol _getMethod;
        private readonly SourcePropertyAccessorSymbol _setMethod;
        private readonly SynthesizedBackingFieldSymbol _backingField;
        private readonly TypeSymbol _explicitInterfaceType;
        private readonly ImmutableArray<PropertySymbol> _explicitInterfaceImplementations;
        private readonly bool _isExpressionBodied;
        private readonly bool _isAutoProperty;
        private readonly RefKind _refKind;

        private SymbolCompletionState _state;
        private ImmutableArray<ParameterSymbol> _lazyParameters;
        private TypeWithAnnotations.Builder _lazyType;

        /// <summary>
        /// Set in constructor, might be changed while decoding <see cref="IndexerNameAttribute"/>.
        /// </summary>
        private readonly string _sourceName;

        private string _lazyDocComment;
        private OverriddenOrHiddenMembersResult _lazyOverriddenOrHiddenMembers;
        private SynthesizedSealedPropertyAccessor _lazySynthesizedSealedAccessor;
        private CustomAttributesBag<CSharpAttributeData> _lazyCustomAttributesBag;

        // CONSIDER: if the parameters were computed lazily, ParameterCount could be overridden to fall back on the syntax (as in SourceMemberMethodSymbol).

        private SourcePropertySymbol(
           SourceMemberContainerTypeSymbol containingType,
           Binder bodyBinder,
           BasePropertyDeclarationSyntax syntax,
           string name,
           Location location,
           DiagnosticBag diagnostics)
        {
            // This has the value that IsIndexer will ultimately have, once we've populated the fields of this object.
            bool isIndexer = syntax.Kind() == SyntaxKind.IndexerDeclaration;
            var interfaceSpecifier = GetExplicitInterfaceSpecifier(syntax);
            bool isExplicitInterfaceImplementation = (interfaceSpecifier != null);

            _location = location;
            _containingType = containingType;
            _syntaxRef = syntax.GetReference();
            _refKind = syntax.Type.GetRefKind();

            SyntaxTokenList modifiers = syntax.Modifiers;
            bodyBinder = bodyBinder.WithUnsafeRegionIfNecessary(modifiers);
            bodyBinder = bodyBinder.WithAdditionalFlagsAndContainingMemberOrLambda(BinderFlags.SuppressConstraintChecks, this);

            var propertySyntax = syntax as PropertyDeclarationSyntax;
            var arrowExpression = propertySyntax != null
                ? propertySyntax.ExpressionBody
                : ((IndexerDeclarationSyntax)syntax).ExpressionBody;
            bool hasExpressionBody = arrowExpression != null;
            bool hasInitializer = !isIndexer && propertySyntax.Initializer != null;

            GetAcessorDeclarations(syntax, diagnostics, out bool isAutoProperty, out bool hasAccessorList,
                                   out AccessorDeclarationSyntax getSyntax, out AccessorDeclarationSyntax setSyntax);

            bool accessorsHaveImplementation;
            if (hasAccessorList)
            {
                accessorsHaveImplementation = (getSyntax != null && (getSyntax.Body != null || getSyntax.ExpressionBody != null)) ||
                                              (setSyntax != null && (setSyntax.Body != null || setSyntax.ExpressionBody != null));
            }
            else
            {
                accessorsHaveImplementation = hasExpressionBody;
            }

            bool modifierErrors;
            _modifiers = MakeModifiers(modifiers, isExplicitInterfaceImplementation, isIndexer,
                                       accessorsHaveImplementation, location,
                                       diagnostics, out modifierErrors);
            this.CheckAccessibility(location, diagnostics, isExplicitInterfaceImplementation);

            this.CheckModifiers(location, isIndexer, diagnostics);

            isAutoProperty = isAutoProperty && (!(containingType.IsInterface && !IsStatic) && !IsAbstract && !IsExtern && !isIndexer && hasAccessorList);

            if (isIndexer && !isExplicitInterfaceImplementation)
            {
                // Evaluate the attributes immediately in case the IndexerNameAttribute has been applied.
                // NOTE: we want IsExplicitInterfaceImplementation, IsOverride, Locations, and the syntax reference
                // to be initialized before we pass this symbol to LoadCustomAttributes.

                // CONSIDER: none of the information from this early binding pass is cached.  Everything will
                // be re-bound when someone calls GetAttributes.  If this gets to be a problem, we could
                // always use the real attribute bag of this symbol and modify LoadAndValidateAttributes to
                // handle partially filled bags.
                CustomAttributesBag<CSharpAttributeData> temp = null;
                LoadAndValidateAttributes(OneOrMany.Create(this.CSharpSyntaxNode.AttributeLists), ref temp, earlyDecodingOnly: true);
                if (temp != null)
                {
                    Debug.Assert(temp.IsEarlyDecodedWellKnownAttributeDataComputed);
                    var propertyData = (PropertyEarlyWellKnownAttributeData)temp.EarlyDecodedWellKnownAttributeData;
                    if (propertyData != null)
                    {
                        _sourceName = propertyData.IndexerName;
                    }
                }
            }

            string aliasQualifierOpt;
            string memberName = ExplicitInterfaceHelpers.GetMemberNameAndInterfaceSymbol(bodyBinder, interfaceSpecifier, name, diagnostics, out _explicitInterfaceType, out aliasQualifierOpt);
            _sourceName = _sourceName ?? memberName; //sourceName may have been set while loading attributes
            _name = isIndexer ? ExplicitInterfaceHelpers.GetMemberName(WellKnownMemberNames.Indexer, _explicitInterfaceType, aliasQualifierOpt) : _sourceName;
            _isExpressionBodied = false;

            if (hasInitializer)
            {
                CheckInitializer(isAutoProperty, location, diagnostics);
            }

            if (isAutoProperty || hasInitializer)
            {
                var hasGetSyntax = getSyntax != null;
                _isAutoProperty = isAutoProperty && hasGetSyntax;
                bool isReadOnly = hasGetSyntax && setSyntax == null;

                if (_isAutoProperty && !isReadOnly && !IsStatic && ContainingType.IsReadOnly)
                {
                    diagnostics.Add(ErrorCode.ERR_AutoPropsInRoStruct, location);
                }

                if (_isAutoProperty || hasInitializer)
                {
                    if (_isAutoProperty)
                    {
                        //issue a diagnostic if the compiler generated attribute ctor is not found.
                        Binder.ReportUseSiteDiagnosticForSynthesizedAttribute(bodyBinder.Compilation,
                        WellKnownMember.System_Runtime_CompilerServices_CompilerGeneratedAttribute__ctor, diagnostics, syntax: syntax);

                        if (this._refKind != RefKind.None && !_containingType.IsInterface)
                        {
                            diagnostics.Add(ErrorCode.ERR_AutoPropertyCannotBeRefReturning, location, this);
                        }
                    }

                    string fieldName = GeneratedNames.MakeBackingFieldName(_sourceName);
                    _backingField = new SynthesizedBackingFieldSymbol(this,
                                                                          fieldName,
                                                                          isReadOnly,
                                                                          this.IsStatic,
                                                                          hasInitializer);
                }

                if (isAutoProperty)
                {
                    Binder.CheckFeatureAvailability(
                        syntax,
                        isReadOnly ? MessageID.IDS_FeatureReadonlyAutoImplementedProperties : MessageID.IDS_FeatureAutoImplementedProperties,
                        diagnostics,
                        location);
                }
            }

            PropertySymbol explicitlyImplementedProperty = null;
            _refCustomModifiers = ImmutableArray<CustomModifier>.Empty;

            // The runtime will not treat the accessors of this property as overrides or implementations
            // of those of another property unless both the signatures and the custom modifiers match.
            // Hence, in the case of overrides and *explicit* implementations, we need to copy the custom
            // modifiers that are in the signatures of the overridden/implemented property accessors.
            // (From source, we know that there can only be one overridden/implemented property, so there
            // are no conflicts.)  This is unnecessary for implicit implementations because, if the custom
            // modifiers don't match, we'll insert bridge methods for the accessors (explicit implementations 
            // that delegate to the implicit implementations) with the correct custom modifiers
            // (see SourceMemberContainerTypeSymbol.SynthesizeInterfaceMemberImplementation).

            // Note: we're checking if the syntax indicates explicit implementation rather,
            // than if explicitInterfaceType is null because we don't want to look for an
            // overridden property if this is supposed to be an explicit implementation.
            if (isExplicitInterfaceImplementation || this.IsOverride)
            {
                // Type and parameters for overrides and explicit implementations cannot be bound
                // lazily since the property name depends on the metadata name of the base property,
                // and the property name is required to add the property to the containing type, and
                // the type and parameters are required to determine the override or implementation.
                var type = this.ComputeType(bodyBinder, syntax, diagnostics);
                _lazyType.InterlockedInitialize(type);
                _lazyParameters = this.ComputeParameters(bodyBinder, syntax, diagnostics);

                bool isOverride = false;
                PropertySymbol overriddenOrImplementedProperty = null;

                if (!isExplicitInterfaceImplementation)
                {
                    // If this property is an override, we may need to copy custom modifiers from
                    // the overridden property (so that the runtime will recognize it as an override).
                    // We check for this case here, while we can still modify the parameters and
                    // return type without losing the appearance of immutability.
                    isOverride = true;
                    overriddenOrImplementedProperty = this.OverriddenProperty;
                }
                else
                {
                    string interfacePropertyName = isIndexer ? WellKnownMemberNames.Indexer : name;
                    explicitlyImplementedProperty = this.FindExplicitlyImplementedProperty(_explicitInterfaceType, interfacePropertyName, interfaceSpecifier, diagnostics);
                    this.FindExplicitlyImplementedMemberVerification(explicitlyImplementedProperty, diagnostics);
                    overriddenOrImplementedProperty = explicitlyImplementedProperty;
                }

                if ((object)overriddenOrImplementedProperty != null)
                {
                    _refCustomModifiers = _refKind != RefKind.None ? overriddenOrImplementedProperty.RefCustomModifiers : ImmutableArray<CustomModifier>.Empty;

                    TypeWithAnnotations overriddenPropertyType = overriddenOrImplementedProperty.TypeWithAnnotations;

                    // We do an extra check before copying the type to handle the case where the overriding
                    // property (incorrectly) has a different type than the overridden property.  In such cases,
                    // we want to retain the original (incorrect) type to avoid hiding the type given in source.
                    if (type.Type.Equals(overriddenPropertyType.Type, TypeCompareKind.IgnoreCustomModifiersAndArraySizesAndLowerBounds | TypeCompareKind.IgnoreNullableModifiersForReferenceTypes | TypeCompareKind.IgnoreDynamic))
                    {
                        type = type.WithTypeAndModifiers(
                            CustomModifierUtils.CopyTypeCustomModifiers(overriddenPropertyType.Type, type.Type, this.ContainingAssembly),
                            overriddenPropertyType.CustomModifiers);
                        _lazyType = default;
                        _lazyType.InterlockedInitialize(type);
                    }

                    _lazyParameters = CustomModifierUtils.CopyParameterCustomModifiers(overriddenOrImplementedProperty.Parameters, _lazyParameters, alsoCopyParamsModifier: isOverride);
                }
            }
            else if (_refKind == RefKind.RefReadOnly)
            {
                var modifierType = bodyBinder.GetWellKnownType(WellKnownType.System_Runtime_InteropServices_InAttribute, diagnostics, syntax.Type);

                _refCustomModifiers = ImmutableArray.Create(CSharpCustomModifier.CreateRequired(modifierType));
            }

            if (!hasAccessorList)
            {
                if (hasExpressionBody)
                {
                    _isExpressionBodied = true;
                    _getMethod = SourcePropertyAccessorSymbol.CreateAccessorSymbol(
                        containingType,
                        this,
                        _modifiers,
                        _sourceName,
                        arrowExpression,
                        explicitlyImplementedProperty,
                        aliasQualifierOpt,
                        isExplicitInterfaceImplementation,
                        diagnostics);
                }
                else
                {
                    _getMethod = null;
                }
                _setMethod = null;
            }
            else
            {
                _getMethod = CreateAccessorSymbol(getSyntax, explicitlyImplementedProperty, aliasQualifierOpt, isAutoProperty, isExplicitInterfaceImplementation, diagnostics);
                _setMethod = CreateAccessorSymbol(setSyntax, explicitlyImplementedProperty, aliasQualifierOpt, isAutoProperty, isExplicitInterfaceImplementation, diagnostics);

                if ((getSyntax == null) || (setSyntax == null))
                {
                    if ((getSyntax == null) && (setSyntax == null))
                    {
                        diagnostics.Add(ErrorCode.ERR_PropertyWithNoAccessors, location, this);
                    }
                    else if (_refKind != RefKind.None)
                    {
                        if (getSyntax == null)
                        {
                            diagnostics.Add(ErrorCode.ERR_RefPropertyMustHaveGetAccessor, location, this);
                        }
                    }
                    else if (isAutoProperty)
                    {
                        var accessor = _getMethod ?? _setMethod;
                        if (getSyntax == null)
                        {
                            diagnostics.Add(ErrorCode.ERR_AutoPropertyMustHaveGetAccessor, accessor.Locations[0], accessor);
                        }
                    }
                }

                // Check accessor accessibility is more restrictive than property accessibility.
                CheckAccessibilityMoreRestrictive(_getMethod, diagnostics);
                CheckAccessibilityMoreRestrictive(_setMethod, diagnostics);

                if (((object)_getMethod != null) && ((object)_setMethod != null))
                {
                    if (_refKind != RefKind.None)
                    {
                        diagnostics.Add(ErrorCode.ERR_RefPropertyCannotHaveSetAccessor, _setMethod.Locations[0], _setMethod);
                    }
                    else if ((_getMethod.LocalAccessibility != Accessibility.NotApplicable) &&
                        (_setMethod.LocalAccessibility != Accessibility.NotApplicable))
                    {
                        // Check accessibility is set on at most one accessor.
                        diagnostics.Add(ErrorCode.ERR_DuplicatePropertyAccessMods, location, this);
                    }
                    else if (this.IsAbstract)
                    {
                        // Check abstract property accessors are not private.
                        CheckAbstractPropertyAccessorNotPrivate(_getMethod, diagnostics);
                        CheckAbstractPropertyAccessorNotPrivate(_setMethod, diagnostics);
                    }
                }
                else
                {
                    if (!this.IsOverride)
                    {
                        var accessor = _getMethod ?? _setMethod;
                        if ((object)accessor != null)
                        {
                            // Check accessibility is not set on the one accessor.
                            if (accessor.LocalAccessibility != Accessibility.NotApplicable)
                            {
                                diagnostics.Add(ErrorCode.ERR_AccessModMissingAccessor, location, this);
                            }
                        }
                    }
                }
            }

            if ((object)explicitlyImplementedProperty != null)
            {
                CheckExplicitImplementationAccessor(this.GetMethod, explicitlyImplementedProperty.GetMethod, explicitlyImplementedProperty, diagnostics);
                CheckExplicitImplementationAccessor(this.SetMethod, explicitlyImplementedProperty.SetMethod, explicitlyImplementedProperty, diagnostics);
            }

            _explicitInterfaceImplementations =
                (object)explicitlyImplementedProperty == null ?
                    ImmutableArray<PropertySymbol>.Empty :
                    ImmutableArray.Create(explicitlyImplementedProperty);

            // get-only auto property should not override settable properties
            if (_isAutoProperty && (object)_setMethod == null && !this.IsReadOnly)
            {
                diagnostics.Add(ErrorCode.ERR_AutoPropertyMustOverrideSet, location, this);
            }

            if (_isAutoProperty)
            {
                CheckForFieldTargetedAttribute(syntax, diagnostics);
            }

            CheckForBlockAndExpressionBody(
                syntax.AccessorList, syntax.GetExpressionBodySyntax(), syntax, diagnostics);
        }

        private void CheckForFieldTargetedAttribute(BasePropertyDeclarationSyntax syntax, DiagnosticBag diagnostics)
        {
            var languageVersion = this.DeclaringCompilation.LanguageVersion;
            if (languageVersion.AllowAttributesOnBackingFields())
            {
                return;
            }

            foreach (var attribute in syntax.AttributeLists)
            {
                if (attribute.Target?.GetAttributeLocation() == AttributeLocation.Field)
                {
                    diagnostics.Add(
                        new CSDiagnosticInfo(ErrorCode.WRN_AttributesOnBackingFieldsNotAvailable,
                            languageVersion.ToDisplayString(),
                            new CSharpRequiredLanguageVersion(MessageID.IDS_FeatureAttributesOnBackingFields.RequiredVersion())),
                        attribute.Target.Location);
                }
            }
        }

        private static void GetAcessorDeclarations(BasePropertyDeclarationSyntax syntax, DiagnosticBag diagnostics,
                                                   out bool isAutoProperty, out bool hasAccessorList,
                                                   out AccessorDeclarationSyntax getSyntax, out AccessorDeclarationSyntax setSyntax)
        {
            isAutoProperty = true;
            hasAccessorList = syntax.AccessorList != null;
            getSyntax = null;
            setSyntax = null;

            if (hasAccessorList)
            {
                foreach (var accessor in syntax.AccessorList.Accessors)
                {
                    switch (accessor.Kind())
                    {
                        case SyntaxKind.GetAccessorDeclaration:
                            if (getSyntax == null)
                            {
                                getSyntax = accessor;
                            }
                            else
                            {
                                diagnostics.Add(ErrorCode.ERR_DuplicateAccessor, accessor.Keyword.GetLocation());
                            }
                            break;
                        case SyntaxKind.SetAccessorDeclaration:
                            if (setSyntax == null)
                            {
                                setSyntax = accessor;
                            }
                            else
                            {
                                diagnostics.Add(ErrorCode.ERR_DuplicateAccessor, accessor.Keyword.GetLocation());
                            }
                            break;
                        case SyntaxKind.AddAccessorDeclaration:
                        case SyntaxKind.RemoveAccessorDeclaration:
                            diagnostics.Add(ErrorCode.ERR_GetOrSetExpected, accessor.Keyword.GetLocation());
                            continue;
                        case SyntaxKind.UnknownAccessorDeclaration:
                            // We don't need to report an error here as the parser will already have
                            // done that for us.
                            continue;
                        default:
                            throw ExceptionUtilities.UnexpectedValue(accessor.Kind());
                    }

                    if (accessor.Body != null || accessor.ExpressionBody != null)
                    {
                        isAutoProperty = false;
                    }
                }
            }
            else
            {
                isAutoProperty = false;
            }
        }

        internal bool IsExpressionBodied
        {
            get
            {
                return _isExpressionBodied;
            }
        }

        private void CheckInitializer(
            bool isAutoProperty,
            Location location,
            DiagnosticBag diagnostics)
        {
            if (_containingType.IsInterface && !IsStatic)
            {
                diagnostics.Add(ErrorCode.ERR_AutoPropertyInitializerInInterface, location, this);
            }
            else if (!isAutoProperty)
            {
                diagnostics.Add(ErrorCode.ERR_InitializerOnNonAutoProperty, location, this);
            }
        }

        internal static SourcePropertySymbol Create(SourceMemberContainerTypeSymbol containingType, Binder bodyBinder, PropertyDeclarationSyntax syntax, DiagnosticBag diagnostics)
        {
            var nameToken = syntax.Identifier;
            var location = nameToken.GetLocation();
            return new SourcePropertySymbol(containingType, bodyBinder, syntax, nameToken.ValueText, location, diagnostics);
        }

        internal static SourcePropertySymbol Create(SourceMemberContainerTypeSymbol containingType, Binder bodyBinder, IndexerDeclarationSyntax syntax, DiagnosticBag diagnostics)
        {
            var location = syntax.ThisKeyword.GetLocation();
            return new SourcePropertySymbol(containingType, bodyBinder, syntax, DefaultIndexerName, location, diagnostics);
        }

        public override RefKind RefKind
        {
            get
            {
                return _refKind;
            }
        }

        public override TypeWithAnnotations TypeWithAnnotations
        {
            get
            {
                if (_lazyType.IsDefault)
                {
                    var diagnostics = DiagnosticBag.GetInstance();
                    var binder = this.CreateBinderForTypeAndParameters();
                    var syntax = (BasePropertyDeclarationSyntax)_syntaxRef.GetSyntax();
                    var result = this.ComputeType(binder, syntax, diagnostics);
                    if (_lazyType.InterlockedInitialize(result))
                    {
                        this.AddDeclarationDiagnostics(diagnostics);
                    }
                    diagnostics.Free();
                }

                return _lazyType.ToType();
            }
        }

        internal bool HasPointerType
        {
            get
            {
                if (!_lazyType.IsDefault)
                {
                    return _lazyType.DefaultType.IsPointerType();
                }

                var syntax = (BasePropertyDeclarationSyntax)_syntaxRef.GetSyntax();
                RefKind refKind;
                var typeSyntax = syntax.Type.SkipRef(out refKind);
                return typeSyntax.Kind() == SyntaxKind.PointerType;
            }
        }

        /// <remarks>
        /// To facilitate lookup, all indexer symbols have the same name.
        /// Check the MetadataName property to find the name that will be
        /// emitted (based on IndexerNameAttribute, or the default "Item").
        /// </remarks>
        public override string Name
        {
            get
            {
                return _name;
            }
        }

        public override string MetadataName
        {
            get
            {
                // Explicit implementation names may have spaces if the interface
                // is generic (between the type arguments).
                return _sourceName.Replace(" ", "");
            }
        }

        public override Symbol ContainingSymbol
        {
            get
            {
                return _containingType;
            }
        }

        public override NamedTypeSymbol ContainingType
        {
            get
            {
                return _containingType;
            }
        }

        internal override LexicalSortKey GetLexicalSortKey()
        {
            return new LexicalSortKey(_location, this.DeclaringCompilation);
        }

        public override ImmutableArray<Location> Locations
        {
            get
            {
                return ImmutableArray.Create(_location);
            }
        }

        internal Location Location
        {
            get
            {
                return _location;
            }
        }

        public override ImmutableArray<SyntaxReference> DeclaringSyntaxReferences
        {
            get
            {
                return ImmutableArray.Create(_syntaxRef);
            }
        }

        public override bool IsAbstract
        {
            get { return (_modifiers & DeclarationModifiers.Abstract) != 0; }
        }

        public override bool IsExtern
        {
            get { return (_modifiers & DeclarationModifiers.Extern) != 0; }
        }

        public override bool IsStatic
        {
            get { return (_modifiers & DeclarationModifiers.Static) != 0; }
        }

        internal bool IsFixed
        {
            get { return false; }
        }

        /// <remarks>
        /// Even though it is declared with an IndexerDeclarationSyntax, an explicit
        /// interface implementation is not an indexer because it will not cause the
        /// containing type to be emitted with a DefaultMemberAttribute (and even if
        /// there is another indexer, the name of the explicit implementation won't
        /// match).  This is important for round-tripping.
        /// </remarks>
        public override bool IsIndexer
        {
            get { return (_modifiers & DeclarationModifiers.Indexer) != 0; }
        }

        public override bool IsOverride
        {
            get { return (_modifiers & DeclarationModifiers.Override) != 0; }
        }

        public override bool IsSealed
        {
            get { return (_modifiers & DeclarationModifiers.Sealed) != 0; }
        }

        public override bool IsVirtual
        {
            get { return (_modifiers & DeclarationModifiers.Virtual) != 0; }
        }

        internal bool IsNew
        {
            get { return (_modifiers & DeclarationModifiers.New) != 0; }
        }

        public override MethodSymbol GetMethod
        {
            get { return _getMethod; }
        }

        public override MethodSymbol SetMethod
        {
            get { return _setMethod; }
        }

        internal override Microsoft.Cci.CallingConvention CallingConvention
        {
            get { return (IsStatic ? 0 : Microsoft.Cci.CallingConvention.HasThis); }
        }

        public override ImmutableArray<ParameterSymbol> Parameters
        {
            get
            {
                if (_lazyParameters.IsDefault)
                {
                    var diagnostics = DiagnosticBag.GetInstance();
                    var binder = this.CreateBinderForTypeAndParameters();
                    var syntax = (BasePropertyDeclarationSyntax)_syntaxRef.GetSyntax();
                    var result = this.ComputeParameters(binder, syntax, diagnostics);
                    if (ImmutableInterlocked.InterlockedInitialize(ref _lazyParameters, result))
                    {
                        this.AddDeclarationDiagnostics(diagnostics);
                    }
                    diagnostics.Free();
                }

                return _lazyParameters;
            }
        }

        internal override bool IsExplicitInterfaceImplementation
        {
            get { return this.CSharpSyntaxNode.ExplicitInterfaceSpecifier != null; }
        }

        public override ImmutableArray<PropertySymbol> ExplicitInterfaceImplementations
        {
            get { return _explicitInterfaceImplementations; }
        }

        public override ImmutableArray<CustomModifier> RefCustomModifiers
        {
            get { return _refCustomModifiers; }
        }

        public override Accessibility DeclaredAccessibility
        {
            get
            {
                return ModifierUtils.EffectiveAccessibility(_modifiers);
            }
        }

        internal bool IsAutoProperty
        {
            get { return _isAutoProperty; }
        }

        /// <summary>
        /// Backing field for automatically implemented property, or
        /// for a property with an initializer.
        /// </summary>
        internal SynthesizedBackingFieldSymbol BackingField
        {
            get { return _backingField; }
        }

        internal override bool MustCallMethodsDirectly
        {
            get { return false; }
        }

        internal SyntaxReference SyntaxReference
        {
            get
            {
                return _syntaxRef;
            }
        }

        internal BasePropertyDeclarationSyntax CSharpSyntaxNode
        {
            get
            {
                return (BasePropertyDeclarationSyntax)_syntaxRef.GetSyntax();
            }
        }

        internal SyntaxTree SyntaxTree
        {
            get
            {
                return _syntaxRef.SyntaxTree;
            }
        }

        internal override void AfterAddingTypeMembersChecks(ConversionsBase conversions, DiagnosticBag diagnostics)
        {
            Location location = CSharpSyntaxNode.Type.Location;

            Debug.Assert(location != null);

            // Check constraints on return type and parameters. Note: Dev10 uses the
            // property name location for any such errors. We'll do the same for return
            // type errors but for parameter errors, we'll use the parameter location.

            if ((object)_explicitInterfaceType != null)
            {
                var explicitInterfaceSpecifier = GetExplicitInterfaceSpecifier(this.CSharpSyntaxNode);
                Debug.Assert(explicitInterfaceSpecifier != null);
                _explicitInterfaceType.CheckAllConstraints(DeclaringCompilation, conversions, new SourceLocation(explicitInterfaceSpecifier.Name), diagnostics);

                // Note: we delayed nullable-related checks that could pull on NonNullTypes
                PropertySymbol overriddenOrImplementedProperty = null;
                if (this.IsOverride)
                {
                    overriddenOrImplementedProperty = this.OverriddenProperty;
                }
                else if (!_explicitInterfaceImplementations.IsEmpty)
                {
                    overriddenOrImplementedProperty = _explicitInterfaceImplementations[0];
                }

                if (overriddenOrImplementedProperty != null)
                {
                    TypeSymbol.CheckNullableReferenceTypeMismatchOnImplementingMember(this, overriddenOrImplementedProperty, true, diagnostics);
                }
            }

            if (_refKind == RefKind.RefReadOnly)
            {
                DeclaringCompilation.EnsureIsReadOnlyAttributeExists(diagnostics, location, modifyCompilation: true);
            }

            ParameterHelpers.EnsureIsReadOnlyAttributeExists(Parameters, diagnostics, modifyCompilation: true);

            if (this.TypeWithAnnotations.NeedsNullableAttribute())
            {
                DeclaringCompilation.EnsureNullableAttributeExists(diagnostics, location, modifyCompilation: true);
            }

            ParameterHelpers.EnsureNullableAttributeExists(this.Parameters, diagnostics, modifyCompilation: true);
        }

        private void CheckAccessibility(Location location, DiagnosticBag diagnostics, bool isExplicitInterfaceImplementation)
        {
            var info = ModifierUtils.CheckAccessibility(_modifiers, this, isExplicitInterfaceImplementation);
            if (info != null)
            {
                diagnostics.Add(new CSDiagnostic(info, location));
            }
        }

        private DeclarationModifiers MakeModifiers(SyntaxTokenList modifiers, bool isExplicitInterfaceImplementation,
                                                   bool isIndexer, bool accessorsHaveImplementation,
                                                   Location location, DiagnosticBag diagnostics, out bool modifierErrors)
        {
            bool isInterface = this.ContainingType.IsInterface;
            var defaultAccess = isInterface ? (isExplicitInterfaceImplementation ? DeclarationModifiers.Protected : DeclarationModifiers.Public) : DeclarationModifiers.Private;

            // Check that the set of modifiers is allowed
            var allowedModifiers = DeclarationModifiers.Unsafe;
            var defaultInterfaceImplementationModifiers = DeclarationModifiers.None;

            if (!isExplicitInterfaceImplementation)
            {
                allowedModifiers |= DeclarationModifiers.New |
                                    DeclarationModifiers.Sealed |
                                    DeclarationModifiers.Abstract |
                                    DeclarationModifiers.Virtual |
                                    DeclarationModifiers.AccessibilityMask;

                if (!isIndexer)
                {
                    allowedModifiers |= DeclarationModifiers.Static;
                }

                if (!isInterface)
                {
                    allowedModifiers |= DeclarationModifiers.Override;
                }
                else
                {
                    // This is needed to make sure we can detect 'public' modifier specified explicitly and
                    // check it against language version below.
                    defaultAccess = DeclarationModifiers.None;

                    defaultInterfaceImplementationModifiers |= DeclarationModifiers.Sealed |
                                                               DeclarationModifiers.Abstract |
                                                               (isIndexer ? 0 : DeclarationModifiers.Static) |
                                                               DeclarationModifiers.Virtual |
                                                               DeclarationModifiers.Extern |
                                                               DeclarationModifiers.AccessibilityMask;
                }
            }

            allowedModifiers |= DeclarationModifiers.Extern;

            var mods = ModifierUtils.MakeAndCheckNontypeMemberModifiers(modifiers, defaultAccess, allowedModifiers, location, diagnostics, out modifierErrors);

            this.CheckUnsafeModifier(mods, diagnostics);

            ModifierUtils.ReportDefaultInterfaceImplementationModifiers(accessorsHaveImplementation, mods,
                                                                        defaultInterfaceImplementationModifiers,
                                                                        location, diagnostics);

            // Let's overwrite modifiers for interface properties with what they are supposed to be. 
            // Proper errors must have been reported by now.
            if (isInterface)
            {
                mods = ModifierUtils.AdjustModifiersForAnInterfaceMember(mods, accessorsHaveImplementation, isExplicitInterfaceImplementation);
            }

            if (isIndexer)
            {
                mods |= DeclarationModifiers.Indexer;
            }

            return mods;
        }

        private static ImmutableArray<ParameterSymbol> MakeParameters(
            Binder binder, SourcePropertySymbol owner, BaseParameterListSyntax parameterSyntaxOpt, DiagnosticBag diagnostics, bool addRefReadOnlyModifier)
        {
            if (parameterSyntaxOpt == null)
            {
                return ImmutableArray<ParameterSymbol>.Empty;
            }

            if (parameterSyntaxOpt.Parameters.Count < 1)
            {
                diagnostics.Add(ErrorCode.ERR_IndexerNeedsParam, parameterSyntaxOpt.GetLastToken().GetLocation());
            }

            SyntaxToken arglistToken;
            var parameters = ParameterHelpers.MakeParameters(
                binder, owner, parameterSyntaxOpt, out arglistToken,
                allowRefOrOut: false,
                allowThis: false,
                addRefReadOnlyModifier: addRefReadOnlyModifier,
                diagnostics: diagnostics);

            if (arglistToken.Kind() != SyntaxKind.None)
            {
                diagnostics.Add(ErrorCode.ERR_IllegalVarArgs, arglistToken.GetLocation());
            }

            // There is a special warning for an indexer with exactly one parameter, which is optional.
            // ParameterHelpers already warns for default values on explicit interface implementations.
            if (parameters.Length == 1 && !owner.IsExplicitInterfaceImplementation)
            {
                ParameterSyntax parameterSyntax = parameterSyntaxOpt.Parameters[0];
                if (parameterSyntax.Default != null)
                {
                    SyntaxToken paramNameToken = parameterSyntax.Identifier;
                    diagnostics.Add(ErrorCode.WRN_DefaultValueForUnconsumedLocation, paramNameToken.GetLocation(), paramNameToken.ValueText);
                }
            }

            return parameters;
        }

        private void CheckModifiers(Location location, bool isIndexer, DiagnosticBag diagnostics)
        {
            if (this.DeclaredAccessibility == Accessibility.Private && (IsVirtual || IsAbstract || IsOverride))
            {
                diagnostics.Add(ErrorCode.ERR_VirtualPrivate, location, this);
            }
            else if (IsStatic && (IsOverride || IsVirtual || IsAbstract))
            {
                // A static member '{0}' cannot be marked as override, virtual, or abstract
                diagnostics.Add(ErrorCode.ERR_StaticNotVirtual, location, this);
            }
            else if (IsOverride && (IsNew || IsVirtual))
            {
                // A member '{0}' marked as override cannot be marked as new or virtual
                diagnostics.Add(ErrorCode.ERR_OverrideNotNew, location, this);
            }
            else if (IsSealed && !IsOverride)
            {
                // '{0}' cannot be sealed because it is not an override
                diagnostics.Add(ErrorCode.ERR_SealedNonOverride, location, this);
            }
            else if (IsAbstract && ContainingType.TypeKind == TypeKind.Struct)
            {
                // The modifier '{0}' is not valid for this item
                diagnostics.Add(ErrorCode.ERR_BadMemberFlag, location, SyntaxFacts.GetText(SyntaxKind.AbstractKeyword));
            }
            else if (IsVirtual && ContainingType.TypeKind == TypeKind.Struct)
            {
                // The modifier '{0}' is not valid for this item
                diagnostics.Add(ErrorCode.ERR_BadMemberFlag, location, SyntaxFacts.GetText(SyntaxKind.VirtualKeyword));
            }
            else if (IsAbstract && IsExtern)
            {
                diagnostics.Add(ErrorCode.ERR_AbstractAndExtern, location, this);
            }
            else if (IsAbstract && IsSealed)
            {
                diagnostics.Add(ErrorCode.ERR_AbstractAndSealed, location, this);
            }
            else if (IsAbstract && IsVirtual)
            {
                diagnostics.Add(ErrorCode.ERR_AbstractNotVirtual, location, this.Kind.Localize(), this);
            }
            else if (ContainingType.IsSealed && this.DeclaredAccessibility.HasProtected() && !this.IsOverride)
            {
                diagnostics.Add(AccessCheck.GetProtectedMemberInSealedTypeError(ContainingType), location, this);
            }
            else if (ContainingType.IsStatic && !IsStatic)
            {
                ErrorCode errorCode = isIndexer ? ErrorCode.ERR_IndexerInStaticClass : ErrorCode.ERR_InstanceMemberInStaticClass;
                diagnostics.Add(errorCode, location, this);
            }
        }

        // Create AccessorSymbol for AccessorDeclarationSyntax
        private SourcePropertyAccessorSymbol CreateAccessorSymbol(AccessorDeclarationSyntax syntaxOpt,
            PropertySymbol explicitlyImplementedPropertyOpt, string aliasQualifierOpt, bool isAutoPropertyAccessor, bool isExplicitInterfaceImplementation, DiagnosticBag diagnostics)
        {
            if (syntaxOpt == null)
            {
                return null;
            }
            return SourcePropertyAccessorSymbol.CreateAccessorSymbol(_containingType, this, _modifiers, _sourceName, syntaxOpt,
                explicitlyImplementedPropertyOpt, aliasQualifierOpt, isAutoPropertyAccessor, isExplicitInterfaceImplementation, diagnostics);
        }

        private void CheckAccessibilityMoreRestrictive(SourcePropertyAccessorSymbol accessor, DiagnosticBag diagnostics)
        {
            if (((object)accessor != null) &&
                !IsAccessibilityMoreRestrictive(this.DeclaredAccessibility, accessor.LocalAccessibility))
            {
                diagnostics.Add(ErrorCode.ERR_InvalidPropertyAccessMod, accessor.Locations[0], accessor, this);
            }
        }

        /// <summary>
        /// Return true if the accessor accessibility is more restrictive
        /// than the property accessibility, otherwise false.
        /// </summary>
        private static bool IsAccessibilityMoreRestrictive(Accessibility property, Accessibility accessor)
        {
            if (accessor == Accessibility.NotApplicable)
            {
                return true;
            }
            return (accessor < property) &&
                ((accessor != Accessibility.Protected) || (property != Accessibility.Internal));
        }

        private static void CheckAbstractPropertyAccessorNotPrivate(SourcePropertyAccessorSymbol accessor, DiagnosticBag diagnostics)
        {
            if (accessor.LocalAccessibility == Accessibility.Private)
            {
                diagnostics.Add(ErrorCode.ERR_PrivateAbstractAccessor, accessor.Locations[0], accessor);
            }
        }

        public override string GetDocumentationCommentXml(CultureInfo preferredCulture = null, bool expandIncludes = false, CancellationToken cancellationToken = default(CancellationToken))
        {
            return SourceDocumentationCommentUtils.GetAndCacheDocumentationComment(this, expandIncludes, ref _lazyDocComment);
        }

        // Separate these checks out of FindExplicitlyImplementedProperty because they depend on the accessor symbols,
        // which depend on the explicitly implemented property
        private void CheckExplicitImplementationAccessor(MethodSymbol thisAccessor, MethodSymbol otherAccessor, PropertySymbol explicitlyImplementedProperty, DiagnosticBag diagnostics)
        {
            var thisHasAccessor = (object)thisAccessor != null;
            var otherHasAccessor = otherAccessor.IsImplementable();

            if (otherHasAccessor && !thisHasAccessor)
            {
                diagnostics.Add(ErrorCode.ERR_ExplicitPropertyMissingAccessor, this.Location, this, otherAccessor);
            }
            else if (!otherHasAccessor && thisHasAccessor)
            {
                diagnostics.Add(ErrorCode.ERR_ExplicitPropertyAddingAccessor, thisAccessor.Locations[0], thisAccessor, explicitlyImplementedProperty);
            }
        }

        internal override OverriddenOrHiddenMembersResult OverriddenOrHiddenMembers
        {
            get
            {
                if (_lazyOverriddenOrHiddenMembers == null)
                {
                    Interlocked.CompareExchange(ref _lazyOverriddenOrHiddenMembers, this.MakeOverriddenOrHiddenMembers(), null);
                }
                return _lazyOverriddenOrHiddenMembers;
            }
        }

        /// <summary>
        /// If this property is sealed, then we have to emit both accessors - regardless of whether
        /// they are present in the source - so that they can be marked final. (i.e. sealed).
        /// </summary>
        internal SynthesizedSealedPropertyAccessor SynthesizedSealedAccessorOpt
        {
            get
            {
                bool hasGetter = (object)_getMethod != null;
                bool hasSetter = (object)_setMethod != null;
                if (!this.IsSealed || (hasGetter && hasSetter))
                {
                    return null;
                }

                // This has to be cached because the CCI layer depends on reference equality.
                // However, there's no point in having more than one field, since we don't
                // expect to have to synthesize more than one accessor.
                if ((object)_lazySynthesizedSealedAccessor == null)
                {
                    Interlocked.CompareExchange(ref _lazySynthesizedSealedAccessor, MakeSynthesizedSealedAccessor(), null);
                }
                return _lazySynthesizedSealedAccessor;
            }
        }

        /// <remarks>
        /// Only non-null for sealed properties without both accessors.
        /// </remarks>
        private SynthesizedSealedPropertyAccessor MakeSynthesizedSealedAccessor()
        {
            Debug.Assert(this.IsSealed && ((object)_getMethod == null || (object)_setMethod == null));

            if ((object)_getMethod != null)
            {
                // need to synthesize setter
                MethodSymbol overriddenAccessor = this.GetOwnOrInheritedSetMethod();
                return (object)overriddenAccessor == null ? null : new SynthesizedSealedPropertyAccessor(this, overriddenAccessor);
            }
            else if ((object)_setMethod != null)
            {
                // need to synthesize getter
                MethodSymbol overriddenAccessor = this.GetOwnOrInheritedGetMethod();
                return (object)overriddenAccessor == null ? null : new SynthesizedSealedPropertyAccessor(this, overriddenAccessor);
            }
            else
            {
                // Arguably, it would be more correct to return an array containing two
                // synthesized accessors, but we're already in an error case, so we'll
                // minimize the cascading error behavior by suppressing synthesis.
                return null;
            }
        }

        #region Attributes

        IAttributeTargetSymbol IAttributeTargetSymbol.AttributesOwner
        {
            get { return this; }
        }

        AttributeLocation IAttributeTargetSymbol.DefaultAttributeLocation
        {
            get { return AttributeLocation.Property; }
        }

        AttributeLocation IAttributeTargetSymbol.AllowedAttributeLocations
        {
            get
            {
                return _isAutoProperty
                    ? AttributeLocation.Property | AttributeLocation.Field
                    : AttributeLocation.Property;
            }
        }

        /// <summary>
        /// Returns a bag of custom attributes applied on the property and data decoded from well-known attributes. Returns null if there are no attributes.
        /// </summary>
        /// <remarks>
        /// Forces binding and decoding of attributes.
        /// </remarks>
        private CustomAttributesBag<CSharpAttributeData> GetAttributesBag()
        {
            var bag = _lazyCustomAttributesBag;
            if (bag != null && bag.IsSealed)
            {
                return bag;
            }

            // The property is responsible for completion of the backing field
            _ = _backingField?.GetAttributes();

            if (LoadAndValidateAttributes(OneOrMany.Create(this.CSharpSyntaxNode.AttributeLists), ref _lazyCustomAttributesBag))
            {
                var completed = _state.NotePartComplete(CompletionPart.Attributes);
                Debug.Assert(completed);
            }

            Debug.Assert(_lazyCustomAttributesBag.IsSealed);
            return _lazyCustomAttributesBag;
        }

        /// <summary>
        /// Gets the attributes applied on this symbol.
        /// Returns an empty array if there are no attributes.
        /// </summary>
        /// <remarks>
        /// NOTE: This method should always be kept as a sealed override.
        /// If you want to override attribute binding logic for a sub-class, then override <see cref="GetAttributesBag"/> method.
        /// </remarks>
        public sealed override ImmutableArray<CSharpAttributeData> GetAttributes()
        {
            return this.GetAttributesBag().Attributes;
        }

        /// <summary>
        /// Returns data decoded from well-known attributes applied to the symbol or null if there are no applied attributes.
        /// </summary>
        /// <remarks>
        /// Forces binding and decoding of attributes.
        /// </remarks>
        private CommonPropertyWellKnownAttributeData GetDecodedWellKnownAttributeData()
        {
            var attributesBag = _lazyCustomAttributesBag;
            if (attributesBag == null || !attributesBag.IsDecodedWellKnownAttributeDataComputed)
            {
                attributesBag = this.GetAttributesBag();
            }

            return (CommonPropertyWellKnownAttributeData)attributesBag.DecodedWellKnownAttributeData;
        }

        /// <summary>
        /// Returns data decoded from special early bound well-known attributes applied to the symbol or null if there are no applied attributes.
        /// </summary>
        /// <remarks>
        /// Forces binding and decoding of attributes.
        /// </remarks>
        internal PropertyEarlyWellKnownAttributeData GetEarlyDecodedWellKnownAttributeData()
        {
            var attributesBag = _lazyCustomAttributesBag;
            if (attributesBag == null || !attributesBag.IsEarlyDecodedWellKnownAttributeDataComputed)
            {
                attributesBag = this.GetAttributesBag();
            }

            return (PropertyEarlyWellKnownAttributeData)attributesBag.EarlyDecodedWellKnownAttributeData;
        }

        internal override void AddSynthesizedAttributes(PEModuleBuilder moduleBuilder, ref ArrayBuilder<SynthesizedAttributeData> attributes)
        {
            base.AddSynthesizedAttributes(moduleBuilder, ref attributes);

            var type = this.TypeWithAnnotations;

            if (type.Type.ContainsDynamic())
            {
                AddSynthesizedAttribute(ref attributes,
                    DeclaringCompilation.SynthesizeDynamicAttribute(type.Type, type.CustomModifiers.Length + RefCustomModifiers.Length, _refKind));
            }

            if (type.Type.ContainsTupleNames())
            {
                AddSynthesizedAttribute(ref attributes,
                    DeclaringCompilation.SynthesizeTupleNamesAttribute(type.Type));
            }

            if (type.NeedsNullableAttribute())
            {
                AddSynthesizedAttribute(ref attributes, moduleBuilder.SynthesizeNullableAttribute(this, type));
            }

            if (this.ReturnsByRefReadonly)
            {
                AddSynthesizedAttribute(ref attributes, moduleBuilder.SynthesizeIsReadOnlyAttribute(this));
            }
        }

        internal sealed override bool IsDirectlyExcludedFromCodeCoverage =>
            GetDecodedWellKnownAttributeData()?.HasExcludeFromCodeCoverageAttribute == true;

        internal override bool HasSpecialName
        {
            get
            {
                var data = GetDecodedWellKnownAttributeData();
                return data != null && data.HasSpecialNameAttribute;
            }
        }

        internal override CSharpAttributeData EarlyDecodeWellKnownAttribute(ref EarlyDecodeWellKnownAttributeArguments<EarlyWellKnownAttributeBinder, NamedTypeSymbol, AttributeSyntax, AttributeLocation> arguments)
        {
            CSharpAttributeData boundAttribute;
            ObsoleteAttributeData obsoleteData;

            if (EarlyDecodeDeprecatedOrExperimentalOrObsoleteAttribute(ref arguments, out boundAttribute, out obsoleteData))
            {
                if (obsoleteData != null)
                {
                    arguments.GetOrCreateData<PropertyEarlyWellKnownAttributeData>().ObsoleteAttributeData = obsoleteData;
                }

                return boundAttribute;
            }

            if (CSharpAttributeData.IsTargetEarlyAttribute(arguments.AttributeType, arguments.AttributeSyntax, AttributeDescription.IndexerNameAttribute))
            {
                bool hasAnyDiagnostics;
                boundAttribute = arguments.Binder.GetAttribute(arguments.AttributeSyntax, arguments.AttributeType, out hasAnyDiagnostics);
                if (!boundAttribute.HasErrors)
                {
                    string indexerName = boundAttribute.CommonConstructorArguments[0].DecodeValue<string>(SpecialType.System_String);
                    if (indexerName != null)
                    {
                        arguments.GetOrCreateData<PropertyEarlyWellKnownAttributeData>().IndexerName = indexerName;
                    }

                    if (!hasAnyDiagnostics)
                    {
                        return boundAttribute;
                    }
                }

                return null;
            }

            return base.EarlyDecodeWellKnownAttribute(ref arguments);
        }

        /// <summary>
        /// Returns data decoded from Obsolete attribute or null if there is no Obsolete attribute.
        /// This property returns ObsoleteAttributeData.Uninitialized if attribute arguments haven't been decoded yet.
        /// </summary>
        internal override ObsoleteAttributeData ObsoleteAttributeData
        {
            get
            {
                if (!_containingType.AnyMemberHasAttributes)
                {
                    return null;
                }

                var lazyCustomAttributesBag = _lazyCustomAttributesBag;
                if (lazyCustomAttributesBag != null && lazyCustomAttributesBag.IsEarlyDecodedWellKnownAttributeDataComputed)
                {
                    return ((PropertyEarlyWellKnownAttributeData)lazyCustomAttributesBag.EarlyDecodedWellKnownAttributeData)?.ObsoleteAttributeData;
                }

                return ObsoleteAttributeData.Uninitialized;
            }
        }

        internal override void DecodeWellKnownAttribute(ref DecodeWellKnownAttributeArguments<AttributeSyntax, CSharpAttributeData, AttributeLocation> arguments)
        {
            Debug.Assert(arguments.AttributeSyntaxOpt != null);

            var attribute = arguments.Attribute;
            Debug.Assert(!attribute.HasErrors);
            Debug.Assert(arguments.SymbolPart == AttributeLocation.None);

            if (attribute.IsTargetAttribute(this, AttributeDescription.IndexerNameAttribute))
            {
                //NOTE: decoding was done by EarlyDecodeWellKnownAttribute.
                ValidateIndexerNameAttribute(attribute, arguments.AttributeSyntaxOpt, arguments.Diagnostics);
            }
            else if (attribute.IsTargetAttribute(this, AttributeDescription.SpecialNameAttribute))
            {
                arguments.GetOrCreateData<CommonPropertyWellKnownAttributeData>().HasSpecialNameAttribute = true;
            }
            else if (attribute.IsTargetAttribute(this, AttributeDescription.ExcludeFromCodeCoverageAttribute))
            {
                arguments.GetOrCreateData<CommonPropertyWellKnownAttributeData>().HasExcludeFromCodeCoverageAttribute = true;
            }
            else if (attribute.IsTargetAttribute(this, AttributeDescription.DynamicAttribute))
            {
                // DynamicAttribute should not be set explicitly.
                arguments.Diagnostics.Add(ErrorCode.ERR_ExplicitDynamicAttr, arguments.AttributeSyntaxOpt.Location);
            }
            else if (attribute.IsTargetAttribute(this, AttributeDescription.IsReadOnlyAttribute))
            {
                // IsReadOnlyAttribute should not be set explicitly.
                arguments.Diagnostics.Add(ErrorCode.ERR_ExplicitReservedAttr, arguments.AttributeSyntaxOpt.Location, AttributeDescription.IsReadOnlyAttribute.FullName);
            }
            else if (attribute.IsTargetAttribute(this, AttributeDescription.IsUnmanagedAttribute))
            {
                // IsUnmanagedAttribute should not be set explicitly.
                arguments.Diagnostics.Add(ErrorCode.ERR_ExplicitReservedAttr, arguments.AttributeSyntaxOpt.Location, AttributeDescription.IsUnmanagedAttribute.FullName);
            }
            else if (attribute.IsTargetAttribute(this, AttributeDescription.IsByRefLikeAttribute))
            {
                // IsByRefLikeAttribute should not be set explicitly.
                arguments.Diagnostics.Add(ErrorCode.ERR_ExplicitReservedAttr, arguments.AttributeSyntaxOpt.Location, AttributeDescription.IsByRefLikeAttribute.FullName);
            }
            else if (attribute.IsTargetAttribute(this, AttributeDescription.TupleElementNamesAttribute))
            {
                arguments.Diagnostics.Add(ErrorCode.ERR_ExplicitTupleElementNamesAttribute, arguments.AttributeSyntaxOpt.Location);
            }
            else if (attribute.IsTargetAttribute(this, AttributeDescription.NullableAttribute))
            {
                // NullableAttribute should not be set explicitly.
                arguments.Diagnostics.Add(ErrorCode.ERR_ExplicitNullableAttribute, arguments.AttributeSyntaxOpt.Location);
            }
        }

        internal override void PostDecodeWellKnownAttributes(ImmutableArray<CSharpAttributeData> boundAttributes, ImmutableArray<AttributeSyntax> allAttributeSyntaxNodes, DiagnosticBag diagnostics, AttributeLocation symbolPart, WellKnownAttributeData decodedData)
        {
            Debug.Assert(!boundAttributes.IsDefault);
            Debug.Assert(!allAttributeSyntaxNodes.IsDefault);
            Debug.Assert(boundAttributes.Length == allAttributeSyntaxNodes.Length);
            Debug.Assert(_lazyCustomAttributesBag != null);
            Debug.Assert(_lazyCustomAttributesBag.IsDecodedWellKnownAttributeDataComputed);
            Debug.Assert(symbolPart == AttributeLocation.None);

            base.PostDecodeWellKnownAttributes(boundAttributes, allAttributeSyntaxNodes, diagnostics, symbolPart, decodedData);
        }

        private void ValidateIndexerNameAttribute(CSharpAttributeData attribute, AttributeSyntax node, DiagnosticBag diagnostics)
        {
            if (!this.IsIndexer || this.IsExplicitInterfaceImplementation)
            {
                diagnostics.Add(ErrorCode.ERR_BadIndexerNameAttr, node.Name.Location, node.GetErrorDisplayName());
            }
            else
            {
                string indexerName = attribute.CommonConstructorArguments[0].DecodeValue<string>(SpecialType.System_String);
                if (indexerName == null || !SyntaxFacts.IsValidIdentifier(indexerName))
                {
                    diagnostics.Add(ErrorCode.ERR_BadArgumentToAttribute, node.ArgumentList.Arguments[0].Location, node.GetErrorDisplayName());
                }
            }
        }

        #endregion

        #region Completion

        internal sealed override bool RequiresCompletion
        {
            get { return true; }
        }

        internal sealed override bool HasComplete(CompletionPart part)
        {
            return _state.HasComplete(part);
        }

        internal override void ForceComplete(SourceLocation locationOpt, CancellationToken cancellationToken)
        {
            while (true)
            {
                cancellationToken.ThrowIfCancellationRequested();
                var incompletePart = _state.NextIncompletePart;
                switch (incompletePart)
                {
                    case CompletionPart.Attributes:
                        GetAttributes();
                        break;

                    case CompletionPart.StartPropertyParameters:
                    case CompletionPart.FinishPropertyParameters:
                        {
                            if (_state.NotePartComplete(CompletionPart.StartPropertyParameters))
                            {
                                var parameters = this.Parameters;
                                if (parameters.Length > 0)
                                {
                                    var diagnostics = DiagnosticBag.GetInstance();
                                    var conversions = new TypeConversions(this.ContainingAssembly.CorLibrary);
                                    foreach (var parameter in this.Parameters)
                                    {
                                        parameter.ForceComplete(locationOpt, cancellationToken);
                                        parameter.Type.CheckAllConstraints(DeclaringCompilation, conversions, parameter.Locations[0], diagnostics);
                                    }

                                    this.AddDeclarationDiagnostics(diagnostics);
                                    diagnostics.Free();
                                }

                                DeclaringCompilation.SymbolDeclaredEvent(this);
                                var completedOnThisThread = _state.NotePartComplete(CompletionPart.FinishPropertyParameters);
                                Debug.Assert(completedOnThisThread);
                            }
                            else
                            {
                                // StartPropertyParameters was completed by another thread. Wait for it to finish the parameters.
                                _state.SpinWaitComplete(CompletionPart.FinishPropertyParameters, cancellationToken);
                            }
                        }
                        break;

                    case CompletionPart.StartPropertyType:
                    case CompletionPart.FinishPropertyType:
                        {
                            if (_state.NotePartComplete(CompletionPart.StartPropertyType))
                            {
                                var diagnostics = DiagnosticBag.GetInstance();
                                var conversions = new TypeConversions(this.ContainingAssembly.CorLibrary);
                                this.Type.CheckAllConstraints(DeclaringCompilation, conversions, _location, diagnostics);

                                var type = this.Type;
                                if (type.IsRestrictedType(ignoreSpanLikeTypes: true))
                                {
                                    diagnostics.Add(ErrorCode.ERR_FieldCantBeRefAny, this.CSharpSyntaxNode.Type.Location, type);
                                }
                                else if (this.IsAutoProperty && type.IsRefLikeType && (this.IsStatic || !this.ContainingType.IsRefLikeType))
                                {
                                    diagnostics.Add(ErrorCode.ERR_FieldAutoPropCantBeByRefLike, this.CSharpSyntaxNode.Type.Location, type);
                                }

                                this.AddDeclarationDiagnostics(diagnostics);
                                var completedOnThisThread = _state.NotePartComplete(CompletionPart.FinishPropertyType);
                                Debug.Assert(completedOnThisThread);
                                diagnostics.Free();
                            }
                            else
                            {
                                // StartPropertyType was completed by another thread. Wait for it to finish the type.
                                _state.SpinWaitComplete(CompletionPart.FinishPropertyType, cancellationToken);
                            }
                        }
                        break;

                    case CompletionPart.None:
                        return;

                    default:
                        // any other values are completion parts intended for other kinds of symbols
                        _state.NotePartComplete(CompletionPart.All & ~CompletionPart.PropertySymbolAll);
                        break;
                }

                _state.SpinWaitComplete(incompletePart, cancellationToken);
            }
        }

        #endregion

        private TypeWithAnnotations ComputeType(Binder binder, BasePropertyDeclarationSyntax syntax, DiagnosticBag diagnostics)
        {
            RefKind refKind;
            var typeSyntax = syntax.Type.SkipRef(out refKind);
            var type = binder.BindType(typeSyntax, diagnostics);
            HashSet<DiagnosticInfo> useSiteDiagnostics = null;

            if (syntax.ExplicitInterfaceSpecifier == null && !this.IsNoMoreVisibleThan(type, ref useSiteDiagnostics))
            {
                // "Inconsistent accessibility: indexer return type '{1}' is less accessible than indexer '{0}'"
                // "Inconsistent accessibility: property type '{1}' is less accessible than property '{0}'"
                diagnostics.Add((this.IsIndexer ? ErrorCode.ERR_BadVisIndexerReturn : ErrorCode.ERR_BadVisPropertyType), _location, this, type.Type);
            }

            diagnostics.Add(_location, useSiteDiagnostics);

            if (type.SpecialType == SpecialType.System_Void)
            {
                ErrorCode errorCode = this.IsIndexer ? ErrorCode.ERR_IndexerCantHaveVoidType : ErrorCode.ERR_PropertyCantHaveVoidType;
                diagnostics.Add(errorCode, _location, this);
            }

            return type;
        }

        private ImmutableArray<ParameterSymbol> ComputeParameters(Binder binder, BasePropertyDeclarationSyntax syntax, DiagnosticBag diagnostics)
        {
            var parameterSyntaxOpt = GetParameterListSyntax(syntax);
            var parameters = MakeParameters(binder, this, parameterSyntaxOpt, diagnostics, addRefReadOnlyModifier: IsVirtual || IsAbstract);
            HashSet<DiagnosticInfo> useSiteDiagnostics = null;

            foreach (ParameterSymbol param in parameters)
            {
<<<<<<< HEAD
                if (syntax.ExplicitInterfaceSpecifier == null && !this.IsNoMoreVisibleThan(param.Type, ref useSiteDiagnostics))
=======
                if (!this.IsNoMoreVisibleThan(param.TypeWithAnnotations, ref useSiteDiagnostics))
>>>>>>> 063a86db
                {
                    diagnostics.Add(ErrorCode.ERR_BadVisIndexerParam, _location, this, param.Type);
                }
                else if ((object)_setMethod != null && param.Name == ParameterSymbol.ValueParameterName)
                {
                    diagnostics.Add(ErrorCode.ERR_DuplicateGeneratedName, param.Locations.FirstOrDefault() ?? _location, param.Name);
                }
            }

            diagnostics.Add(_location, useSiteDiagnostics);
            return parameters;
        }

        private Binder CreateBinderForTypeAndParameters()
        {
            var compilation = this.DeclaringCompilation;
            var syntaxTree = _syntaxRef.SyntaxTree;
            var syntax = (BasePropertyDeclarationSyntax)_syntaxRef.GetSyntax();
            var binderFactory = compilation.GetBinderFactory(syntaxTree);
            var binder = binderFactory.GetBinder(syntax, syntax, this);
            SyntaxTokenList modifiers = syntax.Modifiers;
            binder = binder.WithUnsafeRegionIfNecessary(modifiers);
            return binder.WithAdditionalFlagsAndContainingMemberOrLambda(BinderFlags.SuppressConstraintChecks, this);
        }

        private static ExplicitInterfaceSpecifierSyntax GetExplicitInterfaceSpecifier(BasePropertyDeclarationSyntax syntax)
        {
            switch (syntax.Kind())
            {
                case SyntaxKind.PropertyDeclaration:
                    return ((PropertyDeclarationSyntax)syntax).ExplicitInterfaceSpecifier;
                case SyntaxKind.IndexerDeclaration:
                    return ((IndexerDeclarationSyntax)syntax).ExplicitInterfaceSpecifier;
                default:
                    throw ExceptionUtilities.UnexpectedValue(syntax.Kind());
            }
        }

        private static BaseParameterListSyntax GetParameterListSyntax(BasePropertyDeclarationSyntax syntax)
        {
            return (syntax.Kind() == SyntaxKind.IndexerDeclaration) ? ((IndexerDeclarationSyntax)syntax).ParameterList : null;
        }
    }
}<|MERGE_RESOLUTION|>--- conflicted
+++ resolved
@@ -1522,11 +1522,7 @@
 
             foreach (ParameterSymbol param in parameters)
             {
-<<<<<<< HEAD
                 if (syntax.ExplicitInterfaceSpecifier == null && !this.IsNoMoreVisibleThan(param.Type, ref useSiteDiagnostics))
-=======
-                if (!this.IsNoMoreVisibleThan(param.TypeWithAnnotations, ref useSiteDiagnostics))
->>>>>>> 063a86db
                 {
                     diagnostics.Add(ErrorCode.ERR_BadVisIndexerParam, _location, this, param.Type);
                 }
