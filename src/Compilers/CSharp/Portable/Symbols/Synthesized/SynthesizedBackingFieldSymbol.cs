--- conflicted
+++ resolved
@@ -53,15 +53,8 @@
         public override ImmutableArray<Location> Locations
             => _property.Locations;
 
-<<<<<<< HEAD
         internal override TypeSymbolWithAnnotations GetFieldType(ConsList<FieldSymbol> fieldsBeingBound)
-        {
-            return _property.Type;
-        }
-=======
-        internal override TypeSymbol GetFieldType(ConsList<FieldSymbol> fieldsBeingBound)
             => _property.Type;
->>>>>>> 79ae6bcf
 
         internal override bool HasPointerType
             => _property.HasPointerType;
@@ -105,9 +98,6 @@
         public override string Name
             => _name;
 
-        public override ImmutableArray<CustomModifier> CustomModifiers
-            => ImmutableArray<CustomModifier>.Empty;
-
         internal override ConstantValue GetConstantValue(ConstantFieldsInProgress inProgress, bool earlyDecodingWellKnownAttributes)
             => null;
 
