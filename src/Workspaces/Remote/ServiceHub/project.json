--- conflicted
+++ resolved
@@ -1,10 +1,6 @@
 ﻿{
     "dependencies": {
-<<<<<<< HEAD
-        "StreamJsonRpc": "0.14.6-alpha"
-=======
         "StreamJsonRpc": "0.12.32-alpha-g90be50f449"
->>>>>>> 4cdc3d8b
     },
     "frameworks": {
         "net46": { }
