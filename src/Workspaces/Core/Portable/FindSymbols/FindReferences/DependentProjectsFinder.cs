--- conflicted
+++ resolved
@@ -413,14 +413,9 @@
 
         public static bool HasReferenceToAssembly(this Project project, string assemblyName, CancellationToken cancellationToken)
         {
-<<<<<<< HEAD
             var hasMatch = project.GetAssemblyReferenceType(
-                a => a.Name == assemblyName ? true : (bool?)null);
-=======
-            bool? hasMatch = project.GetAssemblyReferenceType(
                 a => a.Name == assemblyName ? true : (bool?)null,
                 cancellationToken);
->>>>>>> 685348a3
 
             return hasMatch == true;
         }
