﻿<?xml version="1.0" encoding="utf-8"?>
<xliff xmlns="urn:oasis:names:tc:xliff:document:1.2" xmlns:xsi="http://www.w3.org/2001/XMLSchema-instance" version="1.2" xsi:schemaLocation="urn:oasis:names:tc:xliff:document:1.2 xliff-core-1.2-transitional.xsd">
  <file datatype="xml" source-language="en" target-language="de" original="../WorkspacesResources.resx">
    <body>
      <trans-unit id="Adding_analyzer_config_documents_is_not_supported">
        <source>Adding analyzer config documents is not supported.</source>
        <target state="translated">Das Hinzufügen von Konfigurationsdokumenten des Analysetools wird nicht unterstützt.</target>
        <note />
      </trans-unit>
      <trans-unit id="An_error_occurred_while_reading_the_specified_configuration_file_colon_0">
        <source>An error occurred while reading the specified configuration file: {0}</source>
        <target state="translated">Beim Lesen der angegebenen Konfigurationsdatei ist ein Fehler aufgetreten: {0}</target>
        <note />
      </trans-unit>
      <trans-unit id="CSharp_files">
        <source>C# files</source>
        <target state="translated">C#-Dateien</target>
        <note />
      </trans-unit>
      <trans-unit id="Changing_analyzer_config_documents_is_not_supported">
        <source>Changing analyzer config documents is not supported.</source>
        <target state="translated">Das Ändern von Konfigurationsdokumenten des Analysetools wird nicht unterstützt.</target>
        <note />
      </trans-unit>
      <trans-unit id="Changing_document_0_is_not_supported">
        <source>Changing document '{0}' is not supported.</source>
        <target state="translated">Das Ändern des Dokuments "{0}" wird nicht unterstützt.</target>
        <note />
      </trans-unit>
      <trans-unit id="Core_EditorConfig_Options">
        <source>Core EditorConfig Options</source>
        <target state="translated">Wichtige EditorConfig-Optionen</target>
        <note />
      </trans-unit>
      <trans-unit id="DateTimeKind_must_be_Utc">
        <source>DateTimeKind must be Utc</source>
        <target state="translated">"DateTimeKind" muss UTC sein.</target>
        <note />
      </trans-unit>
      <trans-unit id="Destination_type_must_be_a_0_1_2_or_3_but_given_one_is_4">
        <source>Destination type must be a {0}, {1}, {2} or {3}, but given one is {4}.</source>
        <target state="translated">Der Zieltyp muss "{0}", "{1}", "{2}" oder "{3}" lauten. Es wurde jedoch "{4}" angegeben.</target>
        <note />
      </trans-unit>
      <trans-unit id="Document_does_not_support_syntax_trees">
        <source>Document does not support syntax trees</source>
        <target state="translated">Das Dokument unterstützt keine Syntaxstrukturen.</target>
        <note />
      </trans-unit>
      <trans-unit id="Error_reading_content_of_source_file_0_1">
        <source>Error reading content of source file '{0}' -- '{1}'.</source>
        <target state="translated">Fehler beim Lesen des Inhalts der Quelldatei "{0}": "{1}".</target>
        <note />
      </trans-unit>
      <trans-unit id="Indentation_and_spacing">
        <source>Indentation and spacing</source>
        <target state="translated">Einzüge und Abstände</target>
        <note />
      </trans-unit>
      <trans-unit id="Naming_rules">
        <source>Naming rules</source>
        <target state="translated">Benennungsregeln</target>
        <note />
      </trans-unit>
      <trans-unit id="Naming_styles">
        <source>Naming styles</source>
        <target state="translated">Benennungsstile</target>
        <note />
      </trans-unit>
      <trans-unit id="New_line_preferences">
        <source>New line preferences</source>
        <target state="translated">Einstellungen für neue Zeilen</target>
        <note />
      </trans-unit>
      <trans-unit id="Options_did_not_come_from_specified_Solution">
        <source>Options did not come from specified Solution</source>
        <target state="translated">Optionen stammen nicht aus der angegebenen Projektmappe.</target>
        <note />
      </trans-unit>
      <trans-unit id="Refactoring_Only">
        <source>Refactoring Only</source>
        <target state="translated">Nur Refactoring</target>
        <note />
      </trans-unit>
      <trans-unit id="Regex_all_control_characters_long">
        <source>All control characters. This includes the Cc, Cf, Cs, Co, and Cn categories.</source>
        <target state="translated">Alle Steuerzeichen. Hierzu gehören die Kategorien "Cc", "Cf", "Cs", "Co" und "Cn".</target>
        <note />
      </trans-unit>
      <trans-unit id="Regex_all_control_characters_short">
        <source>all control characters</source>
        <target state="translated">Alle Steuerzeichen</target>
        <note />
      </trans-unit>
      <trans-unit id="Regex_all_diacritic_marks_long">
        <source>All diacritic marks. This includes the Mn, Mc, and Me categories.</source>
        <target state="translated">Alle diakritischen Zeichen. Hierzu gehören die Kategorien "Mn", "Mc" und "Me".</target>
        <note />
      </trans-unit>
      <trans-unit id="Regex_all_diacritic_marks_short">
        <source>all diacritic marks</source>
        <target state="translated">Alle diakritischen Zeichen</target>
        <note />
      </trans-unit>
      <trans-unit id="Regex_all_letter_characters_long">
        <source>All letter characters. This includes the Lu, Ll, Lt, Lm, and Lo characters.</source>
        <target state="translated">Alle Buchstaben. Hierzu gehören die Zeichen "Lu", "Ll", "Lt", "Lm" und "Lo".</target>
        <note />
      </trans-unit>
      <trans-unit id="Regex_all_letter_characters_short">
        <source>all letter characters</source>
        <target state="translated">Alle Buchstaben</target>
        <note />
      </trans-unit>
      <trans-unit id="Regex_all_numbers_long">
        <source>All numbers. This includes the Nd, Nl, and No categories.</source>
        <target state="translated">Alle Zahlen. Hierzu gehören die Kategorien "Nd", "Nl" und "No".</target>
        <note />
      </trans-unit>
      <trans-unit id="Regex_all_numbers_short">
        <source>all numbers</source>
        <target state="translated">Alle Zahlen</target>
        <note />
      </trans-unit>
      <trans-unit id="Regex_all_punctuation_characters_long">
        <source>All punctuation characters. This includes the Pc, Pd, Ps, Pe, Pi, Pf, and Po categories.</source>
        <target state="translated">Alle Satzzeichen. Hierzu gehören die Kategorien "Pc", "Pd", "Ps", "Pe", "Pi", "Pf" und "Po".</target>
        <note />
      </trans-unit>
      <trans-unit id="Regex_all_punctuation_characters_short">
        <source>all punctuation characters</source>
        <target state="translated">Alle Satzzeichen</target>
        <note />
      </trans-unit>
      <trans-unit id="Regex_all_separator_characters_long">
        <source>All separator characters. This includes the Zs, Zl, and Zp categories.</source>
        <target state="translated">Alle Trennzeichen. Hierzu gehören die Kategorien "Zs", "Zl" und "Zp".</target>
        <note />
      </trans-unit>
      <trans-unit id="Regex_all_separator_characters_short">
        <source>all separator characters</source>
        <target state="translated">Alle Trennzeichen</target>
        <note />
      </trans-unit>
      <trans-unit id="Regex_all_symbols_long">
        <source>All symbols. This includes the Sm, Sc, Sk, and So categories.</source>
        <target state="translated">Alle Symbole. Hierzu gehören die Kategorien "Sm", "Sc", "Sk" und "So".</target>
        <note />
      </trans-unit>
      <trans-unit id="Regex_all_symbols_short">
        <source>all symbols</source>
        <target state="translated">Alle Symbole</target>
        <note />
      </trans-unit>
      <trans-unit id="Regex_alternation_long">
        <source>You can use the vertical bar (|) character to match any one of a series of patterns, where the | character separates each pattern.</source>
        <target state="translated">Mit dem senkrechten Strich (|) können Sie eine beliebige Reihe von Mustern abgleichen, wobei das |-Zeichen die einzelnen Muster voneinander trennt.</target>
        <note />
      </trans-unit>
      <trans-unit id="Regex_alternation_short">
        <source>alternation</source>
        <target state="translated">Alternierung</target>
        <note />
      </trans-unit>
      <trans-unit id="Regex_any_character_group_long">
        <source>The period character (.) matches any character except \n (the newline character, \u000A).  If a regular expression pattern is modified by the RegexOptions.Singleline option, or if the portion of the pattern that contains the . character class is modified by the 's' option, . matches any character.</source>
        <target state="translated">Der Punkt (.) stimmt mit einem beliebigen Zeichen außer "\n" überein (das Zeilenvorschubzeichen, \u000A). Wenn ein Muster für einen regulären Ausdruck durch die Option "RegexOptions.Singleline" geändert wird oder wenn der Teil des Musters, der die Zeichenklasse "." enthält, durch die Option "s" verändert wird, stimmt "." mit jedem beliebigen Zeichen überein.</target>
        <note />
      </trans-unit>
      <trans-unit id="Regex_any_character_group_short">
        <source>any character</source>
        <target state="translated">Jedes Zeichen</target>
        <note />
      </trans-unit>
      <trans-unit id="Regex_backspace_character_long">
        <source>Matches a backspace character, \u0008</source>
        <target state="translated">Entspricht einem Rückschrittzeichen, \u0008.</target>
        <note />
      </trans-unit>
      <trans-unit id="Regex_backspace_character_short">
        <source>backspace character</source>
        <target state="translated">Rückschrittzeichen</target>
        <note />
      </trans-unit>
      <trans-unit id="Regex_balancing_group_long">
        <source>A balancing group definition deletes the definition of a previously defined group and stores, in the current group, the interval between the previously defined group and the current group.
    
'name1' is the current group (optional), 'name2' is a previously defined group, and 'subexpression' is any valid regular expression pattern. The balancing group definition deletes the definition of name2 and stores the interval between name2 and name1 in name1. If no name2 group is defined, the match backtracks. Because deleting the last definition of name2 reveals the previous definition of name2, this construct lets you use the stack of captures for group name2 as a counter for keeping track of nested constructs such as parentheses or opening and closing brackets.

The balancing group definition uses 'name2' as a stack. The beginning character of each nested construct is placed in the group and in its Group.Captures collection. When the closing character is matched, its corresponding opening character is removed from the group, and the Captures collection is decreased by one. After the opening and closing characters of all nested constructs have been matched, 'name1' is empty.</source>
        <target state="translated">Eine Ausgleichsgruppendefinition löscht die Definition einer zuvor definierten Gruppe und speichert in der aktuellen Gruppe das Intervall zwischen der zuvor definierten Gruppe und der aktuellen Gruppe.
    
"name1" ist die aktuelle Gruppe (optional), "name2" ist eine zuvor definierte Gruppe, und "teilausdruck" ist ein beliebiges gültiges Muster für reguläre Ausdrücke. Die Ausgleichsgruppendefinition löscht die Definition von "name2" und speichert das Intervall zwischen "name2" und "name1" in "name1". Wenn keine Gruppe "name2" definiert ist, wird für die Übereinstimmung eine Rückverfolgung durchgeführt. Weil durch das Löschen der letzten Definition von "name2" die vorherige Definition von "name2" angezeigt wird, können Sie mithilfe dieses Konstrukts den Stapel von Erfassungen für die Gruppe "name2" als Zähler für die Nachverfolgung geschachtelter Konstrukte wie z. B. öffnende und schließende Klammern verwenden.

Die Ausgleichsgruppendefinition verwendet "name2" als Stapel. Das Anfangszeichen der einzelnen geschachtelten Konstrukte wird in der Gruppe und in der zugehörigen Group.Captures-Sammlung platziert. Wenn das schließende Zeichen gefunden wurde, wird das entsprechende öffnende Zeichen aus der Gruppe entfernt, und die Captures-Sammlung wird um eins verringert. Nachdem die öffnenden und schließenden Zeichen aller geschachtelten Konstrukte abgeglichen wurden, ist "name1" leer.</target>
        <note />
      </trans-unit>
      <trans-unit id="Regex_balancing_group_short">
        <source>balancing group</source>
        <target state="translated">Ausgleichsgruppe</target>
        <note />
      </trans-unit>
      <trans-unit id="Regex_base_group">
        <source>base-group</source>
        <target state="translated">Basisgruppe</target>
        <note />
      </trans-unit>
      <trans-unit id="Regex_bell_character_long">
        <source>Matches a bell (alarm) character, \u0007</source>
        <target state="translated">Entspricht einem Glockenzeichen (Alarm), \u0007.</target>
        <note />
      </trans-unit>
      <trans-unit id="Regex_bell_character_short">
        <source>bell character</source>
        <target state="translated">Glockenzeichen</target>
        <note />
      </trans-unit>
      <trans-unit id="Regex_carriage_return_character_long">
        <source>Matches a carriage-return character, \u000D.  Note that \r is not equivalent to the newline character, \n.</source>
        <target state="translated">Entspricht einem Wagenrücklaufzeichen, \u000D. Beachten Sie, dass "\r" nicht dem Zeilenvorschubzeichen "\n" entspricht.</target>
        <note />
      </trans-unit>
      <trans-unit id="Regex_carriage_return_character_short">
        <source>carriage-return character</source>
        <target state="translated">Wagenrücklaufzeichen</target>
        <note />
      </trans-unit>
      <trans-unit id="Regex_character_class_subtraction_long">
        <source>Character class subtraction yields a set of characters that is the result of excluding the characters in one character class from another character class.

'base_group' is a positive or negative character group or range. The 'excluded_group' component is another positive or negative character group, or another character class subtraction expression (that is, you can nest character class subtraction expressions).</source>
        <target state="translated">Die Zeichenklassensubtraktion ergibt einen Satz von Zeichen, der auf dem Ausschließen der Zeichen einer Zeichenklasse von einer anderen Zeichenklasse beruht.

"base_group" ist eine positive oder negative Zeichengruppe bzw. ein positiver oder negativer Bereich. Die Komponente "excluded_group" ist eine andere positive oder negative Zeichengruppe oder ein anderer Ausdruck zur Zeichenklassensubtraktion (das heißt, Ausdrücke zur Zeichenklassensubtraktion können geschachtelt werden).</target>
        <note />
      </trans-unit>
      <trans-unit id="Regex_character_class_subtraction_short">
        <source>character class subtraction</source>
        <target state="translated">Zeichenklassensubtraktion</target>
        <note />
      </trans-unit>
      <trans-unit id="Regex_character_group">
        <source>character-group</source>
        <target state="translated">Zeichengruppe</target>
        <note />
      </trans-unit>
      <trans-unit id="Regex_comment">
        <source>comment</source>
        <target state="translated">Kommentar</target>
        <note />
      </trans-unit>
      <trans-unit id="Regex_conditional_expression_match_long">
        <source>This language element attempts to match one of two patterns depending on whether it can match an initial pattern.

'expression' is the initial pattern to match, 'yes' is the pattern to match if expression is matched, and 'no' is the optional pattern to match if expression is not matched.</source>
        <target state="translated">Dieses Sprachelement unternimmt den Abgleich mit einem von zwei Mustern abhängig davon, ob der Abgleich mit einem Anfangsmuster möglich ist.

"expression" ist das anfängliche Muster für den Abgleich, "yes" ist das Muster, das bei Übereinstimmung des Ausdrucks abgeglichen werden soll, und "No" ist das optionale Muster, das abgeglichen werden soll, wenn der Ausdruck nicht übereinstimmt.</target>
        <note />
      </trans-unit>
      <trans-unit id="Regex_conditional_expression_match_short">
        <source>conditional expression match</source>
        <target state="translated">Abgleich mit bedingtem Ausdruck</target>
        <note />
      </trans-unit>
      <trans-unit id="Regex_conditional_group_match_long">
        <source>This language element attempts to match one of two patterns depending on whether it has matched a specified capturing group.

'name' is the name (or number) of a capturing group, 'yes' is the expression to match if 'name' (or 'number') has a match, and 'no' is the optional expression to match if it does not.</source>
        <target state="translated">Dieses Sprachelement unternimmt den Abgleich mit einem von zwei Mustern abhängig davon, ob eine Übereinstimmung mit einer angegebenen Erfassungsgruppe vorliegt.

"name" ist der Name (oder die Zahl) einer Erfassungsgruppe, "yes" ist der Ausdruck, der bei einer Übereinstimmung für "name" (oder "number") abgeglichen werden soll, und "no" ist der optionale Ausdruck, der andernfalls abgeglichen wird.</target>
        <note />
      </trans-unit>
      <trans-unit id="Regex_conditional_group_match_short">
        <source>conditional group match</source>
        <target state="translated">Abgleich mit bedingter Gruppe</target>
        <note />
      </trans-unit>
      <trans-unit id="Regex_contiguous_matches_long">
        <source>The \G anchor specifies that a match must occur at the point where the previous match ended. When you use this anchor with the Regex.Matches or Match.NextMatch method, it ensures that all matches are contiguous.</source>
        <target state="translated">Der \G-Anker gibt an, dass eine Übereinstimmung an dem Punkt erfolgen muss, an dem die vorherige Übereinstimmung endete. Wenn Sie diesen Anker mit der Regex.Matches- oder der Match.NextMatch-Methode verwenden, wird sichergestellt, dass alle Übereinstimmungen zusammenhängen.</target>
        <note />
      </trans-unit>
      <trans-unit id="Regex_contiguous_matches_short">
        <source>contiguous matches</source>
        <target state="translated">Zusammenhängende Übereinstimmungen</target>
        <note />
      </trans-unit>
      <trans-unit id="Regex_control_character_long">
        <source>Matches an ASCII control character, where X is the letter of the control character. For example, \cC is CTRL-C.</source>
        <target state="translated">Entspricht einem ASCII-Steuerzeichen, wobei "X" der Buchstabe des Steuerzeichens ist. Beispiel: "\cC" steht für STRG-C.</target>
        <note />
      </trans-unit>
      <trans-unit id="Regex_control_character_short">
        <source>control character</source>
        <target state="translated">Steuerzeichen</target>
        <note />
      </trans-unit>
      <trans-unit id="Regex_decimal_digit_character_long">
        <source>\d matches any decimal digit. It is equivalent to the \p{Nd} regular expression pattern, which includes the standard decimal digits 0-9 as well as the decimal digits of a number of other character sets.

If ECMAScript-compliant behavior is specified, \d is equivalent to [0-9]</source>
        <target state="translated">"\d" entspricht einer beliebigen Dezimalzahl. Identisch mit dem Muster für reguläre Ausdrücke "\p{Nd}", welches die Standarddezimalzahlen 0–9 sowie die Dezimalzahlen einer Reihe anderer Zeichensätze enthält.

Wenn das ECMAScript-konforme Verhalten angegeben wird, ist "\d" gleichbedeutend mit "[0-9]".</target>
        <note />
      </trans-unit>
      <trans-unit id="Regex_decimal_digit_character_short">
        <source>decimal-digit character</source>
        <target state="translated">Dezimalzahl</target>
        <note />
      </trans-unit>
      <trans-unit id="Regex_end_of_line_comment_long">
        <source>A number sign (#) marks an x-mode comment, which starts at the unescaped # character at the end of the regular expression pattern and continues until the end of the line. To use this construct, you must either enable the x option (through inline options) or supply the RegexOptions.IgnorePatternWhitespace value to the option parameter when instantiating the Regex object or calling a static Regex method.</source>
        <target state="translated">Ein Nummernzeichen (#) markiert einen Kommentar im x-Modus, der am Ende des Musters für reguläre Ausdrücke bei dem #-Zeichen ohne Escapezeichen beginnt und bis zum Zeilenende fortgesetzt wird. Um dieses Konstrukt zu verwenden, müssen Sie entweder die x-Option (über Inlineoptionen) aktivieren oder den RegexOptions.IgnorePatternWhitespace-Wert beim Instanziieren des Regex-Objekts oder beim Aufrufen einer statischen Regex-Methode an den Optionsparameter übergeben.</target>
        <note />
      </trans-unit>
      <trans-unit id="Regex_end_of_line_comment_short">
        <source>end-of-line comment</source>
        <target state="translated">Kommentar am Zeilenende</target>
        <note />
      </trans-unit>
      <trans-unit id="Regex_end_of_string_only_long">
        <source>The \z anchor specifies that a match must occur at the end of the input string. Like the $ language element, \z ignores the RegexOptions.Multiline option. Unlike the \Z language element, \z does not match a \n character at the end of a string. Therefore, it can only match the last line of the input string.</source>
        <target state="translated">Der \z-Anker gibt an, dass eine Übereinstimmung am Ende der Eingabezeichenfolge erfolgen muss. Wie das $-Sprachelement ignoriert \z die Option "RegexOptions.Multiline". Im Gegensatz zum \Z-Sprachelement stimmt \z nicht mit einem \n-Zeichen am Ende einer Zeichenfolge überein. Daher ist nur eine Übereinstimmung mit der letzten Zeile der Eingabezeichenfolge möglich.</target>
        <note />
      </trans-unit>
      <trans-unit id="Regex_end_of_string_only_short">
        <source>end of string only</source>
        <target state="translated">Nur Ende der Zeichenfolge</target>
        <note />
      </trans-unit>
      <trans-unit id="Regex_end_of_string_or_before_ending_newline_long">
        <source>The \Z anchor specifies that a match must occur at the end of the input string, or before \n at the end of the input string. It is identical to the $ anchor, except that \Z ignores the RegexOptions.Multiline option. Therefore, in a multiline string, it can only match the end of the last line, or the last line before \n.

The \Z anchor matches \n but does not match \r\n (the CR/LF character combination). To match CR/LF, include \r?\Z in the regular expression pattern.</source>
        <target state="translated">Der \Z-Anker gibt an, dass eine Übereinstimmung am Ende der Eingabezeichenfolge oder vor "\n" am Ende der Eingabezeichenfolge erfolgen muss. \Z ist mit dem $-Anker identisch, außer dass \Z die Option "RegexOptions.Multiline" ignoriert. Daher ist in einer mehrzeiligen Zeichenfolge nur eine Übereinstimmung mit dem Ende der letzten Zeile oder der letzten Zeile vor "\n" möglich.

Der \Z-Anker entspricht "\n", stimmt jedoch nicht mit "\r\n" überein (CR/LF-Zeichenkombination). Schließen Sie "\r?\Z" in das Muster für reguläre Ausdrücke ein, um die Übereinstimmung mit CR/LF zu erreichen.</target>
        <note />
      </trans-unit>
      <trans-unit id="Regex_end_of_string_or_before_ending_newline_short">
        <source>end of string or before ending newline</source>
        <target state="translated">Ende der Zeichenfolge oder vor dem endenden Zeilenumbruch</target>
        <note />
      </trans-unit>
      <trans-unit id="Regex_end_of_string_or_line_long">
        <source>The $ anchor specifies that the preceding pattern must occur at the end of the input string, or before \n at the end of the input string. If you use $ with the RegexOptions.Multiline option, the match can also occur at the end of a line.

The $ anchor matches \n but does not match \r\n (the combination of carriage return and newline characters, or CR/LF). To match the CR/LF character combination, include \r?$ in the regular expression pattern.</source>
        <target state="translated">Der $-Anker gibt an, dass das vorangehende Muster am Ende der Eingabezeichenfolge oder vor "\n" am Ende der Eingabezeichenfolge vorliegen muss. Wenn Sie $ mit der Option "RegexOptions.Multiline" verwenden, kann die Übereinstimmung auch am Ende einer Zeile erfolgen.

Der $-Anker stimmt mit "\n", aber nicht mit "\r\n" überein (Kombination aus Wagenrücklauf- und Zeilenvorschubzeichen, auch CR/LF). Um der Kombination aus CR/LF-Zeichen zu entsprechen, schließen Sie "\r?$" in das Muster für reguläre Ausdrücke ein.</target>
        <note />
      </trans-unit>
      <trans-unit id="Regex_end_of_string_or_line_short">
        <source>end of string or line</source>
        <target state="translated">Ende der Zeichenfolge oder Zeile</target>
        <note />
      </trans-unit>
      <trans-unit id="Regex_escape_character_long">
        <source>Matches an escape character, \u001B</source>
        <target state="translated">Entspricht einem Escapezeichen, \u001B.</target>
        <note />
      </trans-unit>
      <trans-unit id="Regex_escape_character_short">
        <source>escape character</source>
        <target state="translated">Escapezeichen</target>
        <note />
      </trans-unit>
      <trans-unit id="Regex_excluded_group">
        <source>excluded-group</source>
        <target state="translated">Ausschlussgruppe</target>
        <note />
      </trans-unit>
      <trans-unit id="Regex_expression">
        <source>expression</source>
        <target state="translated">expression</target>
        <note />
      </trans-unit>
      <trans-unit id="Regex_form_feed_character_long">
        <source>Matches a form-feed character, \u000C</source>
        <target state="translated">Entspricht einem Seitenvorschubzeichen, \u000C.</target>
        <note />
      </trans-unit>
      <trans-unit id="Regex_form_feed_character_short">
        <source>form-feed character</source>
        <target state="translated">Seitenvorschubzeichen</target>
        <note />
      </trans-unit>
      <trans-unit id="Regex_group_options_long">
        <source>This grouping construct applies or disables the specified options within a subexpression. The options to enable are specified after the question mark, and the options to disable after the minus sign. The allowed options are:

    i	Use case-insensitive matching.
    m	Use multiline mode, where ^ and $ match the beginning and end of each line
	(instead of the beginning and end of the input string).
    s	Use single-line mode, where the period (.) matches every character
	(instead of every character except \n).
    n	Do not capture unnamed groups. The only valid captures are explicitly
	named or numbered groups of the form (?&lt;name&gt; subexpression).
    x	Exclude unescaped white space from the pattern, and enable comments
	after a number sign (#).</source>
        <target state="translated">Dieses Gruppierungskonstrukt wendet die angegebenen Optionen innerhalb eines Unterausdrucks an oder deaktiviert sie. Die zu aktivierenden Optionen werden nach dem Fragezeichen und die zu deaktivierenden Optionen nach dem Minuszeichen angegeben. Zulässige Optionen:

    i	Führt den Abgleich ohne Unterscheidung nach Groß-/Kleinschreibung durch.
    m	Verwendet den mehrzeiligen Modus, wobei "^" und "$" mit Anfang und Ende jeder einzelnen Zeile übereinstimmen
	(anstelle von Anfang und Ende der Eingabezeichenfolge).
    s	Verwendet den einzeiligen Modus, wobei der Punkt (.) mit jedem Zeichen übereinstimmt
	(anstelle von jedem Zeichen außer "\n").
    n	Erfasst keine unbenannten Gruppen. Die einzigen gültigen Erfassungen sind explizit
	benannte oder nummerierte Gruppen im Format (?&lt;name&gt; Teilausdruck).
    x	Schließt Leerraum ohne Escapezeichen aus dem Muster aus und aktiviert Kommentare
	nach einem Nummernzeichen (#).</target>
        <note />
      </trans-unit>
      <trans-unit id="Regex_group_options_short">
        <source>group options</source>
        <target state="translated">Gruppenoptionen</target>
        <note />
      </trans-unit>
      <trans-unit id="Regex_hexadecimal_escape_long">
        <source>Matches an ASCII character, where ## is a two-digit hexadecimal character code.</source>
        <target state="translated">Entspricht einem ASCII-Zeichen, wobei ## ein zweistelliger hexadezimaler Zeichencode ist.</target>
        <note />
      </trans-unit>
      <trans-unit id="Regex_hexadecimal_escape_short">
        <source>hexadecimal escape</source>
        <target state="translated">Hexadezimale Escapezeichen</target>
        <note />
      </trans-unit>
      <trans-unit id="Regex_inline_comment_long">
        <source>The (?# comment) construct lets you include an inline comment in a regular expression. The regular expression engine does not use any part of the comment in pattern matching, although the comment is included in the string that is returned by the Regex.ToString method. The comment ends at the first closing parenthesis.</source>
        <target state="translated">Mit dem Konstrukt (?# Kommentar) können Sie einen Inlinekommentar in einen regulären Ausdruck einbeziehen. Die Engine für reguläre Ausdrücke verwendet keinen Teil des Kommentars beim Musterabgleich, auch wenn der Kommentar in der Zeichenfolge enthalten ist, die von der Regex.ToString-Methode zurückgegeben wird. Der Kommentar endet bei der ersten schließenden Klammer.</target>
        <note />
      </trans-unit>
      <trans-unit id="Regex_inline_comment_short">
        <source>inline comment</source>
        <target state="translated">Inlinekommentar</target>
        <note />
      </trans-unit>
      <trans-unit id="Regex_inline_options_long">
        <source>Enables or disables specific pattern matching options for the remainder of a regular expression. The options to enable are specified after the question mark, and the options to disable after the minus sign. The allowed options are:

    i	Use case-insensitive matching.
    m	Use multiline mode, where ^ and $ match the beginning and end of each line
	(instead of the beginning and end of the input string).
    s	Use single-line mode, where the period (.) matches every character
	(instead of every character except \n).
    n	Do not capture unnamed groups. The only valid captures are explicitly named
	or numbered groups of the form (?&lt;name&gt; subexpression).
    x	Exclude unescaped white space from the pattern, and enable comments
	after a number sign (#).</source>
        <target state="translated">Aktiviert oder deaktiviert bestimmte Optionen zum Musterabgleich für den Rest eines regulären Ausdrucks. Die zu aktivierenden Optionen werden nach dem Fragezeichen und die zu deaktivierenden Optionen nach dem Minuszeichen angegeben. Zulässige Optionen:

    i	Führt den Abgleich ohne Unterscheidung nach Groß-/Kleinschreibung durch.
    m	Verwendet den mehrzeiligen Modus, wobei "^" und "$" mit Anfang und Ende jeder einzelnen Zeile übereinstimmen
	(anstelle von Anfang und Ende der Eingabezeichenfolge).
    s	Verwendet den einzeiligen Modus, wobei der Punkt (.) mit jedem Zeichen übereinstimmt
	(anstelle von jedem Zeichen außer "\n").
    n	Erfasst keine unbenannten Gruppen. Die einzigen gültigen Erfassungen sind explizit
	benannte oder nummerierte Gruppen im Format (?&lt;name&gt; Teilausdruck).
    x	Schließt Leerraum ohne Escapezeichen aus dem Muster aus und aktiviert Kommentare
	nach einem Nummernzeichen (#).</target>
        <note />
      </trans-unit>
      <trans-unit id="Regex_inline_options_short">
        <source>inline options</source>
        <target state="translated">Inlineoptionen</target>
        <note />
      </trans-unit>
      <trans-unit id="Regex_letter_lowercase">
        <source>letter, lowercase</source>
        <target state="translated">Buchstabe, Kleinbuchstabe</target>
        <note />
      </trans-unit>
      <trans-unit id="Regex_letter_modifier">
        <source>letter, modifier</source>
        <target state="translated">Buchstabe, Modifizierer</target>
        <note />
      </trans-unit>
      <trans-unit id="Regex_letter_other">
        <source>letter, other</source>
        <target state="translated">Buchstabe, sonstiger</target>
        <note />
      </trans-unit>
      <trans-unit id="Regex_letter_titlecase">
        <source>letter, titlecase</source>
        <target state="translated">Buchstabe, erster Buchstabe groß</target>
        <note />
      </trans-unit>
      <trans-unit id="Regex_letter_uppercase">
        <source>letter, uppercase</source>
        <target state="translated">Buchstabe, Großbuchstabe</target>
        <note />
      </trans-unit>
      <trans-unit id="Regex_mark_enclosing">
        <source>mark, enclosing</source>
        <target state="translated">Zeichen, einschließendes Zeichen</target>
        <note />
      </trans-unit>
      <trans-unit id="Regex_mark_nonspacing">
        <source>mark, nonspacing</source>
        <target state="translated">Zeichen, Zeichen ohne eigene Breite</target>
        <note />
      </trans-unit>
      <trans-unit id="Regex_mark_spacing_combining">
        <source>mark, spacing combining</source>
        <target state="translated">Zeichen, Zeichen mit eigener Breite, Verbindung</target>
        <note />
      </trans-unit>
      <trans-unit id="Regex_match_at_least_n_times_lazy_long">
        <source>The {n,}? quantifier matches the preceding element at least n times, where n is any integer, but as few times as possible. It is the lazy counterpart of the greedy quantifier {n,}</source>
        <target state="translated">Der Quantifizierer "{n,}?" stimmt mit dem vorhergehenden Element mindestens n-mal, jedoch möglichst wenige Male überein. "n" steht hierbei für eine beliebige ganze Zahl. Dies ist das träge Äquivalent zum gierigen Quantifizierer "{n,}".</target>
        <note />
      </trans-unit>
      <trans-unit id="Regex_match_at_least_n_times_lazy_short">
        <source>match at least 'n' times (lazy)</source>
        <target state="translated">Mindestens n-malige Übereinstimmung (träge)</target>
        <note />
      </trans-unit>
      <trans-unit id="Regex_match_at_least_n_times_long">
        <source>The {n,} quantifier matches the preceding element at least n times, where n is any integer. {n,} is a greedy quantifier whose lazy equivalent is {n,}?</source>
        <target state="translated">Der Quantifizierer "{n,}" stimmt mit dem vorhergehenden Element mindestens n-mal überein. "n" steht hierbei für eine beliebige ganze Zahl. "{n,}" ist ein gieriger Quantifizierer, dessen träges Äquivalent "{n,}?" lautet.</target>
        <note />
      </trans-unit>
      <trans-unit id="Regex_match_at_least_n_times_short">
        <source>match at least 'n' times</source>
        <target state="translated">Mindestens n-malige Übereinstimmung</target>
        <note />
      </trans-unit>
      <trans-unit id="Regex_match_between_m_and_n_times_lazy_long">
        <source>The {n,m}? quantifier matches the preceding element between n and m times, where n and m are integers, but as few times as possible. It is the lazy counterpart of the greedy quantifier {n,m}</source>
        <target state="translated">Der Quantifizierer "{n,m}?" stimmt mit dem vorhergehenden Element zwischen n- und m-mal, jedoch möglichst wenige Male überein. "n" und "m" stehen hierbei für ganze Zahlen. Dies ist das träge Äquivalent zum gierigen Quantifizierer "{n,m}".</target>
        <note />
      </trans-unit>
      <trans-unit id="Regex_match_between_m_and_n_times_lazy_short">
        <source>match at least 'n' times (lazy)</source>
        <target state="translated">Mindestens n-malige Übereinstimmung (träge)</target>
        <note />
      </trans-unit>
      <trans-unit id="Regex_match_between_m_and_n_times_long">
        <source>The {n,m} quantifier matches the preceding element at least n times, but no more than m times, where n and m are integers. {n,m} is a greedy quantifier whose lazy equivalent is {n,m}?</source>
        <target state="translated">Der Quantifizierer "{n,m}" stimmt mit dem vorhergehenden Element mindestens n-mal, aber nicht häufiger als m-mal überein. "n" und "m" stehen hierbei für ganze Zahlen. "{n,m}" ist ein gieriger Quantifizierer, dessen träges Äquivalent "{n,m}?" lautet.</target>
        <note />
      </trans-unit>
      <trans-unit id="Regex_match_between_m_and_n_times_short">
        <source>match between 'm' and 'n' times</source>
        <target state="translated">Zwischen m- und n-malige Übereinstimmung</target>
        <note />
      </trans-unit>
      <trans-unit id="Regex_match_exactly_n_times_lazy_long">
        <source>The {n}? quantifier matches the preceding element exactly n times, where n is any integer. It is the lazy counterpart of the greedy quantifier {n}+</source>
        <target state="translated">Der Quantifizierer {n}? stimmt mit dem vorhergehenden Element genau n-mal überein. "n" steht hierbei für eine beliebige ganze Zahl. Dies ist das träge Äquivalent zum gierigen Quantifizierer "{n}+".</target>
        <note />
      </trans-unit>
      <trans-unit id="Regex_match_exactly_n_times_lazy_short">
        <source>match exactly 'n' times (lazy)</source>
        <target state="translated">Genau n-malige Übereinstimmung (träge)</target>
        <note />
      </trans-unit>
      <trans-unit id="Regex_match_exactly_n_times_long">
        <source>The {n} quantifier matches the preceding element exactly n times, where n is any integer. {n} is a greedy quantifier whose lazy equivalent is {n}?</source>
        <target state="translated">Der Quantifizierer "{n}" stimmt mit dem vorhergehenden Element genau n-mal überein. "n" steht hierbei für eine beliebige ganze Zahl. "{n}" ist ein gieriger Quantifizierer, dessen träges Äquivalent "{n}?" lautet.</target>
        <note />
      </trans-unit>
      <trans-unit id="Regex_match_exactly_n_times_short">
        <source>match exactly 'n' times</source>
        <target state="translated">Genau n-malige Übereinstimmung</target>
        <note />
      </trans-unit>
      <trans-unit id="Regex_match_one_or_more_times_lazy_long">
        <source>The +? quantifier matches the preceding element one or more times, but as few times as possible. It is the lazy counterpart of the greedy quantifier +</source>
        <target state="translated">Der Quantifizierer "+?" stimmt mit dem vorhergehenden Element mindestens einmal, jedoch möglichst wenige Male überein. Dies ist das träge Äquivalent zum gierigen Quantifizierer "+".</target>
        <note />
      </trans-unit>
      <trans-unit id="Regex_match_one_or_more_times_lazy_short">
        <source>match one or more times (lazy)</source>
        <target state="translated">Mindestens einmalige Übereinstimmung (träge)</target>
        <note />
      </trans-unit>
      <trans-unit id="Regex_match_one_or_more_times_long">
        <source>The + quantifier matches the preceding element one or more times. It is equivalent to the {1,} quantifier. + is a greedy quantifier whose lazy equivalent is +?.</source>
        <target state="translated">Der Quantifizierer "+" stimmt mit dem vorhergehenden Element mindestens einmal überein. Dieser Quantifizierer ist identisch mit "{1,}". "+" ist ein gieriger Quantifizierer, dessen träges Äquivalent "+?" lautet.</target>
        <note />
      </trans-unit>
      <trans-unit id="Regex_match_one_or_more_times_short">
        <source>match one or more times</source>
        <target state="translated">Mindestens einmalige Übereinstimmung</target>
        <note />
      </trans-unit>
      <trans-unit id="Regex_match_zero_or_more_times_lazy_long">
        <source>The *? quantifier matches the preceding element zero or more times, but as few times as possible. It is the lazy counterpart of the greedy quantifier *</source>
        <target state="translated">Der Quantifizierer "*?" stimmt mit dem vorhergehenden Element mindestens nullmal, jedoch möglichst wenige Male überein. Dies ist das träge Äquivalent zum gierigen Quantifizierer "*".</target>
        <note />
      </trans-unit>
      <trans-unit id="Regex_match_zero_or_more_times_lazy_short">
        <source>match zero or more times (lazy)</source>
        <target state="translated">Mindestens nullmalige Übereinstimmung (träge)</target>
        <note />
      </trans-unit>
      <trans-unit id="Regex_match_zero_or_more_times_long">
        <source>The * quantifier matches the preceding element zero or more times. It is equivalent to the {0,} quantifier. * is a greedy quantifier whose lazy equivalent is *?.</source>
        <target state="translated">Der Quantifizierer "*" stimmt mit dem vorhergehenden Element mindestens nullmal überein. Dieser Quantifizierer ist identisch mit "{0,}". "*" ist ein gieriger Quantifizierer, dessen träges Äquivalent "*?" lautet.</target>
        <note />
      </trans-unit>
      <trans-unit id="Regex_match_zero_or_more_times_short">
        <source>match zero or more times</source>
        <target state="translated">Mindestens nullmalige Übereinstimmung</target>
        <note />
      </trans-unit>
      <trans-unit id="Regex_match_zero_or_one_time_lazy_long">
        <source>The ?? quantifier matches the preceding element zero or one time, but as few times as possible. It is the lazy counterpart of the greedy quantifier ?</source>
        <target state="translated">Der Quantifizierer "??" stimmt mit dem vorhergehenden Element null- oder einmal, jedoch möglichst wenige Male überein. Dies ist das träge Äquivalent zum gierigen Quantifizierer "?".</target>
        <note />
      </trans-unit>
      <trans-unit id="Regex_match_zero_or_one_time_lazy_short">
        <source>match zero or one time (lazy)</source>
        <target state="translated">Null- oder einmalige Übereinstimmung (träge)</target>
        <note />
      </trans-unit>
      <trans-unit id="Regex_match_zero_or_one_time_long">
        <source>The ? quantifier matches the preceding element zero or one time. It is equivalent to the {0,1} quantifier. ? is a greedy quantifier whose lazy equivalent is ??.</source>
        <target state="translated">Der Quantifizierer "?" stimmt mit dem vorhergehenden Element null- oder einmal überein. Dieser Quantifizierer ist identisch mit "{0,1}". "?" ist ein gieriger Quantifizierer, dessen träges Äquivalent "??" lautet.</target>
        <note />
      </trans-unit>
      <trans-unit id="Regex_match_zero_or_one_time_short">
        <source>match zero or one time</source>
        <target state="translated">Null- oder einmalige Übereinstimmung</target>
        <note />
      </trans-unit>
      <trans-unit id="Regex_matched_subexpression_long">
        <source>This grouping construct captures a matched 'subexpression', where 'subexpression' is any valid regular expression pattern. Captures that use parentheses are numbered automatically from left to right based on the order of the opening parentheses in the regular expression, starting from one. The capture that is numbered zero is the text matched by the entire regular expression pattern.</source>
        <target state="translated">Dieses Gruppierungskonstrukt erfasst einen übereinstimmenden "Teilausdruck", wobei "Teilausdruck" für ein beliebiges gültiges Muster für reguläre Ausdrücke steht. Erfassungen, die Klammern verwenden, werden basierend auf der Reihenfolge der öffnenden Klammern im regulären Ausdruck beginnend bei 1 automatisch von links nach rechts nummeriert. Bei der Erfassung mit der Nummerierung 0 handelt es sich um den Text, der mit dem gesamten Muster für reguläre Ausdrücke übereinstimmt.</target>
        <note />
      </trans-unit>
      <trans-unit id="Regex_matched_subexpression_short">
        <source>matched subexpression</source>
        <target state="translated">Übereinstimmender Teilausdruck</target>
        <note />
      </trans-unit>
      <trans-unit id="Regex_name">
        <source>name</source>
        <target state="translated">Name</target>
        <note />
      </trans-unit>
      <trans-unit id="Regex_name1">
        <source>name1</source>
        <target state="translated">name1</target>
        <note />
      </trans-unit>
      <trans-unit id="Regex_name2">
        <source>name2</source>
        <target state="translated">name2</target>
        <note />
      </trans-unit>
      <trans-unit id="Regex_name_or_number">
        <source>name-or-number</source>
        <target state="translated">name-or-number</target>
        <note />
      </trans-unit>
      <trans-unit id="Regex_named_backreference_long">
        <source>A named or numbered backreference.

'name' is the name of a capturing group defined in the regular expression pattern.</source>
        <target state="translated">Ein benannter oder nummerierter Rückverweis.

"Name" ist der Name einer Erfassungsgruppe, die im Muster für reguläre Ausdrücke definiert ist.</target>
        <note />
      </trans-unit>
      <trans-unit id="Regex_named_backreference_short">
        <source>named backreference</source>
        <target state="translated">Benannter Rückverweis</target>
        <note />
      </trans-unit>
      <trans-unit id="Regex_named_matched_subexpression_long">
        <source>Captures a matched subexpression and lets you access it by name or by number.

'name' is a valid group name, and 'subexpression' is any valid regular expression pattern. 'name' must not contain any punctuation characters and cannot begin with a number.

If the RegexOptions parameter of a regular expression pattern matching method includes the RegexOptions.ExplicitCapture flag, or if the n option is applied to this subexpression, the only way to capture a subexpression is to explicitly name capturing groups.</source>
        <target state="translated">Erfasst einen übereinstimmenden Teilausdruck und ermöglicht Ihnen den Zugriff darauf anhand des Namens oder der Nummer.

"Name" ist ein gültiger Gruppenname, und "Teilausdruck" ist ein gültiges Muster für reguläre Ausdrücke. "Name" darf keine Satzzeichen enthalten und nicht mit einer Zahl beginnen.

Wenn der RegexOptions-Parameter einer Methode zum Abgleich von Mustern für reguläre Ausdrücke das Flag "RegexOptions.ExplicitCapture" enthält oder wenn die Option "n" auf diesen Teilausdruck angewendet wird, besteht die einzige Möglichkeit zum Erfassen eines Unterausdrucks darin, die Erfassungsgruppen explizit zu benennen.</target>
        <note />
      </trans-unit>
      <trans-unit id="Regex_named_matched_subexpression_short">
        <source>named matched subexpression</source>
        <target state="translated">Benannter übereinstimmender Teilausdruck</target>
        <note />
      </trans-unit>
      <trans-unit id="Regex_negative_character_group_long">
        <source>A negative character group specifies a list of characters that must not appear in an input string for a match to occur. The list of characters are specified individually.

Two or more character ranges can be concatenated. For example, to specify the range of decimal digits from "0" through "9", the range of lowercase letters from "a" through "f", and the range of uppercase letters from "A" through "F", use [0-9a-fA-F].</source>
        <target state="translated">Eine negative Zeichengruppe gibt eine Liste von Zeichen an, die nicht in einer Eingabezeichenfolge vorkommen dürfen, damit eine Übereinstimmung vorliegt. Die Zeichen in der Liste werden einzeln angegeben.

Mehrere Zeichenbereiche können verkettet werden. Um beispielsweise den Bereich der Dezimalstellen von "0" bis "9", den Bereich der Kleinbuchstaben von "a" bis "f" und den Bereich der Großbuchstaben von "A" bis "F" anzugeben, verwenden Sie "[0-9a-fA-F]".</target>
        <note />
      </trans-unit>
      <trans-unit id="Regex_negative_character_group_short">
        <source>negative character group</source>
        <target state="translated">Negative Zeichengruppe</target>
        <note />
      </trans-unit>
      <trans-unit id="Regex_negative_character_range_long">
        <source>A negative character range specifies a list of characters that must not appear in an input string for a match to occur. 'firstCharacter' is the character that begins the range, and 'lastCharacter' is the character that ends the range.

Two or more character ranges can be concatenated. For example, to specify the range of decimal digits from "0" through "9", the range of lowercase letters from "a" through "f", and the range of uppercase letters from "A" through "F", use [0-9a-fA-F].</source>
        <target state="translated">Ein negativer Zeichenbereich gibt eine Liste von Zeichen an, die nicht in einer Eingabezeichenfolge vorkommen dürfen, damit eine Übereinstimmung vorliegt. "firstCharacter" entspricht dem ersten Zeichen und "lastCharacter" dem letzten Zeichen im Bereich.

Mehrere Zeichenbereiche können verkettet werden. Um beispielsweise den Bereich der Dezimalstellen von "0" bis "9", den Bereich der Kleinbuchstaben von "a" bis "f" und den Bereich der Großbuchstaben von "A" bis "F" anzugeben, verwenden Sie "[0-9a-fA-F]".</target>
        <note />
      </trans-unit>
      <trans-unit id="Regex_negative_character_range_short">
        <source>negative character range</source>
        <target state="translated">Negativer Zeichenbereich</target>
        <note />
      </trans-unit>
      <trans-unit id="Regex_negative_unicode_category_long">
        <source>The regular expression construct \P{ name } matches any character that does not belong to a Unicode general category or named block, where name is the category abbreviation or named block name.</source>
        <target state="translated">Das Konstrukt des regulären Ausdrucks "\P{ name }" entspricht einem beliebigen Zeichen, das zu keiner allgemeinen Unicode-Kategorie bzw. keinem benannten Block gehört, wobei "name" der Kategorieabkürzung oder dem Namen des benannten Blocks entspricht.</target>
        <note />
      </trans-unit>
      <trans-unit id="Regex_negative_unicode_category_short">
        <source>negative unicode category</source>
        <target state="translated">Negative Unicode-Kategorie</target>
        <note />
      </trans-unit>
      <trans-unit id="Regex_new_line_character_long">
        <source>Matches a new-line character, \u000A</source>
        <target state="translated">Entspricht einem Neue-Zeile-Zeichen, \u000A.</target>
        <note />
      </trans-unit>
      <trans-unit id="Regex_new_line_character_short">
        <source>new-line character</source>
        <target state="translated">Neue-Zeile-Zeichen</target>
        <note />
      </trans-unit>
      <trans-unit id="Regex_no">
        <source>no</source>
        <target state="translated">Nein</target>
        <note />
      </trans-unit>
      <trans-unit id="Regex_non_digit_character_long">
        <source>\D matches any non-digit character. It is equivalent to the \P{Nd} regular expression pattern.

If ECMAScript-compliant behavior is specified, \D is equivalent to [^0-9]</source>
        <target state="translated">"\D" entspricht einem beliebigen Zeichen, das keine Ziffer darstellt. Entspricht dem Muster für reguläre Ausdrücke "\P{Nd}".

Wenn das ECMAScript-konforme Verhalten angegeben wird, ist "\D" gleichbedeutend mit "[^0-9]".</target>
        <note />
      </trans-unit>
      <trans-unit id="Regex_non_digit_character_short">
        <source>non-digit character</source>
        <target state="translated">Nicht-Ziffernzeichen</target>
        <note />
      </trans-unit>
      <trans-unit id="Regex_non_white_space_character_long">
        <source>\S matches any non-white-space character. It is equivalent to the [^\f\n\r\t\v\x85\p{Z}] regular expression pattern, or the opposite of the regular expression pattern that is equivalent to \s, which matches white-space characters.

If ECMAScript-compliant behavior is specified, \S is equivalent to [^ \f\n\r\t\v]</source>
        <target state="translated">"\S" entspricht einem beliebigen Nicht-Leerraumzeichen. Dies ist identisch mit dem Muster für reguläre Ausdrücke "[^\f\n\r\t\v\x85\p{Z}]" oder mit dem Gegenteil des Musters für reguläre Ausdrücke "\s", welches mit Leerraumzeichen übereinstimmt.

Wenn das ECMAScript-konforme Verhalten angegeben wird, ist "\S" gleichbedeutend mit "[^ \f\n\r\t\v]".</target>
        <note />
      </trans-unit>
      <trans-unit id="Regex_non_white_space_character_short">
        <source>non-white-space character</source>
        <target state="translated">Nicht-Leerraumzeichen</target>
        <note />
      </trans-unit>
      <trans-unit id="Regex_non_word_boundary_long">
        <source>The \B anchor specifies that the match must not occur on a word boundary. It is the opposite of the \b anchor.</source>
        <target state="translated">Der \B-Anker gibt an, dass die Übereinstimmung nicht an einer Wortgrenze auftreten darf. Dies ist das Gegenteil vom \b-Anker.</target>
        <note />
      </trans-unit>
      <trans-unit id="Regex_non_word_boundary_short">
        <source>non-word boundary</source>
        <target state="translated">Nicht-Wortgrenze</target>
        <note />
      </trans-unit>
      <trans-unit id="Regex_non_word_character_long">
        <source>\W matches any non-word character. It matches any character except for those in the following Unicode categories:

    Ll	Letter, Lowercase
    Lu	Letter, Uppercase
    Lt	Letter, Titlecase
    Lo	Letter, Other
    Lm	Letter, Modifier
    Mn	Mark, Nonspacing
    Nd	Number, Decimal Digit
    Pc	Punctuation, Connector

If ECMAScript-compliant behavior is specified, \W is equivalent to [^a-zA-Z_0-9]</source>
        <target state="translated">"\W" entspricht einem beliebigen Nicht-Wortzeichen. Stimmt mit einem beliebigen Zeichen überein, das nicht in den folgenden Unicode-Kategorien enthalten ist:

    Ll	Buchstabe, Kleinbuchstabe
    Lu	Buchstabe, Großbuchstabe
    Lt	Buchstabe, erster Buchstabe groß
    Lo	Buchstabe, sonstige
    Lm	Buchstabe, Modifizierer
    Mn	Zeichen, Zeichen ohne eigene Breite
    Nd	Zahl, Dezimalzahl
    Pc	Interpunktion, Verbindung

Wenn das ECMAScript-konforme Verhalten angegeben wird, ist "\W" gleichbedeutend mit "[^a-zA-Z_0-9]".</target>
        <note>Note: Ll, Lu, Lt, Lo, Lm, Mn, Nd, and Pc are all things that should not be localized. </note>
      </trans-unit>
      <trans-unit id="Regex_non_word_character_short">
        <source>non-word character</source>
        <target state="translated">Nicht-Wortzeichen</target>
        <note />
      </trans-unit>
      <trans-unit id="Regex_nonbacktracking_subexpression_long">
        <source>This construct disables backtracking. The regular expression engine will match as many characters in the input string as it can. When no further match is possible, it will not backtrack to attempt alternate pattern matches. (That is, the subexpression matches only strings that would be matched by the subexpression alone; it does not attempt to match a string based on the subexpression and any subexpressions that follow it.)

This option is recommended if you know that backtracking will not succeed. Preventing the regular expression engine from performing unnecessary searching improves performance.</source>
        <target state="translated">Dieses Konstrukt deaktiviert die Rückverfolgung. Die Engine für reguläre Ausdrücke gleicht so viele Zeichen in der Eingabezeichenfolge wie möglich ab. Wenn kein weiterer Abgleich möglich ist, wird keine Rückverfolgung durchgeführt, um alternative Musterabgleiche zu versuchen. (Das heißt, der Teilausdruck stimmt nur mit Zeichenfolgen überein, die dem Teilausdruck allein entsprechen; es wird nicht versucht, eine Zeichenfolge basierend auf dem Teilausdruck und allen nachfolgenden Teilausdrücken abzugleichen.)

Diese Option empfiehlt sich, wenn Sie wissen, dass die Rückverfolgung nicht zum Erfolg führt. Indem Sie die Ausführung unnötiger Suchvorgänge durch die Engine für reguläre Ausdrücke verhindern, erzielen Sie eine verbesserte Leistung.</target>
        <note />
      </trans-unit>
      <trans-unit id="Regex_nonbacktracking_subexpression_short">
        <source>nonbacktracking subexpression</source>
        <target state="translated">Teilausdruck ohne Rückverfolgung</target>
        <note />
      </trans-unit>
      <trans-unit id="Regex_noncapturing_group_long">
        <source>This construct does not capture the substring that is matched by a subexpression:

The noncapturing group construct is typically used when a quantifier is applied to a group, but the substrings captured by the group are of no interest.

If a regular expression includes nested grouping constructs, an outer noncapturing group construct does not apply to the inner nested group constructs.</source>
        <target state="translated">Dieses Konstrukt erfasst nicht die Teilzeichenfolge, die mit einem Teilausdruck übereinstimmt:

Das Konstrukt der Nicht-Erfassungsgruppe wird normalerweise verwendet, wenn ein Quantifizierer auf eine Gruppe angewendet wird, die von der Gruppe erfassten Teilzeichenfolgen jedoch nicht relevant sind.

Wenn ein regulärer Ausdruck geschachtelte Gruppierungskonstrukte enthält, gilt ein äußeres Konstrukt von Nicht-Erfassungsgruppen nicht für die inneren geschachtelten Gruppenkonstrukte.</target>
        <note />
      </trans-unit>
      <trans-unit id="Regex_noncapturing_group_short">
        <source>noncapturing group</source>
        <target state="translated">Nicht-Erfassungsgruppe</target>
        <note />
      </trans-unit>
      <trans-unit id="Regex_number_decimal_digit">
        <source>number, decimal digit</source>
        <target state="translated">Zahl, Dezimalzahl</target>
        <note />
      </trans-unit>
      <trans-unit id="Regex_number_letter">
        <source>number, letter</source>
        <target state="translated">Zahl, Buchstabe</target>
        <note />
      </trans-unit>
      <trans-unit id="Regex_number_other">
        <source>number, other</source>
        <target state="translated">Zahl, sonstige</target>
        <note />
      </trans-unit>
      <trans-unit id="Regex_numbered_backreference_long">
        <source>A numbered backreference, where 'number' is the ordinal position of the capturing group in the regular expression. For example, \4 matches the contents of the fourth capturing group.

There is an ambiguity between octal escape codes (such as \16) and \number backreferences that use the same notation. If the ambiguity is a problem, you can use the \k&lt;name&gt; notation, which is unambiguous and cannot be confused with octal character codes. Similarly, hexadecimal codes such as \xdd are unambiguous and cannot be confused with backreferences.</source>
        <target state="translated">Ein nummerierter Rückverweis, wobei "zahl" für die Ordnungsposition der Erfassungsgruppe im regulären Ausdruck steht. Beispiel: \4 entspricht dem Inhalt der vierten Erfassungsgruppe.

Es besteht eine Mehrdeutigkeit zwischen den Escapecodes für Oktalzahlen (z. B. \16) und den \zahl-Rückverweisen, die dieselbe Notation verwenden. Wenn die Mehrdeutigkeit ein Problem darstellt, können Sie die \k&lt;name&gt;-Notation verwenden, die eindeutig ist und nicht mit Oktalzeichencodes verwechselt werden kann. Ebenso eindeutig sind hexadezimale Codes wie \xdd, die nicht mit Rückverweisen verwechselt werden können.</target>
        <note />
      </trans-unit>
      <trans-unit id="Regex_numbered_backreference_short">
        <source>numbered backreference</source>
        <target state="translated">Nummerierter Rückverweis</target>
        <note />
      </trans-unit>
      <trans-unit id="Regex_other_control">
        <source>other, control</source>
        <target state="translated">Sonstige, Steuerelement</target>
        <note />
      </trans-unit>
      <trans-unit id="Regex_other_format">
        <source>other, format</source>
        <target state="translated">Sonstige, Format</target>
        <note />
      </trans-unit>
      <trans-unit id="Regex_other_not_assigned">
        <source>other, not assigned</source>
        <target state="translated">Sonstige, nicht zugewiesen</target>
        <note />
      </trans-unit>
      <trans-unit id="Regex_other_private_use">
        <source>other, private use</source>
        <target state="translated">Sonstige, private Nutzung</target>
        <note />
      </trans-unit>
      <trans-unit id="Regex_other_surrogate">
        <source>other, surrogate</source>
        <target state="translated">Sonstige, Ersatzzeichen</target>
        <note />
      </trans-unit>
      <trans-unit id="Regex_positive_character_group_long">
        <source>A positive character group specifies a list of characters, any one of which may appear in an input string for a match to occur.</source>
        <target state="translated">Eine positive Zeichengruppe gibt eine Liste von Zeichen an, von denen jedes in einer Eingabezeichenfolge enthalten sein kann, damit eine Übereinstimmung auftritt.</target>
        <note />
      </trans-unit>
      <trans-unit id="Regex_positive_character_group_short">
        <source>positive character group</source>
        <target state="translated">Positive Zeichengruppe</target>
        <note />
      </trans-unit>
      <trans-unit id="Regex_positive_character_range_long">
        <source>A positive character range specifies a range of characters, any one of which may appear in an input string for a match to occur.  'firstCharacter' is the character that begins the range and 'lastCharacter' is the character that ends the range. </source>
        <target state="translated">Ein positiver Zeichenbereich gibt einen Bereich von Zeichen an, von denen jedes in einer Eingabezeichenfolge enthalten sein kann, damit eine Übereinstimmung auftritt. "firstCharacter" ist das erste Zeichen und "lastCharacter" das letzte Zeichen des Bereichs. </target>
        <note />
      </trans-unit>
      <trans-unit id="Regex_positive_character_range_short">
        <source>positive character range</source>
        <target state="translated">Positiver Zeichenbereich</target>
        <note />
      </trans-unit>
      <trans-unit id="Regex_punctuation_close">
        <source>punctuation, close</source>
        <target state="translated">Interpunktion, schließen</target>
        <note />
      </trans-unit>
      <trans-unit id="Regex_punctuation_connector">
        <source>punctuation, connector</source>
        <target state="translated">Interpunktion, Verbindung</target>
        <note />
      </trans-unit>
      <trans-unit id="Regex_punctuation_dash">
        <source>punctuation, dash</source>
        <target state="translated">Interpunktion, Bindestrich</target>
        <note />
      </trans-unit>
      <trans-unit id="Regex_punctuation_final_quote">
        <source>punctuation, final quote</source>
        <target state="translated">Interpunktion, schließendes Anführungszeichen</target>
        <note />
      </trans-unit>
      <trans-unit id="Regex_punctuation_initial_quote">
        <source>punctuation, initial quote</source>
        <target state="translated">Interpunktion, öffnendes Anführungszeichen</target>
        <note />
      </trans-unit>
      <trans-unit id="Regex_punctuation_open">
        <source>punctuation, open</source>
        <target state="translated">Interpunktion, öffnen</target>
        <note />
      </trans-unit>
      <trans-unit id="Regex_punctuation_other">
        <source>punctuation, other</source>
        <target state="translated">Interpunktion, sonstige</target>
        <note />
      </trans-unit>
      <trans-unit id="Regex_separator_line">
        <source>separator, line</source>
        <target state="translated">Trennzeichen, Zeile</target>
        <note />
      </trans-unit>
      <trans-unit id="Regex_separator_paragraph">
        <source>separator, paragraph</source>
        <target state="translated">Trennzeichen, Absatz</target>
        <note />
      </trans-unit>
      <trans-unit id="Regex_separator_space">
        <source>separator, space</source>
        <target state="translated">Trennzeichen, Leerzeichen</target>
        <note />
      </trans-unit>
      <trans-unit id="Regex_start_of_string_only_long">
        <source>The \A anchor specifies that a match must occur at the beginning of the input string. It is identical to the ^ anchor, except that \A ignores the RegexOptions.Multiline option. Therefore, it can only match the start of the first line in a multiline input string.</source>
        <target state="translated">Der \A-Anker gibt an, dass eine Übereinstimmung am Anfang der Eingabezeichenfolge erfolgen muss. Er ist identisch mit dem ^-Anker, mit der Ausnahme, dass \A die Option "RegexOptions.Multiline" ignoriert. Daher ist nur eine Übereinstimmung mit dem Anfang der ersten Zeile in einer mehrzeiligen Eingabezeichenfolge möglich.</target>
        <note />
      </trans-unit>
      <trans-unit id="Regex_start_of_string_only_short">
        <source>start of string only</source>
        <target state="translated">Nur Anfang der Zeichenfolge</target>
        <note />
      </trans-unit>
      <trans-unit id="Regex_start_of_string_or_line_long">
        <source>The ^ anchor specifies that the following pattern must begin at the first character position of the string. If you use ^ with the RegexOptions.Multiline option, the match must occur at the beginning of each line.</source>
        <target state="translated">Der ^-Anker gibt an, dass das folgende Muster an der ersten Zeichenposition der Zeichenfolge beginnen muss. Wenn Sie "^" mit der Option "RegexOptions.Multiline" verwenden, muss die Übereinstimmung am Anfang jeder Zeile erfolgen.</target>
        <note />
      </trans-unit>
      <trans-unit id="Regex_start_of_string_or_line_short">
        <source>start of string or line</source>
        <target state="translated">Anfang der Zeichenfolge oder Zeile</target>
        <note />
      </trans-unit>
      <trans-unit id="Regex_subexpression">
        <source>subexpression</source>
        <target state="translated">Teilausdruck</target>
        <note />
      </trans-unit>
      <trans-unit id="Regex_symbol_currency">
        <source>symbol, currency</source>
        <target state="translated">Symbol, Währung</target>
        <note />
      </trans-unit>
      <trans-unit id="Regex_symbol_math">
        <source>symbol, math</source>
        <target state="translated">Symbol, Mathematik</target>
        <note />
      </trans-unit>
      <trans-unit id="Regex_symbol_modifier">
        <source>symbol, modifier</source>
        <target state="translated">Symbol, Modifizierer</target>
        <note />
      </trans-unit>
      <trans-unit id="Regex_symbol_other">
        <source>symbol, other</source>
        <target state="translated">Symbol, sonstige</target>
        <note />
      </trans-unit>
      <trans-unit id="Regex_tab_character_long">
        <source>Matches a tab character, \u0009</source>
        <target state="translated">Entspricht einem Tabstoppzeichen, \u0009.</target>
        <note />
      </trans-unit>
      <trans-unit id="Regex_tab_character_short">
        <source>tab character</source>
        <target state="translated">Tabstoppzeichen</target>
        <note />
      </trans-unit>
      <trans-unit id="Regex_unicode_category_long">
        <source>The regular expression construct \p{ name } matches any character that belongs to a Unicode general category or named block, where name is the category abbreviation or named block name.</source>
        <target state="translated">Das Konstrukt des regulären Ausdrucks "\p{ name }" entspricht einem beliebigen Zeichen, das zu einer allgemeinen Unicode-Kategorie oder einem benannten Block gehört, wobei "name" der Kategorieabkürzung oder dem Namen des benannten Blocks entspricht.</target>
        <note />
      </trans-unit>
      <trans-unit id="Regex_unicode_category_short">
        <source>unicode category</source>
        <target state="translated">Unicode-Kategorie</target>
        <note />
      </trans-unit>
      <trans-unit id="Regex_unicode_escape_long">
        <source>Matches a UTF-16 code unit whose value is #### hexadecimal.</source>
        <target state="translated">Entspricht einer UTF-16-Codeeinheit, deren Wert hexadezimal (####) ist.</target>
        <note />
      </trans-unit>
      <trans-unit id="Regex_unicode_escape_short">
        <source>unicode escape</source>
        <target state="translated">Unicode-Escapezeichen</target>
        <note />
      </trans-unit>
      <trans-unit id="Regex_unicode_general_category_0">
        <source>Unicode General Category: {0}</source>
        <target state="translated">Allgemeine Unicode-Kategorie: {0}</target>
        <note />
      </trans-unit>
      <trans-unit id="Regex_vertical_tab_character_long">
        <source>Matches a vertical-tab character, \u000B</source>
        <target state="translated">Entspricht einem vertikalen Tabstoppzeichen, \u000B.</target>
        <note />
      </trans-unit>
      <trans-unit id="Regex_vertical_tab_character_short">
        <source>vertical-tab character</source>
        <target state="translated">Vertikales Tabstoppzeichen</target>
        <note />
      </trans-unit>
      <trans-unit id="Regex_white_space_character_long">
        <source>\s matches any white-space character. It is equivalent to the following escape sequences and Unicode categories:

    \f	The form feed character, \u000C
    \n	The newline character, \u000A
    \r	The carriage return character, \u000D
    \t	The tab character, \u0009
    \v	The vertical tab character, \u000B
    \x85	The ellipsis or NEXT LINE (NEL) character (…), \u0085
    \p{Z}	Matches any separator character

If ECMAScript-compliant behavior is specified, \s is equivalent to [ \f\n\r\t\v]</source>
        <target state="translated">"\s" stimmt mit einem beliebigen Leerraumzeichen überein. Entspricht den folgenden Escapesequenzen und Unicode-Kategorien:

    \f	Das Seitenvorschubzeichen, \u000C
    \n	Das Zeilenvorschubzeichen, \u000A
    \r	Das Wagenrücklaufzeichen, \u000D
    \t	Das Tabstoppzeichen, \u0009
    \v	Das vertikale Tabstoppzeichen, \u000B
    \x85	Das Auslassungszeichen oder NEL-Zeichen für die nächste Zeile (...), \u0085
    \p{Z}	Entspricht einem beliebigen Trennzeichen

Wenn das ECMAScript-konforme Verhalten angegeben wird, ist "\s" gleichbedeutend mit "[\f\n\r\t\v]".</target>
        <note />
      </trans-unit>
      <trans-unit id="Regex_white_space_character_short">
        <source>white-space character</source>
        <target state="translated">Leerraumzeichen</target>
        <note />
      </trans-unit>
      <trans-unit id="Regex_word_boundary_long">
        <source>The \b anchor specifies that the match must occur on a boundary between a word character (the \w language element) and a non-word character (the \W language element). Word characters consist of alphanumeric characters and underscores; a non-word character is any character that is not alphanumeric or an underscore. The match may also occur on a word boundary at the beginning or end of the string.

The \b anchor is frequently used to ensure that a subexpression matches an entire word instead of just the beginning or end of a word.</source>
        <target state="translated">Der \b-Anker gibt an, dass die Übereinstimmung an einer Grenze zwischen einem Wortzeichen (dem \w-Sprachelement) und einem Nicht-Wortzeichen (dem \W-Sprachelement) erfolgen muss. Wortzeichen bestehen aus alphanumerischen Zeichen und Unterstrichen; ein Nicht-Wortzeichen ist ein beliebiges Zeichen, das nicht alphanumerisch oder ein Unterstrich ist. Die Übereinstimmung kann auch an einer Wortgrenze am Anfang oder Ende der Zeichenfolge auftreten.

Der \b-Anker wird häufig verwendet, um sicherzustellen, dass ein Teilausdruck mit einem ganzen Wort statt nur mit dem Anfang oder Ende eines Worts übereinstimmt.</target>
        <note />
      </trans-unit>
      <trans-unit id="Regex_word_boundary_short">
        <source>word boundary</source>
        <target state="translated">Wortgrenze</target>
        <note />
      </trans-unit>
      <trans-unit id="Regex_word_character_long">
        <source>\w matches any word character. A word character is a member of any of the following Unicode categories:

    Ll	Letter, Lowercase
    Lu	Letter, Uppercase
    Lt	Letter, Titlecase
    Lo	Letter, Other
    Lm	Letter, Modifier
    Mn	Mark, Nonspacing
    Nd	Number, Decimal Digit
    Pc	Punctuation, Connector

If ECMAScript-compliant behavior is specified, \w is equivalent to [a-zA-Z_0-9]</source>
        <target state="translated">"\w" entspricht einem beliebigen Wortzeichen. Ein Wortzeichen gehört zu einer der folgenden Unicode-Kategorien:

    Ll	Buchstabe, Kleinbuchstabe
    Lu	Buchstabe, Großbuchstabe
    Lt	Buchstabe, erster Buchstabe groß
    Lo	Buchstabe, sonstige
    Lm	Buchstabe, Modifizierer
    Mn	Zeichen, Zeichen ohne eigene Breite
    Nd	Zahl, Dezimalzahl
    Pc	Interpunktion, Verbindung

Wenn das ECMAScript-konforme Verhalten angegeben wird, ist "\w" gleichbedeutend mit "[a-zA-Z_0-9]".</target>
        <note>Note: Ll, Lu, Lt, Lo, Lm, Mn, Nd, and Pc are all things that should not be localized.</note>
      </trans-unit>
      <trans-unit id="Regex_word_character_short">
        <source>word character</source>
        <target state="translated">Wortzeichen</target>
        <note />
      </trans-unit>
      <trans-unit id="Regex_yes">
        <source>yes</source>
        <target state="translated">Ja</target>
        <note />
      </trans-unit>
      <trans-unit id="Regex_zero_width_negative_lookahead_assertion_long">
        <source>A zero-width negative lookahead assertion, where for the match to be successful, the input string must not match the regular expression pattern in subexpression. The matched string is not included in the match result.

A zero-width negative lookahead assertion is typically used either at the beginning or at the end of a regular expression. At the beginning of a regular expression, it can define a specific pattern that should not be matched when the beginning of the regular expression defines a similar but more general pattern to be matched. In this case, it is often used to limit backtracking. At the end of a regular expression, it can define a subexpression that cannot occur at the end of a match.</source>
        <target state="translated">Eine negative Lookaheadassertion mit Nullbreite, bei der eine Übereinstimmung erfolgreich ist, wenn die Eingabezeichenfolge nicht dem Muster für reguläre Ausdrücke im Teilausdruck entspricht. Die übereinstimmende Zeichenfolge ist im Übereinstimmungsergebnis nicht enthalten.

Eine negative Lookaheadassertion mit Nullbreite wird in der Regel entweder am Anfang oder am Ende eines regulären Ausdrucks verwendet. Am Anfang eines regulären Ausdrucks kann ein bestimmtes Muster definiert werden, das nicht übereinstimmen darf, wenn der Anfang des regulären Ausdrucks ein ähnliches, aber allgemeineres Muster für den Abgleich definiert. In diesem Fall wird sie häufig verwendet, um die Rückverfolgung einzuschränken. Am Ende eines regulären Ausdrucks kann ein Teilausdruck definiert werden, der nicht am Ende einer Übereinstimmung vorliegen darf.</target>
        <note />
      </trans-unit>
      <trans-unit id="Regex_zero_width_negative_lookahead_assertion_short">
        <source>zero-width negative lookahead assertion</source>
        <target state="translated">Negative Lookaheadassertion mit Nullbreite</target>
        <note />
      </trans-unit>
      <trans-unit id="Regex_zero_width_negative_lookbehind_assertion_long">
        <source>A zero-width negative lookbehind assertion, where for a match to be successful, 'subexpression' must not occur at the input string to the left of the current position. Any substring that does not match 'subexpression' is not included in the match result.

Zero-width negative lookbehind assertions are typically used at the beginning of regular expressions. The pattern that they define precludes a match in the string that follows. They are also used to limit backtracking when the last character or characters in a captured group must not be one or more of the characters that match that group's regular expression pattern.</source>
        <target state="translated">Eine negative Lookbehindassertion mit Nullbreite, bei der eine Übereinstimmung erfolgreich ist, wenn "Teilausdruck" nicht in der Eingabezeichenfolge links von der aktuellen Position vorliegt. Teilzeichenfolgen, die nicht mit "Teilausdruck" übereinstimmen, sind im Übereinstimmungsergebnis nicht enthalten.

Negative Lookbehindassertionen mit Nullbreite werden normalerweise am Anfang regulärer Ausdrücke verwendet. Das von ihnen definierte Muster verhindert eine Übereinstimmung in der nachfolgenden Zeichenfolge. Sie werden zudem zum Begrenzen der Rückverfolgung verwendet, wenn das letzte Zeichen oder die Zeichen in einer erfassten Gruppe nicht mit einem oder mehreren Zeichen übereinstimmen dürfen, die dem Muster für reguläre Ausdrücke der Gruppe entsprechen.</target>
        <note />
      </trans-unit>
      <trans-unit id="Regex_zero_width_negative_lookbehind_assertion_short">
        <source>zero-width negative lookbehind assertion</source>
        <target state="translated">Negative Lookbehindassertion mit Nullbreite</target>
        <note />
      </trans-unit>
      <trans-unit id="Regex_zero_width_positive_lookahead_assertion_long">
        <source>A zero-width positive lookahead assertion, where for a match to be successful, the input string must match the regular expression pattern in 'subexpression'. The matched substring is not included in the match result. A zero-width positive lookahead assertion does not backtrack.

Typically, a zero-width positive lookahead assertion is found at the end of a regular expression pattern. It defines a substring that must be found at the end of a string for a match to occur but that should not be included in the match. It is also useful for preventing excessive backtracking. You can use a zero-width positive lookahead assertion to ensure that a particular captured group begins with text that matches a subset of the pattern defined for that captured group.</source>
        <target state="translated">Eine positive Lookaheadassertion mit Nullbreite, bei der eine Übereinstimmung erfolgreich ist, wenn die Eingabezeichenfolge dem Muster für reguläre Ausdrücke im Teilausdruck entspricht. Die abgeglichene Zeichenfolge ist im Übereinstimmungsergebnis nicht enthalten. Für eine positive Lookaheadassertion wird keine Rückverfolgung durchgeführt.

Eine positive Lookaheadassertion mit Nullbreite wird in der Regel am Ende eines Musters für reguläre Ausdrücke verwendet. Sie definiert eine Teilzeichenfolge, die sich am Ende einer Zeichenfolge befinden muss, damit eine Übereinstimmung vorliegt, die aber nicht in der Übereinstimmung enthalten sein darf. Sie eignet sich auch zum Verhindern einer übermäßigen Rückverfolgung. Mit einer positiven Lookaheadassertion mit Nullbreite können Sie sicherstellen, dass eine bestimmte erfasste Gruppe mit einem Text beginnt, der einer Teilmenge des für die erfasste Gruppe definierten Musters entspricht.</target>
        <note />
      </trans-unit>
      <trans-unit id="Regex_zero_width_positive_lookahead_assertion_short">
        <source>zero-width positive lookahead assertion</source>
        <target state="translated">Positive Lookaheadassertion mit Nullbreite</target>
        <note />
      </trans-unit>
      <trans-unit id="Regex_zero_width_positive_lookbehind_assertion_long">
        <source>A zero-width positive lookbehind assertion, where for a match to be successful, 'subexpression' must occur at the input string to the left of the current position. 'subexpression' is not included in the match result. A zero-width positive lookbehind assertion does not backtrack.

Zero-width positive lookbehind assertions are typically used at the beginning of regular expressions. The pattern that they define is a precondition for a match, although it is not a part of the match result.</source>
        <target state="translated">Eine positive Lookbehindassertion mit Nullbreite, bei der eine Übereinstimmung erfolgreich ist, wenn "Teilausdruck" in der Eingabezeichenfolge links von der aktuellen Position vorliegt. "Teilausdruck" ist im Übereinstimmungsergebnis nicht enthalten. Bei einer positiven Lookbehindassertion mit Nullbreite wird keine Rückverfolgung durchgeführt.

Positive Lookbehindassertionen mit Nullbreite werden normalerweise am Anfang regulärer Ausdrücke verwendet. Das von ihnen definierte Muster ist eine Vorbedingung für eine Übereinstimmung, auch wenn es nicht zum Übereinstimmungsergebnis gehört.</target>
        <note />
      </trans-unit>
      <trans-unit id="Regex_zero_width_positive_lookbehind_assertion_short">
        <source>zero-width positive lookbehind assertion</source>
        <target state="translated">Positive Lookbehindassertion mit Nullbreite</target>
        <note />
      </trans-unit>
      <trans-unit id="Remove_the_line_below_if_you_want_to_inherit_dot_editorconfig_settings_from_higher_directories">
        <source>Remove the line below if you want to inherit .editorconfig settings from higher directories</source>
        <target state="translated">Entfernen Sie die folgende Zeile, wenn Sie EDITORCONFIG-Einstellungen von höheren Verzeichnissen vererben möchten.</target>
        <note />
      </trans-unit>
      <trans-unit id="Removing_analyzer_config_documents_is_not_supported">
        <source>Removing analyzer config documents is not supported.</source>
        <target state="translated">Das Entfernen von Konfigurationsdokumenten des Analysetools wird nicht unterstützt.</target>
        <note />
      </trans-unit>
      <trans-unit id="Symbol_0_is_not_from_source">
        <source>Symbol "{0}" is not from source.</source>
        <target state="translated">Symbol "{0}" ist nicht aus Quelle.</target>
        <note />
      </trans-unit>
      <trans-unit id="Documentation_comment_id_must_start_with_E_F_M_N_P_or_T">
        <source>Documentation comment id must start with E, F, M, N, P or T</source>
        <target state="translated">Dokumentationskommentar-ID muss mit E, F, M, N, P oder T beginnen</target>
        <note />
      </trans-unit>
      <trans-unit id="Cycle_detected_in_extensions">
        <source>Cycle detected in extensions</source>
        <target state="translated">Zyklus in Erweiterungen entdeckt</target>
        <note />
      </trans-unit>
      <trans-unit id="Destination_type_must_be_a_0_but_given_one_is_1">
        <source>Destination type must be a {0}, but given one is {1}.</source>
        <target state="translated">Zieltyp muss {0} sein. Es wurde jedoch {1} angegeben.</target>
        <note />
      </trans-unit>
      <trans-unit id="Destination_type_must_be_a_0_or_a_1_but_given_one_is_2">
        <source>Destination type must be a {0} or a {1}, but given one is {2}.</source>
        <target state="translated">Zieltyp muss {0} oder {1} sein. Es wurde jedoch {2} angegeben.</target>
        <note />
      </trans-unit>
      <trans-unit id="Destination_type_must_be_a_0_1_or_2_but_given_one_is_3">
        <source>Destination type must be a {0}, {1} or {2}, but given one is {3}.</source>
        <target state="translated">Zieltyp muss {0}, {1} oder {2} sein. Es wurde jedoch {3} angegeben.</target>
        <note />
      </trans-unit>
      <trans-unit id="Could_not_find_location_to_generation_symbol_into">
        <source>Could not find location to generation symbol into.</source>
        <target state="translated">Konnte keinen Ort finden, in den das Symbol generiert werden kann.</target>
        <note />
      </trans-unit>
      <trans-unit id="No_location_provided_to_add_statements_to">
        <source>No location provided to add statements to.</source>
        <target state="translated">Kein Ort angegeben, zu dem Anweisungen hinzugefügt werden.</target>
        <note />
      </trans-unit>
      <trans-unit id="Destination_location_was_not_in_source">
        <source>Destination location was not in source.</source>
        <target state="translated">Zielort war nicht in Quelle.</target>
        <note />
      </trans-unit>
      <trans-unit id="Destination_location_was_from_a_different_tree">
        <source>Destination location was from a different tree.</source>
        <target state="translated">Zielort stammt aus anderem Baum.</target>
        <note />
      </trans-unit>
      <trans-unit id="Node_is_of_the_wrong_type">
        <source>Node is of the wrong type.</source>
        <target state="translated">Knoten hat den falschen Typ.</target>
        <note />
      </trans-unit>
      <trans-unit id="Location_must_be_null_or_from_source">
        <source>Location must be null or from source.</source>
        <target state="translated">Ort muss null oder von Quelle sein.</target>
        <note />
      </trans-unit>
      <trans-unit id="Duplicate_source_file_0_in_project_1">
        <source>Duplicate source file '{0}' in project '{1}'</source>
        <target state="translated">Doppelte Quelldatei "{0}" in Projekt "{1}"</target>
        <note />
      </trans-unit>
      <trans-unit id="Removing_projects_is_not_supported">
        <source>Removing projects is not supported.</source>
        <target state="translated">Das Entfernen von Projekten wird nicht unterstützt.</target>
        <note />
      </trans-unit>
      <trans-unit id="Adding_projects_is_not_supported">
        <source>Adding projects is not supported.</source>
        <target state="translated">Das Hinzufügen von Projekten wird nicht unterstützt.</target>
        <note />
      </trans-unit>
      <trans-unit id="Symbol_specifications">
        <source>Symbol specifications</source>
        <target state="translated">Symbolspezifikationen</target>
        <note />
      </trans-unit>
      <trans-unit id="Visual_Basic_files">
        <source>Visual Basic files</source>
        <target state="translated">Visual Basic-Dateien</target>
        <note />
      </trans-unit>
      <trans-unit id="Warning_adding_imports_will_bring_an_extension_method_into_scope_with_the_same_name_as_member_access">
        <source>Adding imports will bring an extension method into scope with the same name as '{0}'</source>
        <target state="translated">Durch das Hinzufügen von Importen wird eine Erweiterungsmethode mit dem gleichen Namen wie "{0}" in den Bereich eingeführt.</target>
        <note />
      </trans-unit>
      <trans-unit id="Workspace_error">
        <source>Workspace error</source>
        <target state="translated">Arbeitsbereichsfehler</target>
        <note />
      </trans-unit>
      <trans-unit id="Workspace_is_not_empty">
        <source>Workspace is not empty.</source>
        <target state="translated">Arbeitsbereich ist nicht leer.</target>
        <note />
      </trans-unit>
      <trans-unit id="_0_is_in_a_different_project">
        <source>{0} is in a different project.</source>
        <target state="new">{0} is in a different project.</target>
        <note />
      </trans-unit>
      <trans-unit id="_0_is_not_part_of_the_workspace">
        <source>'{0}' is not part of the workspace.</source>
        <target state="translated">'"{0}" ist nicht Teil des Arbeitsbereichs.</target>
        <note />
      </trans-unit>
      <trans-unit id="_0_is_already_part_of_the_workspace">
        <source>'{0}' is already part of the workspace.</source>
        <target state="translated">"{0}" ist bereits Teil des Arbeitsbereichs.</target>
        <note />
      </trans-unit>
      <trans-unit id="_0_is_not_referenced">
        <source>'{0}' is not referenced.</source>
        <target state="translated">'"{0}" ist nicht referenziert.</target>
        <note />
      </trans-unit>
      <trans-unit id="_0_is_already_referenced">
        <source>'{0}' is already referenced.</source>
        <target state="translated">'"{0}" ist bereits referenziert.</target>
        <note />
      </trans-unit>
      <trans-unit id="Adding_project_reference_from_0_to_1_will_cause_a_circular_reference">
        <source>Adding project reference from '{0}' to '{1}' will cause a circular reference.</source>
        <target state="translated">Das Hinzufügen der Projektreferenz "{0}" zu "{1}" wird einen Zirkelbezug verursachen.</target>
        <note />
      </trans-unit>
      <trans-unit id="Metadata_is_not_referenced">
        <source>Metadata is not referenced.</source>
        <target state="translated">Metadaten sind nicht referenziert.</target>
        <note />
      </trans-unit>
      <trans-unit id="Metadata_is_already_referenced">
        <source>Metadata is already referenced.</source>
        <target state="translated">Metadaten sind bereits referenziert.</target>
        <note />
      </trans-unit>
      <trans-unit id="_0_is_not_present">
        <source>{0} is not present.</source>
        <target state="translated">{0} ist nicht vorhanden.</target>
        <note />
      </trans-unit>
      <trans-unit id="_0_is_already_present">
        <source>{0} is already present.</source>
        <target state="translated">{0} ist bereits vorhanden.</target>
        <note />
      </trans-unit>
      <trans-unit id="The_specified_document_is_not_a_version_of_this_document">
        <source>The specified document is not a version of this document.</source>
        <target state="translated">Das angegebene Dokument ist keine Version dieses Dokuments.</target>
        <note />
      </trans-unit>
      <trans-unit id="The_language_0_is_not_supported">
        <source>The language '{0}' is not supported.</source>
        <target state="translated">Die Sprache "{0}" wird nicht unterstützt.</target>
        <note />
      </trans-unit>
      <trans-unit id="The_solution_already_contains_the_specified_project">
        <source>The solution already contains the specified project.</source>
        <target state="translated">Die Lösung enthält bereits das angegebene Projekt.</target>
        <note />
      </trans-unit>
      <trans-unit id="The_solution_does_not_contain_the_specified_project">
        <source>The solution does not contain the specified project.</source>
        <target state="translated">Lösung enthält nicht das angegebene Projekt.</target>
        <note />
      </trans-unit>
      <trans-unit id="The_project_already_references_the_target_project">
        <source>The project already references the target project.</source>
        <target state="translated">Das Projekt verweist bereits auf das Zielprojekt.</target>
        <note />
      </trans-unit>
      <trans-unit id="The_project_already_transitively_references_the_target_project">
        <source>The project already transitively references the target project.</source>
        <target state="translated">Das Projekt verweist bereits transitiv auf das Zielprojekt.</target>
        <note />
      </trans-unit>
      <trans-unit id="The_solution_already_contains_the_specified_document">
        <source>The solution already contains the specified document.</source>
        <target state="translated">Die Lösung enthält bereits das angegebene Dokument.</target>
        <note />
      </trans-unit>
      <trans-unit id="Temporary_storage_cannot_be_written_more_than_once">
        <source>Temporary storage cannot be written more than once.</source>
        <target state="translated">Temporärer Speicher kann nicht mehr als einmal geschrieben werden.</target>
        <note />
      </trans-unit>
      <trans-unit id="_0_is_not_open">
        <source>'{0}' is not open.</source>
        <target state="translated">'"{0}" ist nicht geöffnet.</target>
        <note />
      </trans-unit>
      <trans-unit id="A_language_name_cannot_be_specified_for_this_option">
        <source>A language name cannot be specified for this option.</source>
        <target state="translated">Für diese Option kann kein Sprachenname angegeben werden.</target>
        <note />
      </trans-unit>
      <trans-unit id="A_language_name_must_be_specified_for_this_option">
        <source>A language name must be specified for this option.</source>
        <target state="translated">Für diese Option muss ein Sprachenname angegeben werden.</target>
        <note />
      </trans-unit>
      <trans-unit id="File_was_externally_modified_colon_0">
        <source>File was externally modified: {0}.</source>
        <target state="translated">Datei wurde extern modifiziert: {0}.</target>
        <note />
      </trans-unit>
      <trans-unit id="Unrecognized_language_name">
        <source>Unrecognized language name.</source>
        <target state="translated">Unerkannter Sprachenname.</target>
        <note />
      </trans-unit>
      <trans-unit id="Can_t_resolve_metadata_reference_colon_0">
        <source>Can't resolve metadata reference: '{0}'.</source>
        <target state="translated">Metadatenreferenz kann nicht aufgelöst werden: "{0}".</target>
        <note />
      </trans-unit>
      <trans-unit id="Can_t_resolve_analyzer_reference_colon_0">
        <source>Can't resolve analyzer reference: '{0}'.</source>
        <target state="translated">Analysereferenz kann nicht aufgelöst werden: "{0}".</target>
        <note />
      </trans-unit>
      <trans-unit id="Invalid_project_block_expected_after_Project">
        <source>Invalid project block, expected "=" after Project.</source>
        <target state="translated">Ungültiger Projektblock, erwartet wird "=" nach Projekt.</target>
        <note />
      </trans-unit>
      <trans-unit id="Invalid_project_block_expected_after_project_name">
        <source>Invalid project block, expected "," after project name.</source>
        <target state="translated">Ungültiger Projektblock, erwartet wird "," nach Projektname.</target>
        <note />
      </trans-unit>
      <trans-unit id="Invalid_project_block_expected_after_project_path">
        <source>Invalid project block, expected "," after project path.</source>
        <target state="translated">Ungültiger Projektblock, erwartet wird "," nach Projektpfad.</target>
        <note />
      </trans-unit>
      <trans-unit id="Expected_0">
        <source>Expected {0}.</source>
        <target state="translated">Erwartet wird {0}.</target>
        <note />
      </trans-unit>
      <trans-unit id="_0_must_be_a_non_null_and_non_empty_string">
        <source>"{0}" must be a non-null and non-empty string.</source>
        <target state="translated">"{0}" muss eine Zeichenfolge sein, die nicht null und nicht leer ist.</target>
        <note />
      </trans-unit>
      <trans-unit id="Expected_header_colon_0">
        <source>Expected header: "{0}".</source>
        <target state="translated">Erwartete Überschrift: "{0}".</target>
        <note />
      </trans-unit>
      <trans-unit id="Expected_end_of_file">
        <source>Expected end-of-file.</source>
        <target state="translated">Erwartetes Dateiende.</target>
        <note />
      </trans-unit>
      <trans-unit id="Expected_0_line">
        <source>Expected {0} line.</source>
        <target state="translated">Erwartete {0}-Zeile.</target>
        <note />
      </trans-unit>
      <trans-unit id="This_submission_already_references_another_submission_project">
        <source>This submission already references another submission project.</source>
        <target state="translated">Diese Übermittlung verweist bereits auf ein anderes Übermittlungsprojekt.</target>
        <note />
      </trans-unit>
      <trans-unit id="_0_still_contains_open_documents">
        <source>{0} still contains open documents.</source>
        <target state="translated">{0} enthält noch offene Dokumente.</target>
        <note />
      </trans-unit>
      <trans-unit id="_0_is_still_open">
        <source>{0} is still open.</source>
        <target state="translated">"{0}" ist noch geöffnet.</target>
        <note />
      </trans-unit>
      <trans-unit id="Arrays_with_more_than_one_dimension_cannot_be_serialized">
        <source>Arrays with more than one dimension cannot be serialized.</source>
        <target state="translated">Arrays mit mehr als einer Dimension können nicht serialisiert werden.</target>
        <note />
      </trans-unit>
      <trans-unit id="Value_too_large_to_be_represented_as_a_30_bit_unsigned_integer">
        <source>Value too large to be represented as a 30 bit unsigned integer.</source>
        <target state="translated">Der Wert ist zu groß, um als ganze 30-Bit-Zahl ohne Vorzeichen dargestellt zu werden.</target>
        <note />
      </trans-unit>
      <trans-unit id="Specified_path_must_be_absolute">
        <source>Specified path must be absolute.</source>
        <target state="translated">Angegebener Pfad muss absolut sein.</target>
        <note />
      </trans-unit>
      <trans-unit id="Name_can_be_simplified">
        <source>Name can be simplified.</source>
        <target state="translated">Der Name kann vereinfacht werden.</target>
        <note />
      </trans-unit>
      <trans-unit id="Unknown_identifier">
        <source>Unknown identifier.</source>
        <target state="translated">Unbekannter Bezeichner.</target>
        <note />
      </trans-unit>
      <trans-unit id="Cannot_generate_code_for_unsupported_operator_0">
        <source>Cannot generate code for unsupported operator '{0}'</source>
        <target state="translated">Kann keinen Code für nicht unterstützten Operator "{0}" generieren</target>
        <note />
      </trans-unit>
      <trans-unit id="Invalid_number_of_parameters_for_binary_operator">
        <source>Invalid number of parameters for binary operator.</source>
        <target state="translated">Ungültige Parameteranzahl für binären Operator.</target>
        <note />
      </trans-unit>
      <trans-unit id="Invalid_number_of_parameters_for_unary_operator">
        <source>Invalid number of parameters for unary operator.</source>
        <target state="translated">Ungültige Parameteranzahl für unären Operator.</target>
        <note />
      </trans-unit>
      <trans-unit id="Cannot_open_project_0_because_the_file_extension_1_is_not_associated_with_a_language">
        <source>Cannot open project '{0}' because the file extension '{1}' is not associated with a language.</source>
        <target state="translated">Projekt "{0}" kann nicht geöffnet werden, da die Dateierweiterung "{1}" keiner Sprache zugeordnet ist.</target>
        <note />
      </trans-unit>
      <trans-unit id="Cannot_open_project_0_because_the_language_1_is_not_supported">
        <source>Cannot open project '{0}' because the language '{1}' is not supported.</source>
        <target state="translated">Projekt "{0}" kann nicht geöffnet werden, da die Sprache "{1}" nicht unterstützt wird.</target>
        <note />
      </trans-unit>
      <trans-unit id="Invalid_project_file_path_colon_0">
        <source>Invalid project file path: '{0}'</source>
        <target state="translated">Ungültiger Projektdateipfad: "{0}"</target>
        <note />
      </trans-unit>
      <trans-unit id="Invalid_solution_file_path_colon_0">
        <source>Invalid solution file path: '{0}'</source>
        <target state="translated">Ungültiger Lösungsdateipfad: "{0}"</target>
        <note />
      </trans-unit>
      <trans-unit id="Project_file_not_found_colon_0">
        <source>Project file not found: '{0}'</source>
        <target state="translated">Projektdatei nicht gefunden: "{0}"</target>
        <note />
      </trans-unit>
      <trans-unit id="Solution_file_not_found_colon_0">
        <source>Solution file not found: '{0}'</source>
        <target state="translated">Lösungsdatei nicht gefunden: "{0}"</target>
        <note />
      </trans-unit>
      <trans-unit id="Unmerged_change_from_project_0">
        <source>Unmerged change from project '{0}'</source>
        <target state="translated">Nicht gemergte Änderung aus Projekt "{0}"</target>
        <note />
      </trans-unit>
      <trans-unit id="Added_colon">
        <source>Added:</source>
        <target state="translated">Hinzugefügt:</target>
        <note />
      </trans-unit>
      <trans-unit id="After_colon">
        <source>After:</source>
        <target state="translated">Nach:</target>
        <note />
      </trans-unit>
      <trans-unit id="Before_colon">
        <source>Before:</source>
        <target state="translated">Vor:</target>
        <note />
      </trans-unit>
      <trans-unit id="Removed_colon">
        <source>Removed:</source>
        <target state="translated">Entfernt:</target>
        <note />
      </trans-unit>
      <trans-unit id="Invalid_CodePage_value_colon_0">
        <source>Invalid CodePage value: {0}</source>
        <target state="translated">Ungültiger CodePage-Wert: {0}</target>
        <note />
      </trans-unit>
      <trans-unit id="Adding_additional_documents_is_not_supported">
        <source>Adding additional documents is not supported.</source>
        <target state="translated">Das Hinzufügen weitere Dokumente wird nicht unterstützt.</target>
        <note />
      </trans-unit>
      <trans-unit id="Adding_analyzer_references_is_not_supported">
        <source>Adding analyzer references is not supported.</source>
        <target state="translated">Das Hinzufügen von Verweisen der Analyse wird nicht unterstützt.</target>
        <note />
      </trans-unit>
      <trans-unit id="Adding_documents_is_not_supported">
        <source>Adding documents is not supported.</source>
        <target state="translated">Das Hinzufügen von Dokumenten wird nicht unterstützt.</target>
        <note />
      </trans-unit>
      <trans-unit id="Adding_metadata_references_is_not_supported">
        <source>Adding metadata references is not supported.</source>
        <target state="translated">Das Hinzufügen von Verweisen auf Metadaten wird nicht unterstützt.</target>
        <note />
      </trans-unit>
      <trans-unit id="Adding_project_references_is_not_supported">
        <source>Adding project references is not supported.</source>
        <target state="translated">Das Hinzufügen von Projektverweisen wird nicht unterstützt.</target>
        <note />
      </trans-unit>
      <trans-unit id="Changing_additional_documents_is_not_supported">
        <source>Changing additional documents is not supported.</source>
        <target state="translated">Das Ändern weiterer Dokumente wird nicht unterstützt.</target>
        <note />
      </trans-unit>
      <trans-unit id="Changing_documents_is_not_supported">
        <source>Changing documents is not supported.</source>
        <target state="translated">Das Ändern von Dokumenten wird nicht unterstützt.</target>
        <note />
      </trans-unit>
      <trans-unit id="Changing_project_properties_is_not_supported">
        <source>Changing project properties is not supported.</source>
        <target state="translated">Das Ändern von Projekteigenschaften wird nicht unterstützt.</target>
        <note />
      </trans-unit>
      <trans-unit id="Removing_additional_documents_is_not_supported">
        <source>Removing additional documents is not supported.</source>
        <target state="translated">Das Entfernen weiterer Dokumente wird nicht unterstützt.</target>
        <note />
      </trans-unit>
      <trans-unit id="Removing_analyzer_references_is_not_supported">
        <source>Removing analyzer references is not supported.</source>
        <target state="translated">Das Entfernen von Verweisen der Analyse wird nicht unterstützt.</target>
        <note />
      </trans-unit>
      <trans-unit id="Removing_documents_is_not_supported">
        <source>Removing documents is not supported.</source>
        <target state="translated">Das Entfernen von Dokumenten wird nicht unterstützt.</target>
        <note />
      </trans-unit>
      <trans-unit id="Removing_metadata_references_is_not_supported">
        <source>Removing metadata references is not supported.</source>
        <target state="translated">Das Entfernen von Verweisen auf Metadaten wird nicht unterstützt.</target>
        <note />
      </trans-unit>
      <trans-unit id="Removing_project_references_is_not_supported">
        <source>Removing project references is not supported.</source>
        <target state="translated">Das Entfernen von Projektverweisen wird nicht unterstützt.</target>
        <note />
      </trans-unit>
      <trans-unit id="Service_of_type_0_is_required_to_accomplish_the_task_but_is_not_available_from_the_workspace">
        <source>Service of type '{0}' is required to accomplish the task but is not available from the workspace.</source>
        <target state="translated">Ein Dienst vom Typ "{0}" ist zum Ausführen der Aufgabe erforderlich, steht aber im Arbeitsbereich nicht zur Verfügung.</target>
        <note />
      </trans-unit>
      <trans-unit id="At_least_one_diagnostic_must_be_supplied">
        <source>At least one diagnostic must be supplied.</source>
        <target state="translated">Es muss mindestens eine Diagnose bereitgestellt sein.</target>
        <note />
      </trans-unit>
      <trans-unit id="Diagnostic_must_have_span_0">
        <source>Diagnostic must have span '{0}'</source>
        <target state="translated">Diagnose muss den Bereich "{0}" enthalten</target>
        <note />
      </trans-unit>
      <trans-unit id="Cannot_deserialize_type_0">
        <source>Cannot deserialize type '{0}'.</source>
        <target state="translated">Typ "{0}" kann nicht deserialisiert werden.</target>
        <note />
      </trans-unit>
      <trans-unit id="Cannot_serialize_type_0">
        <source>Cannot serialize type '{0}'.</source>
        <target state="translated">Typ "{0}" kann nicht serialisiert werden.</target>
        <note />
      </trans-unit>
      <trans-unit id="The_type_0_is_not_understood_by_the_serialization_binder">
        <source>The type '{0}' is not understood by the serialization binder.</source>
        <target state="translated">Der Typ "{0}" wird vom Serialisierungsbinder nicht verstanden.</target>
        <note />
      </trans-unit>
      <trans-unit id="Label_for_node_0_is_invalid_it_must_be_within_bracket_0_1">
        <source>Label for node '{0}' is invalid, it must be within [0, {1}).</source>
        <target state="translated">Die Bezeichnung für Knoten '{0}' ist ungültig, sie muss innerhalb von [0, {1}) liegen.</target>
        <note />
      </trans-unit>
      <trans-unit id="Matching_nodes_0_and_1_must_have_the_same_label">
        <source>Matching nodes '{0}' and '{1}' must have the same label.</source>
        <target state="translated">Die übereinstimmenden Knoten '{0}' und '{1}' müssen dieselbe Bezeichnung aufweisen.</target>
        <note />
      </trans-unit>
      <trans-unit id="Node_0_must_be_contained_in_the_new_tree">
        <source>Node '{0}' must be contained in the new tree.</source>
        <target state="translated">Der Knoten '{0}' muss im neuen Baum enthalten sein.</target>
        <note />
      </trans-unit>
      <trans-unit id="Node_0_must_be_contained_in_the_old_tree">
        <source>Node '{0}' must be contained in the old tree.</source>
        <target state="translated">Der Knoten '{0}' muss im alten Baum enthalten sein.</target>
        <note />
      </trans-unit>
      <trans-unit id="The_member_0_is_not_declared_within_the_declaration_of_the_symbol">
        <source>The member '{0}' is not declared within the declaration of the symbol.</source>
        <target state="translated">Der Member '{0}' wird nicht innerhalb der Deklaration des Symbols deklariert.</target>
        <note />
      </trans-unit>
      <trans-unit id="The_position_is_not_within_the_symbol_s_declaration">
        <source>The position is not within the symbol's declaration</source>
        <target state="translated">Die Position liegt nicht innerhalb der Deklaration des Symbols.</target>
        <note />
      </trans-unit>
      <trans-unit id="The_symbol_0_cannot_be_located_within_the_current_solution">
        <source>The symbol '{0}' cannot be located within the current solution.</source>
        <target state="translated">Das Symbol '{0}' kann nicht in die aktuelle Projektmappe geladen werden.</target>
        <note />
      </trans-unit>
      <trans-unit id="Changing_compilation_options_is_not_supported">
        <source>Changing compilation options is not supported.</source>
        <target state="translated">Das Ändern von Kompilierungsoptionen wird nicht unterstützt.</target>
        <note />
      </trans-unit>
      <trans-unit id="Changing_parse_options_is_not_supported">
        <source>Changing parse options is not supported.</source>
        <target state="translated">Das Ändern von Analyseoptionen wird nicht unterstützt.</target>
        <note />
      </trans-unit>
      <trans-unit id="The_node_is_not_part_of_the_tree">
        <source>The node is not part of the tree.</source>
        <target state="translated">Dieser Knoten ist nicht Teil des Baums.</target>
        <note />
      </trans-unit>
      <trans-unit id="This_workspace_does_not_support_opening_and_closing_documents">
        <source>This workspace does not support opening and closing documents.</source>
        <target state="translated">Das Öffnen und Schließen von Dokumenten wird in diesem Arbeitsbereich nicht unterstützt.</target>
        <note />
      </trans-unit>
      <trans-unit id="Exceptions_colon">
        <source>Exceptions:</source>
        <target state="translated">Ausnahmen:</target>
        <note />
      </trans-unit>
      <trans-unit id="_0_returned_an_uninitialized_ImmutableArray">
        <source>'{0}' returned an uninitialized ImmutableArray</source>
        <target state="translated">'"{0}" hat ein nicht initialisiertes "ImmutableArray" zurückgegeben.</target>
        <note />
      </trans-unit>
      <trans-unit id="Failure">
        <source>Failure</source>
        <target state="translated">Fehler</target>
        <note />
      </trans-unit>
      <trans-unit id="Warning">
        <source>Warning</source>
        <target state="translated">Warnung</target>
        <note />
      </trans-unit>
<<<<<<< HEAD
      <trans-unit id="Member_access_should_be_qualified">
        <source>Member access should be qualified.</source>
        <target state="translated">Der Memberzugriff sollte qualifiziert sein.</target>
=======
      <trans-unit id="Populate_switch">
        <source>Populate switch</source>
        <target state="translated">Switch mit Daten auffüllen</target>
>>>>>>> 4667f9fb
        <note />
      </trans-unit>
      <trans-unit id="Enable">
        <source>Enable</source>
        <target state="translated">Aktivieren</target>
        <note />
      </trans-unit>
      <trans-unit id="Enable_and_ignore_future_errors">
        <source>Enable and ignore future errors</source>
        <target state="translated">Aktivieren und weitere Fehler ignorieren</target>
        <note />
      </trans-unit>
      <trans-unit id="_0_encountered_an_error_and_has_been_disabled">
        <source>'{0}' encountered an error and has been disabled.</source>
        <target state="translated">'"{0}" hat einen Fehler festgestellt und wurde deaktiviert.</target>
        <note />
      </trans-unit>
      <trans-unit id="Show_Stack_Trace">
        <source>Show Stack Trace</source>
        <target state="translated">Stapelüberwachung anzeigen</target>
        <note />
      </trans-unit>
      <trans-unit id="Stream_is_too_long">
        <source>Stream is too long.</source>
        <target state="translated">Der Datenstrom ist zu lang.</target>
        <note />
      </trans-unit>
      <trans-unit id="Deserialization_reader_for_0_read_incorrect_number_of_values">
        <source>Deserialization reader for '{0}' read incorrect number of values.</source>
        <target state="translated">Der Deserialisierungsreader für "{0}" hat eine falsche Anzahl von Werten gelesen.</target>
        <note />
      </trans-unit>
      <trans-unit id="Async_Method">
        <source>Async Method</source>
        <target state="translated">Asynchrone Methode</target>
        <note>{locked: async}{locked: method} These are keywords (unless the order of words or capitalization should be handled differently)</note>
      </trans-unit>
      <trans-unit id="Error">
        <source>Error</source>
        <target state="translated">Fehler</target>
        <note />
      </trans-unit>
      <trans-unit id="None">
        <source>None</source>
        <target state="translated">NONE</target>
        <note />
      </trans-unit>
      <trans-unit id="Suggestion">
        <source>Suggestion</source>
        <target state="translated">Vorschlag</target>
        <note />
      </trans-unit>
      <trans-unit id="File_0_size_of_1_exceeds_maximum_allowed_size_of_2">
        <source>File '{0}' size of {1} exceeds maximum allowed size of {2}</source>
        <target state="translated">Die Größe der Datei "{0}" beträgt {1} und überschreitet so die maximal zulässige Größe von {2}.</target>
        <note />
      </trans-unit>
      <trans-unit id="Changing_document_property_is_not_supported">
        <source>Changing document properties is not supported</source>
        <target state="translated">Das Ändern der Dokumenteigenschaften wird nicht unterstützt.</target>
        <note />
      </trans-unit>
      <trans-unit id="Alternation_conditions_cannot_be_comments">
        <source>Alternation conditions cannot be comments</source>
        <target state="translated">Wechselbedingungen dürfen keine Kommentare sein.</target>
        <note>This is an error message shown to the user when they write an invalid Regular Expression. Example: a|(?#b)</note>
      </trans-unit>
      <trans-unit id="Alternation_conditions_do_not_capture_and_cannot_be_named">
        <source>Alternation conditions do not capture and cannot be named</source>
        <target state="translated">Wechselbedingungen werden nicht erfasst und können nicht benannt werden.</target>
        <note>This is an error message shown to the user when they write an invalid Regular Expression. Example: (?(?'x'))</note>
      </trans-unit>
      <trans-unit id="A_subtraction_must_be_the_last_element_in_a_character_class">
        <source>A subtraction must be the last element in a character class</source>
        <target state="translated">Eine Subtraktion muss das letzte Element in einer Zeichenklasse sein.</target>
        <note>This is an error message shown to the user when they write an invalid Regular Expression. Example: [a-[b]-c]</note>
      </trans-unit>
      <trans-unit id="Cannot_include_class_0_in_character_range">
        <source>Cannot include class \{0} in character range</source>
        <target state="translated">Die Klasse \{0} kann nicht in den Zeichenbereich aufgenommen werden.</target>
        <note>This is an error message shown to the user when they write an invalid Regular Expression. Example: [a-\w]. {0} is the invalid class (\w here)</note>
      </trans-unit>
      <trans-unit id="Capture_group_numbers_must_be_less_than_or_equal_to_Int32_MaxValue">
        <source>Capture group numbers must be less than or equal to Int32.MaxValue</source>
        <target state="translated">Erfassungsgruppennummern müssen kleiner oder gleich Int32.MaxValue sein.</target>
        <note>This is an error message shown to the user when they write an invalid Regular Expression. Example: a{2147483648}</note>
      </trans-unit>
      <trans-unit id="Capture_number_cannot_be_zero">
        <source>Capture number cannot be zero</source>
        <target state="translated">Aufzeichnungsnummer darf nicht 0 (null) sein.</target>
        <note>This is an error message shown to the user when they write an invalid Regular Expression. Example: (?&lt;0&gt;a)</note>
      </trans-unit>
      <trans-unit id="Illegal_backslash_at_end_of_pattern">
        <source>Illegal \ at end of pattern</source>
        <target state="translated">Nicht zulässiges \-Zeichen am Ende des Musters.</target>
        <note>This is an error message shown to the user when they write an invalid Regular Expression. Example: \</note>
      </trans-unit>
      <trans-unit id="Illegal_x_y_with_x_less_than_y">
        <source>Illegal {x,y} with x &gt; y</source>
        <target state="translated">Illegaler {x,y}-Wert mit x &gt; y.</target>
        <note>This is an error message shown to the user when they write an invalid Regular Expression. Example: a{1,0}</note>
      </trans-unit>
      <trans-unit id="Incomplete_character_escape">
        <source>Incomplete \p{X} character escape</source>
        <target state="translated">Unvollständiges \p{X}-Escapezeichen.</target>
        <note>This is an error message shown to the user when they write an invalid Regular Expression. Example: \p{ Cc }</note>
      </trans-unit>
      <trans-unit id="Insufficient_hexadecimal_digits">
        <source>Insufficient hexadecimal digits</source>
        <target state="translated">Nicht genügend Hexadezimalziffern.</target>
        <note>This is an error message shown to the user when they write an invalid Regular Expression. Example: \x</note>
      </trans-unit>
      <trans-unit id="Invalid_group_name_Group_names_must_begin_with_a_word_character">
        <source>Invalid group name: Group names must begin with a word character</source>
        <target state="translated">Ungültiger Gruppenname: Gruppennamen müssen mit einem Wortzeichen beginnen.</target>
        <note>This is an error message shown to the user when they write an invalid Regular Expression. Example: (?&lt;a &gt;a)</note>
      </trans-unit>
      <trans-unit id="Malformed">
        <source>malformed</source>
        <target state="translated">fehlerhaft</target>
        <note>This is an error message shown to the user when they write an invalid Regular Expression. Example: (?(0</note>
      </trans-unit>
      <trans-unit id="Malformed_character_escape">
        <source>Malformed \p{X} character escape</source>
        <target state="translated">Falsch formatiertes \p{X}-Escapezeichen.</target>
        <note>This is an error message shown to the user when they write an invalid Regular Expression. Example: \p {Cc}</note>
      </trans-unit>
      <trans-unit id="Malformed_named_back_reference">
        <source>Malformed \k&lt;...&gt; named back reference</source>
        <target state="translated">Falsch formatierter mit \k&lt;...&gt; benannter Verweis.</target>
        <note>This is an error message shown to the user when they write an invalid Regular Expression. Example: \k'</note>
      </trans-unit>
      <trans-unit id="Missing_control_character">
        <source>Missing control character</source>
        <target state="translated">Fehlendes Steuerzeichen</target>
        <note>This is an error message shown to the user when they write an invalid Regular Expression. Example: \c</note>
      </trans-unit>
      <trans-unit id="Nested_quantifier_0">
        <source>Nested quantifier {0}</source>
        <target state="translated">Geschachtelter Quantifizierer {0}.</target>
        <note>This is an error message shown to the user when they write an invalid Regular Expression. Example: a**. In this case {0} will be '*', the extra unnecessary quantifier.</note>
      </trans-unit>
      <trans-unit id="Not_enough_close_parens">
        <source>Not enough )'s</source>
        <target state="translated">Zu wenige )-Zeichen</target>
        <note>This is an error message shown to the user when they write an invalid Regular Expression. Example: (a</note>
      </trans-unit>
      <trans-unit id="Quantifier_x_y_following_nothing">
        <source>Quantifier {x,y} following nothing</source>
        <target state="translated">Quantifizierer {x,y} nach nichts.</target>
        <note>This is an error message shown to the user when they write an invalid Regular Expression. Example: *</note>
      </trans-unit>
      <trans-unit id="Reference_to_undefined_group">
        <source>reference to undefined group</source>
        <target state="translated">Verweis auf nicht definierte Gruppe</target>
        <note>This is an error message shown to the user when they write an invalid Regular Expression. Example: (?(1))</note>
      </trans-unit>
      <trans-unit id="Reference_to_undefined_group_name_0">
        <source>Reference to undefined group name {0}</source>
        <target state="translated">Verweis auf nicht definierten Gruppennamen {0}</target>
        <note>This is an error message shown to the user when they write an invalid Regular Expression. Example: \k&lt;a&gt;. Here, {0} will be the name of the undefined group ('a')</note>
      </trans-unit>
      <trans-unit id="Reference_to_undefined_group_number_0">
        <source>Reference to undefined group number {0}</source>
        <target state="translated">Verweis auf nicht definierte Gruppennummer {0}</target>
        <note>This is an error message shown to the user when they write an invalid Regular Expression. Example: (?&lt;-1&gt;). Here, {0} will be the number of the undefined group ('1')</note>
      </trans-unit>
      <trans-unit id="Too_many_bars_in_conditional_grouping">
        <source>Too many | in (?()|)</source>
        <target state="translated">Zu viele |-Zeichen in (?()|).</target>
        <note>This is an error message shown to the user when they write an invalid Regular Expression. Example: (?(0)a|b|)</note>
      </trans-unit>
      <trans-unit id="Too_many_close_parens">
        <source>Too many )'s</source>
        <target state="translated">Zu viele )-Zeichen.</target>
        <note>This is an error message shown to the user when they write an invalid Regular Expression. Example: )</note>
      </trans-unit>
      <trans-unit id="Unknown_property">
        <source>Unknown property</source>
        <target state="translated">Unbekannte Eigenschaft</target>
        <note>This is an error message shown to the user when they write an invalid Regular Expression. Example: \p{}</note>
      </trans-unit>
      <trans-unit id="Unknown_property_0">
        <source>Unknown property '{0}'</source>
        <target state="translated">Unbekannte Eigenschaft "{0}"</target>
        <note>This is an error message shown to the user when they write an invalid Regular Expression. Example: \p{xxx}. Here, {0} will be the name of the unknown property ('xxx')</note>
      </trans-unit>
      <trans-unit id="Unrecognized_control_character">
        <source>Unrecognized control character</source>
        <target state="translated">Unbekanntes Steuerzeichen</target>
        <note>This is an error message shown to the user when they write an invalid Regular Expression. Example: [\c]</note>
      </trans-unit>
      <trans-unit id="Unrecognized_escape_sequence_0">
        <source>Unrecognized escape sequence \{0}</source>
        <target state="translated">Unbekannte Escapesequenz \{0}.</target>
        <note>This is an error message shown to the user when they write an invalid Regular Expression. Example: \m. Here, {0} will be the unrecognized character ('m')</note>
      </trans-unit>
      <trans-unit id="Unrecognized_grouping_construct">
        <source>Unrecognized grouping construct</source>
        <target state="translated">Unbekanntes Gruppierungskonstrukt.</target>
        <note>This is an error message shown to the user when they write an invalid Regular Expression. Example: (?&lt;</note>
      </trans-unit>
      <trans-unit id="Unterminated_character_class_set">
        <source>Unterminated [] set</source>
        <target state="translated">Nicht abgeschlossener []-Satz</target>
        <note>This is an error message shown to the user when they write an invalid Regular Expression. Example: [</note>
      </trans-unit>
      <trans-unit id="Unterminated_regex_comment">
        <source>Unterminated (?#...) comment</source>
        <target state="translated">Nicht abgeschlossener (?#...)-Kommentar.</target>
        <note>This is an error message shown to the user when they write an invalid Regular Expression. Example: (?#</note>
      </trans-unit>
      <trans-unit id="dot_NET_Coding_Conventions">
        <source>.NET Coding Conventions</source>
        <target state="translated">.NET-Codierungskonventionen</target>
        <note />
      </trans-unit>
      <trans-unit id="x_y_range_in_reverse_order">
        <source>[x-y] range in reverse order</source>
        <target state="translated">[x-y]-Bereich in umgekehrter Reihenfolge</target>
        <note>This is an error message shown to the user when they write an invalid Regular Expression. Example: [b-a]</note>
      </trans-unit>
      <trans-unit id="Variables_captured_colon">
        <source>Variables captured:</source>
        <target state="translated">Erfasste Variablen:</target>
        <note />
      </trans-unit>
      <trans-unit id="Regex_issue_0">
        <source>Regex issue: {0}</source>
        <target state="translated">RegEx-Fehler: {0}</target>
        <note>This is an error message shown to the user when they write an invalid Regular Expression. {0} will be the actual text of one of the above Regular Expression errors.</note>
      </trans-unit>
    </body>
  </file>
</xliff><|MERGE_RESOLUTION|>--- conflicted
+++ resolved
@@ -1757,17 +1757,6 @@
         <target state="translated">Warnung</target>
         <note />
       </trans-unit>
-<<<<<<< HEAD
-      <trans-unit id="Member_access_should_be_qualified">
-        <source>Member access should be qualified.</source>
-        <target state="translated">Der Memberzugriff sollte qualifiziert sein.</target>
-=======
-      <trans-unit id="Populate_switch">
-        <source>Populate switch</source>
-        <target state="translated">Switch mit Daten auffüllen</target>
->>>>>>> 4667f9fb
-        <note />
-      </trans-unit>
       <trans-unit id="Enable">
         <source>Enable</source>
         <target state="translated">Aktivieren</target>
