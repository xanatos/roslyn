﻿// Copyright (c) Microsoft.  All Rights Reserved.  Licensed under the Apache License, Version 2.0.  See License.txt in the project root for license information.

using Microsoft.CodeAnalysis.Classification.Classifiers;
using Microsoft.CodeAnalysis.EmbeddedLanguages.LanguageServices;

namespace Microsoft.CodeAnalysis.EmbeddedLanguages.RegularExpressions.LanguageServices
{
    internal class RegexEmbeddedLanguage : IEmbeddedLanguage
    {
        public EmbeddedLanguageInfo Info { get; }
        public ISyntaxClassifier Classifier { get; }

        public RegexEmbeddedLanguage(EmbeddedLanguageInfo info)
        {
<<<<<<< HEAD
            Info = info;
            Classifier = new RegexEmbeddedClassifier(info);
=======
            Classifier = new RegexSyntaxClassifier(info);
>>>>>>> 3f957670
        }
    }
}<|MERGE_RESOLUTION|>--- conflicted
+++ resolved
@@ -12,12 +12,8 @@
 
         public RegexEmbeddedLanguage(EmbeddedLanguageInfo info)
         {
-<<<<<<< HEAD
             Info = info;
-            Classifier = new RegexEmbeddedClassifier(info);
-=======
             Classifier = new RegexSyntaxClassifier(info);
->>>>>>> 3f957670
         }
     }
 }