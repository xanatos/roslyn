--- conflicted
+++ resolved
@@ -463,11 +463,8 @@
         Liveshare_UnknownCodeAction,
         Liveshare_LexicalClassifications,
         Liveshare_SyntacticClassifications,
-<<<<<<< HEAD
         Liveshare_SyntacticTagger,
-=======
 
         CommandHandler_GoToBase,
->>>>>>> 22a40f16
     }
 }