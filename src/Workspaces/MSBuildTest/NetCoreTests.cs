﻿// Copyright (c) Microsoft.  All Rights Reserved.  Licensed under the Apache License, Version 2.0.  See License.txt in the project root for license information.

using System;
using System.Collections.Generic;
using System.IO;
using System.Linq;
using System.Threading.Tasks;
using Microsoft.CodeAnalysis.Test.Utilities;
using Microsoft.CodeAnalysis.UnitTests;
using Microsoft.CodeAnalysis.UnitTests.TestFiles;
using Roslyn.Test.Utilities;
using Roslyn.Utilities;
using Xunit;

namespace Microsoft.CodeAnalysis.MSBuild.UnitTests
{
    public class NetCoreTests : MSBuildWorkspaceTestBase
    {
        private readonly TempDirectory _nugetCacheDir;

        public NetCoreTests()
        {
            _nugetCacheDir = SolutionDirectory.CreateDirectory(".packages");
        }

<<<<<<< HEAD
        private void DotNetRestore(string solutionOrProjectFileName)
=======
        private void RunDotNet(string arguments)
>>>>>>> 5a8dabf9
        {
            Assert.NotNull(DotNetCoreSdk.ExePath);

            var environmentVariables = new Dictionary<string, string>()
            {
                ["NUGET_PACKAGES"] = _nugetCacheDir.Path
            };

            var restoreResult = ProcessUtilities.Run(
<<<<<<< HEAD
                fileName: DotNetCoreSdk.ExePath,
                arguments: $@"msbuild ""{solutionOrProjectFileName}"" /t:restore /bl:{Path.Combine(SolutionDirectory.Path, "restore.binlog")}",
                workingDirectory: SolutionDirectory.Path,
                additionalEnvironmentVars: environmentVariables);

            Assert.True(restoreResult.ExitCode == 0, $"Restore failed with exit code {restoreResult.ExitCode}: {restoreResult.Output}");
=======
                DotNetCoreSdk.ExePath, arguments,
                workingDirectory: SolutionDirectory.Path,
                additionalEnvironmentVars: environmentVariables);

            Assert.True(restoreResult.ExitCode == 0, $"{DotNetCoreSdk.ExePath} failed with exit code {restoreResult.ExitCode}: {restoreResult.Output}");
        }

        private void DotNetRestore(string solutionOrProjectFileName)
        {
            var arguments = $@"msbuild ""{solutionOrProjectFileName}"" /t:restore /bl:{Path.Combine(SolutionDirectory.Path, "restore.binlog")}";
            RunDotNet(arguments);
        }

        private void DotNetBuild(string solutionOrProjectFileName, string configuration = null)
        {
            var arguments = $@"msbuild ""{solutionOrProjectFileName}"" /bl:{Path.Combine(SolutionDirectory.Path, "build.binlog")}";

            if (configuration != null)
            {
                arguments += $" /p:Configuration={configuration}";
            }

            RunDotNet(arguments);
>>>>>>> 5a8dabf9
        }

        [ConditionalFact(typeof(VisualStudioMSBuildInstalled), typeof(DotNetCoreSdk.IsAvailable))]
        [Trait(Traits.Feature, Traits.Features.MSBuildWorkspace)]
        [Trait(Traits.Feature, Traits.Features.NetCore)]
        public async Task TestOpenProject_NetCoreApp2()
        {
            CreateFiles(GetNetCoreApp2Files());

            var projectFilePath = GetSolutionFileName("Project.csproj");

            DotNetRestore("Project.csproj");

            using (var workspace = CreateMSBuildWorkspace())
            {
                var project = await workspace.OpenProjectAsync(projectFilePath);

                // Assert that there is a single project loaded.
                Assert.Single(workspace.CurrentSolution.ProjectIds);

                // Assert that the project does not have any diagnostics in Program.cs
                var document = project.Documents.First(d => d.Name == "Program.cs");
                var semanticModel = await document.GetSemanticModelAsync();
                var diagnostics = semanticModel.GetDiagnostics();
                Assert.Empty(diagnostics);
            }
        }

        [ConditionalFact(typeof(VisualStudioMSBuildInstalled), typeof(DotNetCoreSdk.IsAvailable))]
        [Trait(Traits.Feature, Traits.Features.MSBuildWorkspace)]
        [Trait(Traits.Feature, Traits.Features.NetCore)]
        public async Task TestOpenProjectTwice_NetCoreApp2AndLibrary()
        {
            CreateFiles(GetNetCoreApp2AndLibraryFiles());

            var projectFilePath = GetSolutionFileName(@"Project\Project.csproj");
            var libraryFilePath = GetSolutionFileName(@"Library\Library.csproj");

            DotNetRestore(@"Project\Project.csproj");

            using (var workspace = CreateMSBuildWorkspace())
            {
                var libraryProject = await workspace.OpenProjectAsync(libraryFilePath);

                // Assert that there is a single project loaded.
                Assert.Single(workspace.CurrentSolution.ProjectIds);

                // Assert that the project does not have any diagnostics in Class1.cs
                var document = libraryProject.Documents.First(d => d.Name == "Class1.cs");
                var semanticModel = await document.GetSemanticModelAsync();
                var diagnostics = semanticModel.GetDiagnostics();
                Assert.Empty(diagnostics);

                var project = await workspace.OpenProjectAsync(projectFilePath);

                // Assert that there are only two projects opened.
                Assert.Equal(2, workspace.CurrentSolution.ProjectIds.Count);

                // Assert that there is a project reference between Project.csproj and Library.csproj
                var projectReference = Assert.Single(project.ProjectReferences);

                var projectRefId = projectReference.ProjectId;
                Assert.Equal(libraryProject.Id, projectRefId);
                Assert.Equal(libraryProject.FilePath, workspace.CurrentSolution.GetProject(projectRefId).FilePath);
            }
        }

        [ConditionalFact(typeof(VisualStudioMSBuildInstalled), typeof(DotNetCoreSdk.IsAvailable))]
        [Trait(Traits.Feature, Traits.Features.MSBuildWorkspace)]
        [Trait(Traits.Feature, Traits.Features.NetCore)]
        public async Task TestOpenProjectTwice_NetCoreApp2AndTwoLibraries()
        {
            CreateFiles(GetNetCoreApp2AndTwoLibrariesFiles());

            var projectFilePath = GetSolutionFileName(@"Project\Project.csproj");
            var library1FilePath = GetSolutionFileName(@"Library1\Library1.csproj");
            var library2FilePath = GetSolutionFileName(@"Library2\Library2.csproj");

            DotNetRestore(@"Project\Project.csproj");
            DotNetRestore(@"Library2\Library2.csproj");

            using (var workspace = CreateMSBuildWorkspace())
            {
                var project = await workspace.OpenProjectAsync(projectFilePath);

                // Assert that there is are two projects loaded (Project.csproj references Library1.csproj).
                Assert.Equal(2, workspace.CurrentSolution.ProjectIds.Count);

                // Assert that the project does not have any diagnostics in Program.cs
                var document = project.Documents.First(d => d.Name == "Program.cs");
                var semanticModel = await document.GetSemanticModelAsync();
                var diagnostics = semanticModel.GetDiagnostics();
                Assert.Empty(diagnostics);

                var library2 = await workspace.OpenProjectAsync(library2FilePath);

                // Assert that there are now three projects loaded (Library2.csproj also references Library1.csproj)
                Assert.Equal(3, workspace.CurrentSolution.ProjectIds.Count);

                // Assert that there is a project reference between Project.csproj and Library1.csproj
                AssertSingleProjectReference(project, library1FilePath);

                // Assert that there is a project reference between Library2.csproj and Library1.csproj
                AssertSingleProjectReference(library2, library1FilePath);
            }

            void AssertSingleProjectReference(Project project, string projectRefFilePath)
            {
                var projectReference = Assert.Single(project.ProjectReferences);

                var projectRefId = projectReference.ProjectId;
                Assert.Equal(projectRefFilePath, project.Solution.GetProject(projectRefId).FilePath);
            }
        }

        [ConditionalFact(typeof(VisualStudioMSBuildInstalled), typeof(DotNetCoreSdk.IsAvailable))]
        [Trait(Traits.Feature, Traits.Features.MSBuildWorkspace)]
        [Trait(Traits.Feature, Traits.Features.NetCore)]
        public async Task TestOpenProject_NetCoreMultiTFM()
        {
            CreateFiles(GetNetCoreMultiTFMFiles());

            var projectFilePath = GetSolutionFileName("Project.csproj");

            DotNetRestore("Project.csproj");

            using (var workspace = CreateMSBuildWorkspace())
            {
                await workspace.OpenProjectAsync(projectFilePath);

                // Assert that three projects have been loaded, one for each TFM.
                Assert.Equal(3, workspace.CurrentSolution.ProjectIds.Count);

                var projectPaths = new HashSet<string>();
                var outputFilePaths = new HashSet<string>();

                foreach (var project in workspace.CurrentSolution.Projects)
                {
                    projectPaths.Add(project.FilePath);
                    outputFilePaths.Add(project.OutputFilePath);
                }

                // Assert that the three projects share the same file path
                Assert.Single(projectPaths);

                // Assert that the three projects have different output file paths
                Assert.Equal(3, outputFilePaths.Count);

                // Assert that none of the projects have any diagnostics in Program.cs
                foreach (var project in workspace.CurrentSolution.Projects)
                {
                    var document = project.Documents.First(d => d.Name == "Program.cs");
                    var semanticModel = await document.GetSemanticModelAsync();
                    var diagnostics = semanticModel.GetDiagnostics();
                    Assert.Empty(diagnostics);
                }
            }
        }

        [ConditionalFact(typeof(VisualStudioMSBuildInstalled), typeof(DotNetCoreSdk.IsAvailable))]
        [Trait(Traits.Feature, Traits.Features.MSBuildWorkspace)]
        [Trait(Traits.Feature, Traits.Features.NetCore)]
        public async Task TestOpenProject_NetCoreMultiTFM_ProjectReference()
        {
            CreateFiles(GetNetCoreMultiTFMFiles_ProjectReference());

            // Restoring for Project.csproj should also restore Library.csproj
            DotNetRestore(@"Project\Project.csproj");

            var projectFilePath = GetSolutionFileName(@"Project\Project.csproj");

            await AssertNetCoreMultiTFMProject(projectFilePath);
        }

        [ConditionalFact(typeof(VisualStudioMSBuildInstalled), typeof(DotNetCoreSdk.IsAvailable))]
        [Trait(Traits.Feature, Traits.Features.MSBuildWorkspace)]
        [Trait(Traits.Feature, Traits.Features.NetCore)]
        public async Task TestOpenProject_NetCoreMultiTFM_ProjectReferenceWithReversedTFMs()
        {
            CreateFiles(GetNetCoreMultiTFMFiles_ProjectReferenceWithReversedTFMs());

            // Restoring for Project.csproj should also restore Library.csproj
            DotNetRestore(@"Project\Project.csproj");

            var projectFilePath = GetSolutionFileName(@"Project\Project.csproj");

            await AssertNetCoreMultiTFMProject(projectFilePath);
        }

        private async Task AssertNetCoreMultiTFMProject(string projectFilePath)
        {
            using (var workspace = CreateMSBuildWorkspace())
            {
                await workspace.OpenProjectAsync(projectFilePath);

                // Assert that four projects have been loaded, one for each TFM.
                Assert.Equal(4, workspace.CurrentSolution.ProjectIds.Count);

                var projectPaths = new HashSet<string>();
                var outputFilePaths = new HashSet<string>();

                foreach (var project in workspace.CurrentSolution.Projects)
                {
                    projectPaths.Add(project.FilePath);
                    outputFilePaths.Add(project.OutputFilePath);
                }

                // Assert that there are two project file path among the four projects
                Assert.Equal(2, projectPaths.Count);

                // Assert that the four projects each have different output file paths
                Assert.Equal(4, outputFilePaths.Count);

                var expectedNames = new HashSet<string>()
                {
                    "Library(netstandard2",
                    "Library(net461)",
                    "Project(netcoreapp2",
                    "Project(net461)"
                };

                var actualNames = new HashSet<string>();

                foreach (var project in workspace.CurrentSolution.Projects)
                {
                    var dotIndex = project.Name.IndexOf('.');
                    var projectName = dotIndex >= 0
                        ? project.Name.Substring(0, dotIndex)
                        : project.Name;

                    actualNames.Add(projectName);
                    var fileName = PathUtilities.GetFileName(project.FilePath);

                    Document document;

                    switch (fileName)
                    {
                        case "Project.csproj":
                            document = project.Documents.First(d => d.Name == "Program.cs");
                            break;

                        case "Library.csproj":
                            document = project.Documents.First(d => d.Name == "Class1.cs");
                            break;

                        default:
                            Assert.True(false, $"Encountered unexpected project: {project.FilePath}");
                            return;
                    }

                    // Assert that none of the projects have any diagnostics in their primary .cs file.
                    var semanticModel = await document.GetSemanticModelAsync();
                    var diagnostics = semanticModel.GetDiagnostics();
                    Assert.Empty(diagnostics);
                }

                Assert.True(actualNames.SetEquals(expectedNames), $"Project names differ!{Environment.NewLine}Actual: {{{actualNames.Join(",")}}}{Environment.NewLine}Expected: {{{expectedNames.Join(",")}}}");

                // Verify that the projects reference the correct TFMs
                var projects = workspace.CurrentSolution.Projects.Where(p => p.FilePath.EndsWith("Project.csproj"));
                foreach (var project in projects)
                {
                    var projectReference = Assert.Single(project.ProjectReferences);

                    var referencedProject = workspace.CurrentSolution.GetProject(projectReference.ProjectId);

                    if (project.OutputFilePath.Contains("netcoreapp2"))
                    {
                        Assert.Contains("netstandard2", referencedProject.OutputFilePath);
                    }
                    else if (project.OutputFilePath.Contains("net461"))
                    {
                        Assert.Contains("net461", referencedProject.OutputFilePath);
                    }
                    else
                    {
                        Assert.True(false, "OutputFilePath with expected TFM not found.");
                    }
                }
            }
        }

        [ConditionalFact(typeof(VisualStudioMSBuildInstalled), typeof(DotNetCoreSdk.IsAvailable))]
        [Trait(Traits.Feature, Traits.Features.MSBuildWorkspace)]
        [Trait(Traits.Feature, Traits.Features.NetCore)]
        public async Task TestOpenSolution_NetCoreMultiTFMWithProjectReferenceToFSharp()
        {
            CreateFiles(GetNetCoreMultiTFMFiles_ProjectReferenceToFSharp());

            var solutionFilePath = GetSolutionFileName("Solution.sln");

            DotNetRestore("Solution.sln");

            using (var workspace = CreateMSBuildWorkspace())
            {
                var solution = await workspace.OpenSolutionAsync(solutionFilePath);

                var projects = solution.Projects.ToArray();

                Assert.Equal(2, projects.Length);

                foreach (var project in projects)
                {
                    Assert.StartsWith("csharplib", project.Name);
                    Assert.Empty(project.ProjectReferences);
                    Assert.Single(project.AllProjectReferences);
                }
            }
        }
<<<<<<< HEAD
=======

        [ConditionalFact(typeof(VisualStudioMSBuildInstalled), typeof(DotNetCoreSdk.IsAvailable))]
        [Trait(Traits.Feature, Traits.Features.MSBuildWorkspace)]
        [Trait(Traits.Feature, Traits.Features.NetCore)]
        public async Task TestOpenProject_ReferenceConfigurationSpecificMetadata()
        {
            var files = GetBaseFiles()
                .WithFile(@"Solution.sln", Resources.SolutionFiles.Issue30174_Solution)
                .WithFile(@"InspectedLibrary\InspectedLibrary.csproj", Resources.ProjectFiles.CSharp.Issue30174_InspectedLibrary)
                .WithFile(@"InspectedLibrary\InspectedClass.cs", Resources.SourceFiles.CSharp.Issue30174_InspectedClass)
                .WithFile(@"ReferencedLibrary\ReferencedLibrary.csproj", Resources.ProjectFiles.CSharp.Issue30174_ReferencedLibrary)
                .WithFile(@"ReferencedLibrary\SomeMetadataAttribute.cs", Resources.SourceFiles.CSharp.Issue30174_SomeMetadataAttribute);

            CreateFiles(files);

            DotNetRestore("Solution.sln");
            DotNetBuild("Solution.sln", configuration: "Release");

            var projectFilePath = GetSolutionFileName(@"InspectedLibrary\InspectedLibrary.csproj");

            using (var workspace = CreateMSBuildWorkspace(("Configuration", "Release")))
            {
                workspace.LoadMetadataForReferencedProjects = true;

                var project = await workspace.OpenProjectAsync(projectFilePath);

                Assert.Empty(project.ProjectReferences);
                Assert.Empty(workspace.Diagnostics);

                var compilation = await project.GetCompilationAsync();
            }
        }
>>>>>>> 5a8dabf9
    }
}<|MERGE_RESOLUTION|>--- conflicted
+++ resolved
@@ -23,11 +23,7 @@
             _nugetCacheDir = SolutionDirectory.CreateDirectory(".packages");
         }
 
-<<<<<<< HEAD
-        private void DotNetRestore(string solutionOrProjectFileName)
-=======
         private void RunDotNet(string arguments)
->>>>>>> 5a8dabf9
         {
             Assert.NotNull(DotNetCoreSdk.ExePath);
 
@@ -37,14 +33,6 @@
             };
 
             var restoreResult = ProcessUtilities.Run(
-<<<<<<< HEAD
-                fileName: DotNetCoreSdk.ExePath,
-                arguments: $@"msbuild ""{solutionOrProjectFileName}"" /t:restore /bl:{Path.Combine(SolutionDirectory.Path, "restore.binlog")}",
-                workingDirectory: SolutionDirectory.Path,
-                additionalEnvironmentVars: environmentVariables);
-
-            Assert.True(restoreResult.ExitCode == 0, $"Restore failed with exit code {restoreResult.ExitCode}: {restoreResult.Output}");
-=======
                 DotNetCoreSdk.ExePath, arguments,
                 workingDirectory: SolutionDirectory.Path,
                 additionalEnvironmentVars: environmentVariables);
@@ -68,7 +56,6 @@
             }
 
             RunDotNet(arguments);
->>>>>>> 5a8dabf9
         }
 
         [ConditionalFact(typeof(VisualStudioMSBuildInstalled), typeof(DotNetCoreSdk.IsAvailable))]
@@ -378,8 +365,6 @@
                 }
             }
         }
-<<<<<<< HEAD
-=======
 
         [ConditionalFact(typeof(VisualStudioMSBuildInstalled), typeof(DotNetCoreSdk.IsAvailable))]
         [Trait(Traits.Feature, Traits.Features.MSBuildWorkspace)]
@@ -412,6 +397,5 @@
                 var compilation = await project.GetCompilationAsync();
             }
         }
->>>>>>> 5a8dabf9
     }
 }