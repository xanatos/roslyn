--- conflicted
+++ resolved
@@ -10,45 +10,32 @@
     internal static class CSharpCodeStyleOptions
     {
         // TODO: get sign off on public api changes.
-<<<<<<< HEAD
         public static readonly Option<bool> UseVarWhenDeclaringLocals = new Option<bool>(
             nameof(CodeStyleOptions), nameof(UseVarWhenDeclaringLocals), defaultValue: true,
-            storageLocations: new RoamingProfileStorageLocation("TextEditor.CSharp.Specific.UseVarWhenDeclaringLocals"));
-
-        public static readonly Option<CodeStyleOption<bool>> UseImplicitTypeForIntrinsicTypes = new Option<CodeStyleOption<bool>>(
-            nameof(CodeStyleOptions), nameof(UseImplicitTypeForIntrinsicTypes), defaultValue: CodeStyleOption<bool>.Default,
-            storageLocations: new RoamingProfileStorageLocation("TextEditor.CSharp.Specific.UseImplicitTypeForIntrinsicTypes"));
-
-        public static readonly Option<CodeStyleOption<bool>> UseImplicitTypeWhereApparent = new Option<CodeStyleOption<bool>>(
-            nameof(CodeStyleOptions), nameof(UseImplicitTypeWhereApparent), defaultValue: CodeStyleOption<bool>.Default,
-            storageLocations: new RoamingProfileStorageLocation("TextEditor.CSharp.Specific.UseImplicitTypeWhereApparent"));
-
-        public static readonly Option<CodeStyleOption<bool>> UseImplicitTypeWherePossible = new Option<CodeStyleOption<bool>>(
-            nameof(CodeStyleOptions), nameof(UseImplicitTypeWherePossible), defaultValue: CodeStyleOption<bool>.Default,
-            storageLocations: new RoamingProfileStorageLocation("TextEditor.CSharp.Specific.UseImplicitTypeWherePossible"));
-=======
-        public static readonly Option<bool> UseVarWhenDeclaringLocals = new Option<bool>(nameof(CodeStyleOptions), nameof(UseVarWhenDeclaringLocals), defaultValue: true,
             storageLocations: new OptionStorageLocation[]{
                 new EditorConfigStorageLocation("csharp_style_var_for_locals", ParseEditorConfigCodeStyleOption),
                 new RoamingProfileStorageLocation("TextEditor.CSharp.Specific.UseVarWhenDeclaringLocals")});
 
-        public static readonly Option<CodeStyleOption<bool>> UseImplicitTypeForIntrinsicTypes = new Option<CodeStyleOption<bool>>(nameof(CodeStyleOptions), nameof(UseImplicitTypeForIntrinsicTypes), defaultValue: CodeStyleOption<bool>.Default,
+        public static readonly Option<CodeStyleOption<bool>> UseImplicitTypeForIntrinsicTypes = new Option<CodeStyleOption<bool>>(
+            nameof(CodeStyleOptions), nameof(UseImplicitTypeForIntrinsicTypes), defaultValue: CodeStyleOption<bool>.Default,
             storageLocations: new OptionStorageLocation[]{
                 new EditorConfigStorageLocation("csharp_style_var_for_built_in_types", ParseEditorConfigCodeStyleOption),
                 new RoamingProfileStorageLocation("TextEditor.CSharp.Specific.UseImplicitTypeForIntrinsicTypes")});
 
-        public static readonly Option<CodeStyleOption<bool>> UseImplicitTypeWhereApparent = new Option<CodeStyleOption<bool>>(nameof(CodeStyleOptions), nameof(UseImplicitTypeWhereApparent), defaultValue: CodeStyleOption<bool>.Default,
+        public static readonly Option<CodeStyleOption<bool>> UseImplicitTypeWhereApparent = new Option<CodeStyleOption<bool>>(
+            nameof(CodeStyleOptions), nameof(UseImplicitTypeWhereApparent), defaultValue: CodeStyleOption<bool>.Default,
             storageLocations: new OptionStorageLocation[]{
                 new EditorConfigStorageLocation("csharp_style_var_when_type_is_apparent", ParseEditorConfigCodeStyleOption),
                 new RoamingProfileStorageLocation("TextEditor.CSharp.Specific.UseImplicitTypeWhereApparent")});
 
-        public static readonly Option<CodeStyleOption<bool>> UseImplicitTypeWherePossible = new Option<CodeStyleOption<bool>>(nameof(CodeStyleOptions), nameof(UseImplicitTypeWherePossible), defaultValue: CodeStyleOption<bool>.Default,
+        public static readonly Option<CodeStyleOption<bool>> UseImplicitTypeWherePossible = new Option<CodeStyleOption<bool>>(
+            nameof(CodeStyleOptions), nameof(UseImplicitTypeWherePossible), defaultValue: CodeStyleOption<bool>.Default,
             storageLocations: new OptionStorageLocation[]{
                 new EditorConfigStorageLocation("csharp_style_var_elsewhere", ParseEditorConfigCodeStyleOption),
                 new RoamingProfileStorageLocation("TextEditor.CSharp.Specific.UseImplicitTypeWherePossible")});
->>>>>>> abf9a6b6
 
-        public static readonly Option<CodeStyleOption<bool>> PreferConditionalDelegateCall = new Option<CodeStyleOption<bool>>(nameof(CodeStyleOptions), nameof(PreferConditionalDelegateCall), defaultValue: CodeStyleOptions.TrueWithSuggestionEnforcement,
+        public static readonly Option<CodeStyleOption<bool>> PreferConditionalDelegateCall = new Option<CodeStyleOption<bool>>(
+            nameof(CodeStyleOptions), nameof(PreferConditionalDelegateCall), defaultValue: CodeStyleOptions.TrueWithSuggestionEnforcement,
             storageLocations: new OptionStorageLocation[]{
                 new EditorConfigStorageLocation("csharp_style_conditional_delegate_call", ParseEditorConfigCodeStyleOption),
                 new RoamingProfileStorageLocation("TextEditor.CSharp.Specific.PreferConditionalDelegateCall")});
