--- conflicted
+++ resolved
@@ -105,11 +105,18 @@
             return csharpKind == kind1 || csharpKind == kind2 || csharpKind == kind3 || csharpKind == kind4 || csharpKind == kind5 || csharpKind == kind6;
         }
 
-<<<<<<< HEAD
         public static bool IsKind(this SyntaxNode node, SyntaxKind kind1, SyntaxKind kind2, SyntaxKind kind3, SyntaxKind kind4, SyntaxKind kind5, SyntaxKind kind6, SyntaxKind kind7)
-=======
+        {
+            if (node == null)
+            {
+                return false;
+            }
+
+            var csharpKind = node.Kind();
+            return csharpKind == kind1 || csharpKind == kind2 || csharpKind == kind3 || csharpKind == kind4 || csharpKind == kind5 || csharpKind == kind6 || csharpKind == kind7;
+        }
+
         public static bool IsKind(this SyntaxNode node, SyntaxKind kind1, SyntaxKind kind2, SyntaxKind kind3, SyntaxKind kind4, SyntaxKind kind5, SyntaxKind kind6, SyntaxKind kind7, SyntaxKind kind8, SyntaxKind kind9, SyntaxKind kind10, SyntaxKind kind11)
->>>>>>> 156b1511
         {
             if (node == null)
             {
@@ -117,11 +124,7 @@
             }
 
             var csharpKind = node.Kind();
-<<<<<<< HEAD
-            return csharpKind == kind1 || csharpKind == kind2 || csharpKind == kind3 || csharpKind == kind4 || csharpKind == kind5 || csharpKind == kind6 || csharpKind == kind7;
-=======
             return csharpKind == kind1 || csharpKind == kind2 || csharpKind == kind3 || csharpKind == kind4 || csharpKind == kind5 || csharpKind == kind6 || csharpKind == kind7 || csharpKind == kind8 || csharpKind == kind9 || csharpKind == kind10 || csharpKind == kind11;
->>>>>>> 156b1511
         }
 
         /// <summary>
