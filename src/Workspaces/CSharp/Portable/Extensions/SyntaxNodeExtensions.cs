﻿// Copyright (c) Microsoft.  All Rights Reserved.  Licensed under the Apache License, Version 2.0.  See License.txt in the project root for license information.

using System;
using System.Collections.Generic;
using System.Collections.Immutable;
using System.Diagnostics;
using System.Linq;
using System.Threading;
using Microsoft.CodeAnalysis.CSharp.Syntax;
using Microsoft.CodeAnalysis.Formatting;
using Microsoft.CodeAnalysis.Shared.Extensions;
using Microsoft.CodeAnalysis.Text;
using Roslyn.Utilities;
using SyntaxNodeOrTokenExtensions = Microsoft.CodeAnalysis.Shared.Extensions.SyntaxNodeOrTokenExtensions;

namespace Microsoft.CodeAnalysis.CSharp.Extensions
{
    internal static partial class SyntaxNodeExtensions
    {
<<<<<<< HEAD
        public static bool IsKind<TNode>(this SyntaxNode node, SyntaxKind kind, out TNode result)
            where TNode : SyntaxNode
        {
            if (node.IsKind(kind))
            {
                result = (TNode)node;
                return true;
            }

            result = null;
            return false;
        }

        public static bool IsParentKind(this SyntaxNode node, SyntaxKind kind)
        {
            return node != null && CodeAnalysis.CSharpExtensions.IsKind(node.Parent, kind);
        }

        public static bool IsParentKind(this SyntaxNode node, SyntaxKind kind1, SyntaxKind kind2)
        {
            return node != null && IsKind(node.Parent, kind1, kind2);
        }

        public static bool IsParentKind(this SyntaxNode node, SyntaxKind kind1, SyntaxKind kind2, SyntaxKind kind3)
        {
            return node != null && IsKind(node.Parent, kind1, kind2, kind3);
        }

        public static bool IsParentKind(this SyntaxNode node, SyntaxKind kind1, SyntaxKind kind2, SyntaxKind kind3, SyntaxKind kind4)
        {
            return node != null && IsKind(node.Parent, kind1, kind2, kind3, kind4);
        }

        public static bool IsKind(this SyntaxNode node, SyntaxKind kind1, SyntaxKind kind2)
        {
            if (node == null)
            {
                return false;
            }

            var csharpKind = node.Kind();
            return csharpKind == kind1 || csharpKind == kind2;
        }

        public static bool IsKind(this SyntaxNode node, SyntaxKind kind1, SyntaxKind kind2, SyntaxKind kind3)
        {
            if (node == null)
            {
                return false;
            }

            var csharpKind = node.Kind();
            return csharpKind == kind1 || csharpKind == kind2 || csharpKind == kind3;
        }

        public static bool IsKind(this SyntaxNode node, SyntaxKind kind1, SyntaxKind kind2, SyntaxKind kind3, SyntaxKind kind4)
        {
            if (node == null)
            {
                return false;
            }

            var csharpKind = node.Kind();
            return csharpKind == kind1 || csharpKind == kind2 || csharpKind == kind3 || csharpKind == kind4;
        }

        public static bool IsKind(this SyntaxNode node, SyntaxKind kind1, SyntaxKind kind2, SyntaxKind kind3, SyntaxKind kind4, SyntaxKind kind5)
        {
            if (node == null)
            {
                return false;
            }

            var csharpKind = node.Kind();
            return csharpKind == kind1 || csharpKind == kind2 || csharpKind == kind3 || csharpKind == kind4 || csharpKind == kind5;
        }

        public static bool IsKind(this SyntaxNode node, SyntaxKind kind1, SyntaxKind kind2, SyntaxKind kind3, SyntaxKind kind4, SyntaxKind kind5, SyntaxKind kind6)
        {
            if (node == null)
            {
                return false;
            }

            var csharpKind = node.Kind();
            return csharpKind == kind1 || csharpKind == kind2 || csharpKind == kind3 || csharpKind == kind4 || csharpKind == kind5 || csharpKind == kind6;
        }

        public static bool IsKind(this SyntaxNode node, SyntaxKind kind1, SyntaxKind kind2, SyntaxKind kind3, SyntaxKind kind4, SyntaxKind kind5, SyntaxKind kind6, SyntaxKind kind7)
        {
            if (node == null)
            {
                return false;
            }

            var csharpKind = node.Kind();
            return csharpKind == kind1 || csharpKind == kind2 || csharpKind == kind3 || csharpKind == kind4 || csharpKind == kind5 || csharpKind == kind6 || csharpKind == kind7;
        }

        public static bool IsKind(this SyntaxNode node, SyntaxKind kind1, SyntaxKind kind2, SyntaxKind kind3, SyntaxKind kind4, SyntaxKind kind5, SyntaxKind kind6, SyntaxKind kind7, SyntaxKind kind8, SyntaxKind kind9, SyntaxKind kind10, SyntaxKind kind11)
        {
            if (node == null)
            {
                return false;
            }

            var csharpKind = node.Kind();
            return csharpKind == kind1 || csharpKind == kind2 || csharpKind == kind3 || csharpKind == kind4 || csharpKind == kind5 || csharpKind == kind6 || csharpKind == kind7 || csharpKind == kind8 || csharpKind == kind9 || csharpKind == kind10 || csharpKind == kind11;
        }

=======
>>>>>>> cfd69157
        /// <summary>
        /// Returns the list of using directives that affect <paramref name="node"/>. The list will be returned in
        /// top down order.  
        /// </summary>
        public static IEnumerable<UsingDirectiveSyntax> GetEnclosingUsingDirectives(this SyntaxNode node)
        {
            return node.GetAncestorOrThis<CompilationUnitSyntax>().Usings
                       .Concat(node.GetAncestorsOrThis<NamespaceDeclarationSyntax>()
                                   .Reverse()
                                   .SelectMany(n => n.Usings));
        }

        public static IEnumerable<ExternAliasDirectiveSyntax> GetEnclosingExternAliasDirectives(this SyntaxNode node)
        {
            return node.GetAncestorOrThis<CompilationUnitSyntax>().Externs
                       .Concat(node.GetAncestorsOrThis<NamespaceDeclarationSyntax>()
                                   .Reverse()
                                   .SelectMany(n => n.Externs));
        }

        public static bool IsUnsafeContext(this SyntaxNode node)
        {
            if (node.GetAncestor<UnsafeStatementSyntax>() != null)
            {
                return true;
            }

            return node.GetAncestors<MemberDeclarationSyntax>().Any(
                m => m.GetModifiers().Any(SyntaxKind.UnsafeKeyword));
        }

        public static bool IsInStaticContext(this SyntaxNode node)
        {
            // this/base calls are always static.
            if (node.FirstAncestorOrSelf<ConstructorInitializerSyntax>() != null)
            {
                return true;
            }

            var memberDeclaration = node.FirstAncestorOrSelf<MemberDeclarationSyntax>();
            if (memberDeclaration == null)
            {
                return false;
            }

            switch (memberDeclaration.Kind())
            {
                case SyntaxKind.MethodDeclaration:
                case SyntaxKind.ConstructorDeclaration:
                case SyntaxKind.EventDeclaration:
                case SyntaxKind.IndexerDeclaration:
                    return memberDeclaration.GetModifiers().Any(SyntaxKind.StaticKeyword);

                case SyntaxKind.PropertyDeclaration:
                    return memberDeclaration.GetModifiers().Any(SyntaxKind.StaticKeyword) ||
                        node.IsFoundUnder((PropertyDeclarationSyntax p) => p.Initializer);

                case SyntaxKind.FieldDeclaration:
                case SyntaxKind.EventFieldDeclaration:
                    // Inside a field one can only access static members of a type (unless it's top-level).
                    return !memberDeclaration.Parent.IsKind(SyntaxKind.CompilationUnit);

                case SyntaxKind.DestructorDeclaration:
                    return false;
            }

            // Global statements are not a static context.
            if (node.FirstAncestorOrSelf<GlobalStatementSyntax>() != null)
            {
                return false;
            }

            // any other location is considered static
            return true;
        }

        public static NamespaceDeclarationSyntax GetInnermostNamespaceDeclarationWithUsings(this SyntaxNode contextNode)
        {
            var usingDirectiveAncestor = contextNode.GetAncestor<UsingDirectiveSyntax>();
            if (usingDirectiveAncestor == null)
            {
                return contextNode.GetAncestorsOrThis<NamespaceDeclarationSyntax>().FirstOrDefault(n => n.Usings.Count > 0);
            }
            else
            {
                // We are inside a using directive. In this case, we should find and return the first 'parent' namespace with usings.
                var containingNamespace = usingDirectiveAncestor.GetAncestor<NamespaceDeclarationSyntax>();
                if (containingNamespace == null)
                {
                    // We are inside a top level using directive (i.e. one that's directly in the compilation unit).
                    return null;
                }
                else
                {
                    return containingNamespace.GetAncestors<NamespaceDeclarationSyntax>().FirstOrDefault(n => n.Usings.Count > 0);
                }
            }
        }

        public static bool IsBreakableConstruct(this SyntaxNode node)
        {
            switch (node.Kind())
            {
                case SyntaxKind.DoStatement:
                case SyntaxKind.WhileStatement:
                case SyntaxKind.SwitchStatement:
                case SyntaxKind.ForStatement:
                case SyntaxKind.ForEachStatement:
                case SyntaxKind.ForEachVariableStatement:
                    return true;
            }

            return false;
        }

        public static bool IsContinuableConstruct(this SyntaxNode node)
        {
            switch (node.Kind())
            {
                case SyntaxKind.DoStatement:
                case SyntaxKind.WhileStatement:
                case SyntaxKind.ForStatement:
                case SyntaxKind.ForEachStatement:
                case SyntaxKind.ForEachVariableStatement:
                    return true;
            }

            return false;
        }

        public static bool IsReturnableConstruct(this SyntaxNode node)
        {
            switch (node.Kind())
            {
                case SyntaxKind.AnonymousMethodExpression:
                case SyntaxKind.SimpleLambdaExpression:
                case SyntaxKind.ParenthesizedLambdaExpression:
                case SyntaxKind.LocalFunctionStatement:
                case SyntaxKind.MethodDeclaration:
                case SyntaxKind.ConstructorDeclaration:
                case SyntaxKind.DestructorDeclaration:
                case SyntaxKind.GetAccessorDeclaration:
                case SyntaxKind.SetAccessorDeclaration:
                case SyntaxKind.OperatorDeclaration:
                case SyntaxKind.ConversionOperatorDeclaration:
                case SyntaxKind.AddAccessorDeclaration:
                case SyntaxKind.RemoveAccessorDeclaration:
                    return true;
            }

            return false;
        }

        public static bool SpansPreprocessorDirective<TSyntaxNode>(
            this IEnumerable<TSyntaxNode> list)
            where TSyntaxNode : SyntaxNode
        {
            if (list == null || list.IsEmpty())
            {
                return false;
            }

            var tokens = list.SelectMany(n => n.DescendantTokens());

            // todo: we need to dive into trivia here.
            return tokens.SpansPreprocessorDirective();
        }

        public static TNode ConvertToSingleLine<TNode>(this TNode node, bool useElasticTrivia = false)
            where TNode : SyntaxNode
        {
            if (node == null)
            {
                return node;
            }

            var rewriter = new SingleLineRewriter(useElasticTrivia);
            return (TNode)rewriter.Visit(node);
        }

        public static bool IsAsyncSupportingFunctionSyntax(this SyntaxNode node)
        {
            return node.IsKind(SyntaxKind.MethodDeclaration)
                || node.IsAnyLambdaOrAnonymousMethod()
                || node.IsKind(SyntaxKind.LocalFunctionStatement);
        }

        public static bool IsAnyLambda(this SyntaxNode node)
        {
            return
                node.IsKind(SyntaxKind.ParenthesizedLambdaExpression) ||
                node.IsKind(SyntaxKind.SimpleLambdaExpression);
        }

        public static bool IsAnyLambdaOrAnonymousMethod(this SyntaxNode node)
            => node.IsAnyLambda() || node.IsKind(SyntaxKind.AnonymousMethodExpression);

        /// <summary>
        /// Returns true if the passed in node contains an interleaved pp directive.
        /// 
        /// i.e. The following returns false:
        /// 
        ///   void Goo() {
        /// #if true
        /// #endif
        ///   }
        /// 
        /// #if true
        ///   void Goo() {
        ///   }
        /// #endif
        /// 
        /// but these return true:
        /// 
        /// #if true
        ///   void Goo() {
        /// #endif
        ///   }
        /// 
        ///   void Goo() {
        /// #if true
        ///   }
        /// #endif
        /// 
        /// #if true
        ///   void Goo() {
        /// #else
        ///   }
        /// #endif
        /// 
        /// i.e. the method returns true if it contains a PP directive that belongs to a grouping
        /// constructs (like #if/#endif or #region/#endregion), but the grouping construct isn't
        /// entirely contained within the span of the node.
        /// </summary>
        public static bool ContainsInterleavedDirective(this SyntaxNode syntaxNode, CancellationToken cancellationToken)
            => CSharpSyntaxFactsService.Instance.ContainsInterleavedDirective(syntaxNode, cancellationToken);

        public static bool ContainsInterleavedDirective(
            this SyntaxToken token,
            TextSpan textSpan,
            CancellationToken cancellationToken)
        {
            return
                ContainsInterleavedDirective(textSpan, token.LeadingTrivia, cancellationToken) ||
                ContainsInterleavedDirective(textSpan, token.TrailingTrivia, cancellationToken);
        }

        private static bool ContainsInterleavedDirective(
            TextSpan textSpan,
            SyntaxTriviaList list,
            CancellationToken cancellationToken)
        {
            foreach (var trivia in list)
            {
                if (textSpan.Contains(trivia.Span))
                {
                    if (ContainsInterleavedDirective(textSpan, trivia, cancellationToken))
                    {
                        return true;
                    }
                }
            }

            return false;
        }

        private static bool ContainsInterleavedDirective(
            TextSpan textSpan,
            SyntaxTrivia trivia,
            CancellationToken cancellationToken)
        {
            if (trivia.HasStructure)
            {
                var structure = trivia.GetStructure();
                var parentSpan = structure.Span;
                if (trivia.GetStructure().IsKind(SyntaxKind.RegionDirectiveTrivia,
                                                 SyntaxKind.EndRegionDirectiveTrivia,
                                                 SyntaxKind.IfDirectiveTrivia,
                                                 SyntaxKind.EndIfDirectiveTrivia))
                {
                    var match = ((DirectiveTriviaSyntax)structure).GetMatchingDirective(cancellationToken);
                    if (match != null)
                    {
                        var matchSpan = match.Span;
                        if (!textSpan.Contains(matchSpan.Start))
                        {
                            // The match for this pp directive is outside
                            // this node.
                            return true;
                        }
                    }
                }
                else if (trivia.GetStructure().IsKind(SyntaxKind.ElseDirectiveTrivia, SyntaxKind.ElifDirectiveTrivia))
                {
                    var directives = ((DirectiveTriviaSyntax)structure).GetMatchingConditionalDirectives(cancellationToken);
                    if (directives != null && directives.Count > 0)
                    {
                        if (!textSpan.Contains(directives[0].SpanStart) ||
                            !textSpan.Contains(directives[directives.Count - 1].SpanStart))
                        {
                            // This else/elif belongs to a pp span that isn't 
                            // entirely within this node.
                            return true;
                        }
                    }
                }
            }

            return false;
        }

        /// <summary>
        /// Breaks up the list of provided nodes, based on how they are interspersed with pp
        /// directives, into groups.  Within these groups nodes can be moved around safely, without
        /// breaking any pp constructs.
        /// </summary>
        public static IList<IList<TSyntaxNode>> SplitNodesOnPreprocessorBoundaries<TSyntaxNode>(
            this IEnumerable<TSyntaxNode> nodes,
            CancellationToken cancellationToken)
            where TSyntaxNode : SyntaxNode
        {
            var result = new List<IList<TSyntaxNode>>();

            var currentGroup = new List<TSyntaxNode>();
            foreach (var node in nodes)
            {
                var hasUnmatchedInteriorDirective = node.ContainsInterleavedDirective(cancellationToken);
                var hasLeadingDirective = node.GetLeadingTrivia().Any(t => SyntaxFacts.IsPreprocessorDirective(t.Kind()));

                if (hasUnmatchedInteriorDirective)
                {
                    // we have a #if/#endif/#region/#endregion/#else/#elif in
                    // this node that belongs to a span of pp directives that
                    // is not entirely contained within the node.  i.e.:
                    //
                    //   void Goo() {
                    //      #if ...
                    //   }
                    //
                    // This node cannot be moved at all.  It is in a group that
                    // only contains itself (and thus can never be moved).

                    // add whatever group we've built up to now. And reset the 
                    // next group to empty.
                    result.Add(currentGroup);
                    currentGroup = new List<TSyntaxNode>();

                    result.Add(new List<TSyntaxNode> { node });
                }
                else if (hasLeadingDirective)
                {
                    // We have a PP directive before us.  i.e.:
                    // 
                    //   #if ...
                    //      void Goo() {
                    //
                    // That means we start a new group that is contained between
                    // the above directive and the following directive.

                    // add whatever group we've built up to now. And reset the 
                    // next group to empty.
                    result.Add(currentGroup);
                    currentGroup = new List<TSyntaxNode>();

                    currentGroup.Add(node);
                }
                else
                {
                    // simple case.  just add ourselves to the current group
                    currentGroup.Add(node);
                }
            }

            // add the remainder of the final group.
            result.Add(currentGroup);

            // Now, filter out any empty groups.
            result = result.Where(group => !group.IsEmpty()).ToList();
            return result;
        }

        public static ImmutableArray<SyntaxTrivia> GetLeadingBlankLines<TSyntaxNode>(this TSyntaxNode node) where TSyntaxNode : SyntaxNode
            => CSharpSyntaxFactsService.Instance.GetLeadingBlankLines(node);

        public static TSyntaxNode GetNodeWithoutLeadingBlankLines<TSyntaxNode>(this TSyntaxNode node) where TSyntaxNode : SyntaxNode
            => CSharpSyntaxFactsService.Instance.GetNodeWithoutLeadingBlankLines(node);

        public static TSyntaxNode GetNodeWithoutLeadingBlankLines<TSyntaxNode>(this TSyntaxNode node, out ImmutableArray<SyntaxTrivia> strippedTrivia) where TSyntaxNode : SyntaxNode
            => CSharpSyntaxFactsService.Instance.GetNodeWithoutLeadingBlankLines(node, out strippedTrivia);

        public static ImmutableArray<SyntaxTrivia> GetLeadingBannerAndPreprocessorDirectives<TSyntaxNode>(this TSyntaxNode node) where TSyntaxNode : SyntaxNode
            => CSharpSyntaxFactsService.Instance.GetLeadingBannerAndPreprocessorDirectives(node);

        public static TSyntaxNode GetNodeWithoutLeadingBannerAndPreprocessorDirectives<TSyntaxNode>(this TSyntaxNode node) where TSyntaxNode : SyntaxNode
            => CSharpSyntaxFactsService.Instance.GetNodeWithoutLeadingBannerAndPreprocessorDirectives(node);

        public static TSyntaxNode GetNodeWithoutLeadingBannerAndPreprocessorDirectives<TSyntaxNode>(this TSyntaxNode node, out ImmutableArray<SyntaxTrivia> strippedTrivia) where TSyntaxNode : SyntaxNode
            => CSharpSyntaxFactsService.Instance.GetNodeWithoutLeadingBannerAndPreprocessorDirectives(node, out strippedTrivia);

        public static bool IsAnyAssignExpression(this SyntaxNode node)
            => SyntaxFacts.IsAssignmentExpression(node.Kind());

        public static bool IsCompoundAssignExpression(this SyntaxNode node)
        {
            switch (node.Kind())
            {
                case SyntaxKind.AddAssignmentExpression:
                case SyntaxKind.SubtractAssignmentExpression:
                case SyntaxKind.MultiplyAssignmentExpression:
                case SyntaxKind.DivideAssignmentExpression:
                case SyntaxKind.ModuloAssignmentExpression:
                case SyntaxKind.AndAssignmentExpression:
                case SyntaxKind.ExclusiveOrAssignmentExpression:
                case SyntaxKind.OrAssignmentExpression:
                case SyntaxKind.LeftShiftAssignmentExpression:
                case SyntaxKind.RightShiftAssignmentExpression:
                    return true;
            }

            return false;
        }

        public static bool IsLeftSideOfAssignExpression(this SyntaxNode node)
        {
            return node.IsParentKind(SyntaxKind.SimpleAssignmentExpression) &&
                ((AssignmentExpressionSyntax)node.Parent).Left == node;
        }

        public static bool IsLeftSideOfAnyAssignExpression(this SyntaxNode node)
        {
            return node != null &&
                node.Parent.IsAnyAssignExpression() &&
                ((AssignmentExpressionSyntax)node.Parent).Left == node;
        }

        public static bool IsRightSideOfAnyAssignExpression(this SyntaxNode node)
        {
            return node.Parent.IsAnyAssignExpression() &&
                ((AssignmentExpressionSyntax)node.Parent).Right == node;
        }

        public static bool IsVariableDeclaratorValue(this SyntaxNode node)
        {
            return
                node.IsParentKind(SyntaxKind.EqualsValueClause) &&
                node.Parent.IsParentKind(SyntaxKind.VariableDeclarator) &&
                ((EqualsValueClauseSyntax)node.Parent).Value == node;
        }

        public static BlockSyntax FindInnermostCommonBlock(this IEnumerable<SyntaxNode> nodes)
        {
            return nodes.FindInnermostCommonNode<BlockSyntax>();
        }

        public static IEnumerable<SyntaxNode> GetAncestorsOrThis(this SyntaxNode node, Func<SyntaxNode, bool> predicate)
        {
            var current = node;
            while (current != null)
            {
                if (predicate(current))
                {
                    yield return current;
                }

                current = current.Parent;
            }
        }

        /// <summary>
        /// Returns child node or token that contains given position.
        /// </summary>
        /// <remarks>
        /// This is a copy of <see cref="SyntaxNode.ChildThatContainsPosition"/> that also returns the index of the child node.
        /// </remarks>
        internal static SyntaxNodeOrToken ChildThatContainsPosition(this SyntaxNode self, int position, out int childIndex)
        {
            var childList = self.ChildNodesAndTokens();

            int left = 0;
            int right = childList.Count - 1;

            while (left <= right)
            {
                int middle = left + ((right - left) / 2);
                SyntaxNodeOrToken node = childList[middle];

                var span = node.FullSpan;
                if (position < span.Start)
                {
                    right = middle - 1;
                }
                else if (position >= span.End)
                {
                    left = middle + 1;
                }
                else
                {
                    childIndex = middle;
                    return node;
                }
            }

            // we could check up front that index is within FullSpan,
            // but we wan to optimize for the common case where position is valid.
            Debug.Assert(!self.FullSpan.Contains(position), "Position is valid. How could we not find a child?");
            throw new ArgumentOutOfRangeException(nameof(position));
        }

        public static SyntaxNode GetParent(this SyntaxNode node)
        {
            return node != null ? node.Parent : null;
        }

<<<<<<< HEAD
        public static (SyntaxToken openBrace, SyntaxToken closeBrace) GetBraces(this SyntaxNode node)
        {
            switch (node)
            {
                case NamespaceDeclarationSyntax namespaceNode:
                    return (namespaceNode.OpenBraceToken, namespaceNode.CloseBraceToken);
                case BaseTypeDeclarationSyntax baseTypeNode:
                    return (baseTypeNode.OpenBraceToken, baseTypeNode.CloseBraceToken);
                case AccessorListSyntax accessorListNode:
                    return (accessorListNode.OpenBraceToken, accessorListNode.CloseBraceToken);
                case BlockSyntax blockNode:
                    return (blockNode.OpenBraceToken, blockNode.CloseBraceToken);
                case SwitchStatementSyntax switchStatementNode:
                    return (switchStatementNode.OpenBraceToken, switchStatementNode.CloseBraceToken);
                case AnonymousObjectCreationExpressionSyntax anonymousObjectCreationExpression:
                    return (anonymousObjectCreationExpression.OpenBraceToken, anonymousObjectCreationExpression.CloseBraceToken);
                case InitializerExpressionSyntax initializeExpressionNode:
                    return (initializeExpressionNode.OpenBraceToken, initializeExpressionNode.CloseBraceToken);
                case PropertyPatternClauseSyntax propertyPatternClause:
                    return (propertyPatternClause.OpenBraceToken, propertyPatternClause.CloseBraceToken);
                case SwitchExpressionSyntax switchExpression:
                    return (switchExpression.OpenBraceToken, switchExpression.CloseBraceToken);
            }

            return default;
        }

=======
>>>>>>> cfd69157
        public static (SyntaxToken openBrace, SyntaxToken closeBrace) GetParentheses(this SyntaxNode node)
        {
            switch (node)
            {
                case ParenthesizedExpressionSyntax n: return (n.OpenParenToken, n.CloseParenToken);
                case MakeRefExpressionSyntax n: return (n.OpenParenToken, n.CloseParenToken);
                case RefTypeExpressionSyntax n: return (n.OpenParenToken, n.CloseParenToken);
                case RefValueExpressionSyntax n: return (n.OpenParenToken, n.CloseParenToken);
                case CheckedExpressionSyntax n: return (n.OpenParenToken, n.CloseParenToken);
                case DefaultExpressionSyntax n: return (n.OpenParenToken, n.CloseParenToken);
                case TypeOfExpressionSyntax n: return (n.OpenParenToken, n.CloseParenToken);
                case SizeOfExpressionSyntax n: return (n.OpenParenToken, n.CloseParenToken);
                case ArgumentListSyntax n: return (n.OpenParenToken, n.CloseParenToken);
                case CastExpressionSyntax n: return (n.OpenParenToken, n.CloseParenToken);
                case WhileStatementSyntax n: return (n.OpenParenToken, n.CloseParenToken);
                case DoStatementSyntax n: return (n.OpenParenToken, n.CloseParenToken);
                case ForStatementSyntax n: return (n.OpenParenToken, n.CloseParenToken);
                case CommonForEachStatementSyntax n: return (n.OpenParenToken, n.CloseParenToken);
                case UsingStatementSyntax n: return (n.OpenParenToken, n.CloseParenToken);
                case FixedStatementSyntax n: return (n.OpenParenToken, n.CloseParenToken);
                case LockStatementSyntax n: return (n.OpenParenToken, n.CloseParenToken);
                case IfStatementSyntax n: return (n.OpenParenToken, n.CloseParenToken);
                case SwitchStatementSyntax n when n.OpenParenToken != default: return (n.OpenParenToken, n.CloseParenToken);
                case TupleExpressionSyntax n: return (n.OpenParenToken, n.CloseParenToken);
                case CatchDeclarationSyntax n: return (n.OpenParenToken, n.CloseParenToken);
                case AttributeArgumentListSyntax n: return (n.OpenParenToken, n.CloseParenToken);
                case ConstructorConstraintSyntax n: return (n.OpenParenToken, n.CloseParenToken);
                case ParameterListSyntax n: return (n.OpenParenToken, n.CloseParenToken);
                default: return default;
            }
        }

        public static (SyntaxToken openBrace, SyntaxToken closeBrace) GetBrackets(this SyntaxNode node)
        {
            switch (node)
            {
                case ArrayRankSpecifierSyntax n: return (n.OpenBracketToken, n.CloseBracketToken);
                case BracketedArgumentListSyntax n: return (n.OpenBracketToken, n.CloseBracketToken);
                case ImplicitArrayCreationExpressionSyntax n: return (n.OpenBracketToken, n.CloseBracketToken);
                case AttributeListSyntax n: return (n.OpenBracketToken, n.CloseBracketToken);
                case BracketedParameterListSyntax n: return (n.OpenBracketToken, n.CloseBracketToken);
                default: return default;
            }
        }

        public static SyntaxTokenList GetModifiers(this SyntaxNode member)
        {
            if (member != null)
            {
                switch (member.Kind())
                {
                    case SyntaxKind.EnumDeclaration:
                        return ((EnumDeclarationSyntax)member).Modifiers;
                    case SyntaxKind.ClassDeclaration:
                    case SyntaxKind.InterfaceDeclaration:
                    case SyntaxKind.StructDeclaration:
                        return ((TypeDeclarationSyntax)member).Modifiers;
                    case SyntaxKind.DelegateDeclaration:
                        return ((DelegateDeclarationSyntax)member).Modifiers;
                    case SyntaxKind.FieldDeclaration:
                        return ((FieldDeclarationSyntax)member).Modifiers;
                    case SyntaxKind.EventFieldDeclaration:
                        return ((EventFieldDeclarationSyntax)member).Modifiers;
                    case SyntaxKind.ConstructorDeclaration:
                        return ((ConstructorDeclarationSyntax)member).Modifiers;
                    case SyntaxKind.DestructorDeclaration:
                        return ((DestructorDeclarationSyntax)member).Modifiers;
                    case SyntaxKind.PropertyDeclaration:
                        return ((PropertyDeclarationSyntax)member).Modifiers;
                    case SyntaxKind.EventDeclaration:
                        return ((EventDeclarationSyntax)member).Modifiers;
                    case SyntaxKind.IndexerDeclaration:
                        return ((IndexerDeclarationSyntax)member).Modifiers;
                    case SyntaxKind.OperatorDeclaration:
                        return ((OperatorDeclarationSyntax)member).Modifiers;
                    case SyntaxKind.ConversionOperatorDeclaration:
                        return ((ConversionOperatorDeclarationSyntax)member).Modifiers;
                    case SyntaxKind.MethodDeclaration:
                        return ((MethodDeclarationSyntax)member).Modifiers;
                    case SyntaxKind.GetAccessorDeclaration:
                    case SyntaxKind.SetAccessorDeclaration:
                    case SyntaxKind.AddAccessorDeclaration:
                    case SyntaxKind.RemoveAccessorDeclaration:
                        return ((AccessorDeclarationSyntax)member).Modifiers;
                }
            }

            return default;
        }

        public static SyntaxNode WithModifiers(this SyntaxNode member, SyntaxTokenList modifiers)
        {
            if (member != null)
            {
                switch (member.Kind())
                {
                    case SyntaxKind.EnumDeclaration:
                        return ((EnumDeclarationSyntax)member).WithModifiers(modifiers);
                    case SyntaxKind.ClassDeclaration:
                    case SyntaxKind.InterfaceDeclaration:
                    case SyntaxKind.StructDeclaration:
                        return ((TypeDeclarationSyntax)member).WithModifiers(modifiers);
                    case SyntaxKind.DelegateDeclaration:
                        return ((DelegateDeclarationSyntax)member).WithModifiers(modifiers);
                    case SyntaxKind.FieldDeclaration:
                        return ((FieldDeclarationSyntax)member).WithModifiers(modifiers);
                    case SyntaxKind.EventFieldDeclaration:
                        return ((EventFieldDeclarationSyntax)member).WithModifiers(modifiers);
                    case SyntaxKind.ConstructorDeclaration:
                        return ((ConstructorDeclarationSyntax)member).WithModifiers(modifiers);
                    case SyntaxKind.DestructorDeclaration:
                        return ((DestructorDeclarationSyntax)member).WithModifiers(modifiers);
                    case SyntaxKind.PropertyDeclaration:
                        return ((PropertyDeclarationSyntax)member).WithModifiers(modifiers);
                    case SyntaxKind.EventDeclaration:
                        return ((EventDeclarationSyntax)member).WithModifiers(modifiers);
                    case SyntaxKind.IndexerDeclaration:
                        return ((IndexerDeclarationSyntax)member).WithModifiers(modifiers);
                    case SyntaxKind.OperatorDeclaration:
                        return ((OperatorDeclarationSyntax)member).WithModifiers(modifiers);
                    case SyntaxKind.ConversionOperatorDeclaration:
                        return ((ConversionOperatorDeclarationSyntax)member).WithModifiers(modifiers);
                    case SyntaxKind.MethodDeclaration:
                        return ((MethodDeclarationSyntax)member).WithModifiers(modifiers);
                    case SyntaxKind.GetAccessorDeclaration:
                    case SyntaxKind.SetAccessorDeclaration:
                    case SyntaxKind.AddAccessorDeclaration:
                    case SyntaxKind.RemoveAccessorDeclaration:
                        return ((AccessorDeclarationSyntax)member).WithModifiers(modifiers);
                }
            }

            return null;
        }

        public static bool CheckTopLevel(this SyntaxNode node, TextSpan span)
        {
            switch (node)
            {
                case BlockSyntax block:
                    return block.ContainsInBlockBody(span);
                case ArrowExpressionClauseSyntax expressionBodiedMember:
                    return expressionBodiedMember.ContainsInExpressionBodiedMemberBody(span);
                case FieldDeclarationSyntax field:
                    {
                        foreach (var variable in field.Declaration.Variables)
                        {
                            if (variable.Initializer != null && variable.Initializer.Span.Contains(span))
                            {
                                return true;
                            }
                        }

                        break;
                    }

                case GlobalStatementSyntax global:
                    return true;
                case ConstructorInitializerSyntax constructorInitializer:
                    return constructorInitializer.ContainsInArgument(span);
            }

            return false;
        }

        public static bool ContainsInArgument(this ConstructorInitializerSyntax initializer, TextSpan textSpan)
        {
            if (initializer == null)
            {
                return false;
            }

            return initializer.ArgumentList.Arguments.Any(a => a.Span.Contains(textSpan));
        }

        public static bool ContainsInBlockBody(this BlockSyntax block, TextSpan textSpan)
        {
            if (block == null)
            {
                return false;
            }

            var blockSpan = TextSpan.FromBounds(block.OpenBraceToken.Span.End, block.CloseBraceToken.SpanStart);
            return blockSpan.Contains(textSpan);
        }

        public static bool ContainsInExpressionBodiedMemberBody(this ArrowExpressionClauseSyntax expressionBodiedMember, TextSpan textSpan)
        {
            if (expressionBodiedMember == null)
            {
                return false;
            }

            var expressionBodiedMemberBody = TextSpan.FromBounds(expressionBodiedMember.Expression.SpanStart, expressionBodiedMember.Expression.Span.End);
            return expressionBodiedMemberBody.Contains(textSpan);
        }

        public static IEnumerable<MemberDeclarationSyntax> GetMembers(this SyntaxNode node)
        {
            switch (node)
            {
                case CompilationUnitSyntax compilation:
                    return compilation.Members;
                case NamespaceDeclarationSyntax @namespace:
                    return @namespace.Members;
                case TypeDeclarationSyntax type:
                    return type.Members;
                case EnumDeclarationSyntax @enum:
                    return @enum.Members;
            }

            return SpecializedCollections.EmptyEnumerable<MemberDeclarationSyntax>();
        }

        public static ConditionalAccessExpressionSyntax GetParentConditionalAccessExpression(this SyntaxNode node)
        {
            var current = node;
            while (current?.Parent != null)
            {
                if (current.IsParentKind(SyntaxKind.ConditionalAccessExpression) &&
                    ((ConditionalAccessExpressionSyntax)current.Parent).WhenNotNull == current)
                {
                    return (ConditionalAccessExpressionSyntax)current.Parent;
                }

                current = current.Parent;
            }

            return null;
        }

        public static ConditionalAccessExpressionSyntax GetInnerMostConditionalAccessExpression(this SyntaxNode node)
        {
            if (!(node is ConditionalAccessExpressionSyntax))
            {
                return null;
            }

            var result = (ConditionalAccessExpressionSyntax)node;
            while (result.WhenNotNull is ConditionalAccessExpressionSyntax)
            {
                result = (ConditionalAccessExpressionSyntax)result.WhenNotNull;
            }

            return result;
        }

        public static bool IsInExpressionTree(
            this SyntaxNode node, SemanticModel semanticModel,
            INamedTypeSymbol expressionTypeOpt, CancellationToken cancellationToken)
        {
            if (expressionTypeOpt != null)
            {
                for (var current = node; current != null; current = current.Parent)
                {
                    if (current.IsAnyLambda())
                    {
                        var typeInfo = semanticModel.GetTypeInfo(current, cancellationToken);
                        if (expressionTypeOpt.Equals(typeInfo.ConvertedType?.OriginalDefinition))
                        {
                            return true;
                        }
                    }
                }
            }

            return false;
        }

        public static SyntaxNode WithPrependedNonIndentationTriviaFrom(
            this SyntaxNode to, SyntaxNode from)
        {
            // get all the preceding trivia from the 'from' node, not counting the leading
            // indentation trivia is has.
            var finalTrivia = from.GetLeadingTrivia().ToList();
            while (finalTrivia.Count > 0 && finalTrivia.Last().Kind() == SyntaxKind.WhitespaceTrivia)
            {
                finalTrivia.RemoveAt(finalTrivia.Count - 1);
            }

            // Also, add on the trailing trivia if there are trailing comments.
            var hasTrailingComments = from.GetTrailingTrivia().Any(t => t.IsRegularComment());
            if (hasTrailingComments)
            {
                finalTrivia.AddRange(from.GetTrailingTrivia());
            }

            // Merge this trivia with the existing trivia on the node.  Format in case
            // we added comments and need them indented properly.
            return to.WithPrependedLeadingTrivia(finalTrivia)
                     .WithAdditionalAnnotations(Formatter.Annotation);
        }

        public static bool IsInDeconstructionLeft(this SyntaxNode node, out SyntaxNode deconstructionLeft)
        {
            SyntaxNode previous = null;
            for (var current = node; current != null; current = current.GetParent())
            {
                if ((current is AssignmentExpressionSyntax assignment && previous == assignment.Left && assignment.IsDeconstruction()) ||
                    (current is ForEachVariableStatementSyntax @foreach && previous == @foreach.Variable))
                {
                    deconstructionLeft = previous;
                    return true;
                }

                if (current is StatementSyntax)
                {
                    break;
                }

                previous = current;
            }

            deconstructionLeft = null;
            return false;
        }

        public static T WithCommentsFrom<T>(this T node, SyntaxToken leadingToken, SyntaxToken trailingToken)
            where T : SyntaxNode
            => node.WithCommentsFrom(
                SyntaxNodeOrTokenExtensions.GetTrivia(leadingToken), 
                SyntaxNodeOrTokenExtensions.GetTrivia(trailingToken));

        public static T WithCommentsFrom<T>(
            this T node,
            IEnumerable<SyntaxToken> leadingTokens,
            IEnumerable<SyntaxToken> trailingTokens)
            where T : SyntaxNode
            => node.WithCommentsFrom(leadingTokens.GetTrivia(), trailingTokens.GetTrivia());

        public static T WithCommentsFrom<T>(
            this T node,
            IEnumerable<SyntaxTrivia> leadingTrivia,
            IEnumerable<SyntaxTrivia> trailingTrivia,
            params SyntaxNodeOrToken[] trailingNodesOrTokens)
            where T : SyntaxNode
            => node
                .WithLeadingTrivia(leadingTrivia.Concat(node.GetLeadingTrivia()).FilterComments(addElasticMarker: false))
                .WithTrailingTrivia(
                    node.GetTrailingTrivia().Concat(SyntaxNodeOrTokenExtensions.GetTrivia(trailingNodesOrTokens).Concat(trailingTrivia)).FilterComments(addElasticMarker: false));

        public static T KeepCommentsAndAddElasticMarkers<T>(this T node) where T : SyntaxNode
            => node
            .WithTrailingTrivia(node.GetTrailingTrivia().FilterComments(addElasticMarker: true))
            .WithLeadingTrivia(node.GetLeadingTrivia().FilterComments(addElasticMarker: true));
    }
}<|MERGE_RESOLUTION|>--- conflicted
+++ resolved
@@ -17,119 +17,6 @@
 {
     internal static partial class SyntaxNodeExtensions
     {
-<<<<<<< HEAD
-        public static bool IsKind<TNode>(this SyntaxNode node, SyntaxKind kind, out TNode result)
-            where TNode : SyntaxNode
-        {
-            if (node.IsKind(kind))
-            {
-                result = (TNode)node;
-                return true;
-            }
-
-            result = null;
-            return false;
-        }
-
-        public static bool IsParentKind(this SyntaxNode node, SyntaxKind kind)
-        {
-            return node != null && CodeAnalysis.CSharpExtensions.IsKind(node.Parent, kind);
-        }
-
-        public static bool IsParentKind(this SyntaxNode node, SyntaxKind kind1, SyntaxKind kind2)
-        {
-            return node != null && IsKind(node.Parent, kind1, kind2);
-        }
-
-        public static bool IsParentKind(this SyntaxNode node, SyntaxKind kind1, SyntaxKind kind2, SyntaxKind kind3)
-        {
-            return node != null && IsKind(node.Parent, kind1, kind2, kind3);
-        }
-
-        public static bool IsParentKind(this SyntaxNode node, SyntaxKind kind1, SyntaxKind kind2, SyntaxKind kind3, SyntaxKind kind4)
-        {
-            return node != null && IsKind(node.Parent, kind1, kind2, kind3, kind4);
-        }
-
-        public static bool IsKind(this SyntaxNode node, SyntaxKind kind1, SyntaxKind kind2)
-        {
-            if (node == null)
-            {
-                return false;
-            }
-
-            var csharpKind = node.Kind();
-            return csharpKind == kind1 || csharpKind == kind2;
-        }
-
-        public static bool IsKind(this SyntaxNode node, SyntaxKind kind1, SyntaxKind kind2, SyntaxKind kind3)
-        {
-            if (node == null)
-            {
-                return false;
-            }
-
-            var csharpKind = node.Kind();
-            return csharpKind == kind1 || csharpKind == kind2 || csharpKind == kind3;
-        }
-
-        public static bool IsKind(this SyntaxNode node, SyntaxKind kind1, SyntaxKind kind2, SyntaxKind kind3, SyntaxKind kind4)
-        {
-            if (node == null)
-            {
-                return false;
-            }
-
-            var csharpKind = node.Kind();
-            return csharpKind == kind1 || csharpKind == kind2 || csharpKind == kind3 || csharpKind == kind4;
-        }
-
-        public static bool IsKind(this SyntaxNode node, SyntaxKind kind1, SyntaxKind kind2, SyntaxKind kind3, SyntaxKind kind4, SyntaxKind kind5)
-        {
-            if (node == null)
-            {
-                return false;
-            }
-
-            var csharpKind = node.Kind();
-            return csharpKind == kind1 || csharpKind == kind2 || csharpKind == kind3 || csharpKind == kind4 || csharpKind == kind5;
-        }
-
-        public static bool IsKind(this SyntaxNode node, SyntaxKind kind1, SyntaxKind kind2, SyntaxKind kind3, SyntaxKind kind4, SyntaxKind kind5, SyntaxKind kind6)
-        {
-            if (node == null)
-            {
-                return false;
-            }
-
-            var csharpKind = node.Kind();
-            return csharpKind == kind1 || csharpKind == kind2 || csharpKind == kind3 || csharpKind == kind4 || csharpKind == kind5 || csharpKind == kind6;
-        }
-
-        public static bool IsKind(this SyntaxNode node, SyntaxKind kind1, SyntaxKind kind2, SyntaxKind kind3, SyntaxKind kind4, SyntaxKind kind5, SyntaxKind kind6, SyntaxKind kind7)
-        {
-            if (node == null)
-            {
-                return false;
-            }
-
-            var csharpKind = node.Kind();
-            return csharpKind == kind1 || csharpKind == kind2 || csharpKind == kind3 || csharpKind == kind4 || csharpKind == kind5 || csharpKind == kind6 || csharpKind == kind7;
-        }
-
-        public static bool IsKind(this SyntaxNode node, SyntaxKind kind1, SyntaxKind kind2, SyntaxKind kind3, SyntaxKind kind4, SyntaxKind kind5, SyntaxKind kind6, SyntaxKind kind7, SyntaxKind kind8, SyntaxKind kind9, SyntaxKind kind10, SyntaxKind kind11)
-        {
-            if (node == null)
-            {
-                return false;
-            }
-
-            var csharpKind = node.Kind();
-            return csharpKind == kind1 || csharpKind == kind2 || csharpKind == kind3 || csharpKind == kind4 || csharpKind == kind5 || csharpKind == kind6 || csharpKind == kind7 || csharpKind == kind8 || csharpKind == kind9 || csharpKind == kind10 || csharpKind == kind11;
-        }
-
-=======
->>>>>>> cfd69157
         /// <summary>
         /// Returns the list of using directives that affect <paramref name="node"/>. The list will be returned in
         /// top down order.  
@@ -643,36 +530,6 @@
             return node != null ? node.Parent : null;
         }
 
-<<<<<<< HEAD
-        public static (SyntaxToken openBrace, SyntaxToken closeBrace) GetBraces(this SyntaxNode node)
-        {
-            switch (node)
-            {
-                case NamespaceDeclarationSyntax namespaceNode:
-                    return (namespaceNode.OpenBraceToken, namespaceNode.CloseBraceToken);
-                case BaseTypeDeclarationSyntax baseTypeNode:
-                    return (baseTypeNode.OpenBraceToken, baseTypeNode.CloseBraceToken);
-                case AccessorListSyntax accessorListNode:
-                    return (accessorListNode.OpenBraceToken, accessorListNode.CloseBraceToken);
-                case BlockSyntax blockNode:
-                    return (blockNode.OpenBraceToken, blockNode.CloseBraceToken);
-                case SwitchStatementSyntax switchStatementNode:
-                    return (switchStatementNode.OpenBraceToken, switchStatementNode.CloseBraceToken);
-                case AnonymousObjectCreationExpressionSyntax anonymousObjectCreationExpression:
-                    return (anonymousObjectCreationExpression.OpenBraceToken, anonymousObjectCreationExpression.CloseBraceToken);
-                case InitializerExpressionSyntax initializeExpressionNode:
-                    return (initializeExpressionNode.OpenBraceToken, initializeExpressionNode.CloseBraceToken);
-                case PropertyPatternClauseSyntax propertyPatternClause:
-                    return (propertyPatternClause.OpenBraceToken, propertyPatternClause.CloseBraceToken);
-                case SwitchExpressionSyntax switchExpression:
-                    return (switchExpression.OpenBraceToken, switchExpression.CloseBraceToken);
-            }
-
-            return default;
-        }
-
-=======
->>>>>>> cfd69157
         public static (SyntaxToken openBrace, SyntaxToken closeBrace) GetParentheses(this SyntaxNode node)
         {
             switch (node)
