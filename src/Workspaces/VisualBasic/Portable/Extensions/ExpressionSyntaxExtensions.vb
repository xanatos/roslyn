--- conflicted
+++ resolved
@@ -764,317 +764,6 @@
             Return semanticModel.Compilation.CreateArrayTypeSymbol(type, rank)
         End Function
 
-<<<<<<< HEAD
-=======
-        <Extension()>
-        Public Function TryReduceVariableDeclaratorWithoutType(
-            variableDeclarator As VariableDeclaratorSyntax,
-            semanticModel As SemanticModel,
-            <Out()> ByRef replacementNode As SyntaxNode,
-            <Out()> ByRef issueSpan As TextSpan,
-            optionSet As OptionSet,
-            cancellationToken As CancellationToken
-            ) As Boolean
-
-            replacementNode = Nothing
-            issueSpan = Nothing
-
-            ' Failfast Conditions
-            If variableDeclarator.AsClause Is Nothing OrElse
-               Not variableDeclarator.Parent.IsKind(
-                    SyntaxKind.LocalDeclarationStatement,
-                    SyntaxKind.UsingStatement,
-                    SyntaxKind.ForStatement,
-                    SyntaxKind.ForEachStatement,
-                    SyntaxKind.FieldDeclaration) Then
-                Return False
-            End If
-
-            If variableDeclarator.Names.Count <> 1 Then
-                Return False
-            End If
-
-            Dim parent = variableDeclarator.Parent
-            Dim modifiedIdentifier = variableDeclarator.Names.Single()
-
-            Dim simpleAsClause = TryCast(variableDeclarator.AsClause, SimpleAsClauseSyntax)
-            If simpleAsClause Is Nothing Then
-                Return False
-            End If
-
-            If (parent.IsKind(SyntaxKind.LocalDeclarationStatement, SyntaxKind.UsingStatement, SyntaxKind.FieldDeclaration) AndAlso
-                variableDeclarator.Initializer IsNot Nothing) Then
-
-                ' Type Check
-
-                Dim declaredSymbolType As ITypeSymbol = Nothing
-                If Not HasValidDeclaredTypeSymbol(modifiedIdentifier, semanticModel, declaredSymbolType) Then
-                    Return False
-                End If
-
-                Dim initializerType As ITypeSymbol = Nothing
-
-                If declaredSymbolType.IsArrayType() AndAlso variableDeclarator.Initializer.Value.Kind() = SyntaxKind.CollectionInitializer Then
-                    ' Get type of the array literal in context without the target type
-                    initializerType = semanticModel.GetSpeculativeTypeInfo(variableDeclarator.Initializer.Value.SpanStart, variableDeclarator.Initializer.Value, SpeculativeBindingOption.BindAsExpression).ConvertedType
-                Else
-                    initializerType = semanticModel.GetTypeInfo(variableDeclarator.Initializer.Value).Type
-                End If
-
-                If Not declaredSymbolType.Equals(initializerType) Then
-                    Return False
-                End If
-
-                Dim newModifiedIdentifier = SyntaxFactory.ModifiedIdentifier(modifiedIdentifier.Identifier) ' LeadingTrivia is copied here
-                replacementNode = SyntaxFactory.VariableDeclarator(SyntaxFactory.SingletonSeparatedList(newModifiedIdentifier.WithTrailingTrivia(variableDeclarator.AsClause.GetTrailingTrivia())),
-                                                                   asClause:=Nothing,
-                                                                   initializer:=variableDeclarator.Initializer) 'TrailingTrivia is copied here
-                issueSpan = variableDeclarator.Span
-                Return True
-            End If
-
-            If (parent.IsKind(SyntaxKind.ForEachStatement, SyntaxKind.ForStatement)) Then
-                ' Type Check for ForStatement
-                If parent.IsKind(SyntaxKind.ForStatement) Then
-                    Dim declaredSymbolType As ITypeSymbol = Nothing
-                    If Not HasValidDeclaredTypeSymbol(modifiedIdentifier, semanticModel, declaredSymbolType) Then
-                        Return False
-                    End If
-
-                    Dim valueType = semanticModel.GetTypeInfo(DirectCast(parent, ForStatementSyntax).ToValue).Type
-
-                    If Not valueType.Equals(declaredSymbolType) Then
-                        Return False
-                    End If
-                End If
-
-                If parent.IsKind(SyntaxKind.ForEachStatement) Then
-                    Dim forEachStatementInfo = semanticModel.GetForEachStatementInfo(DirectCast(parent, ForEachStatementSyntax))
-                    If Not forEachStatementInfo.ElementConversion.IsIdentity Then
-                        Return False
-                    End If
-                End If
-
-                Dim newIdentifierName = SyntaxFactory.IdentifierName(modifiedIdentifier.Identifier) ' Leading Trivia is copied here
-                replacementNode = newIdentifierName.WithTrailingTrivia(variableDeclarator.AsClause.GetTrailingTrivia()) ' Trailing Trivia is copied here
-                issueSpan = variableDeclarator.Span
-                Return True
-            End If
-
-            Return False
-        End Function
-
-        Private Function HasValidDeclaredTypeSymbol(
-            modifiedIdentifier As ModifiedIdentifierSyntax,
-            semanticModel As SemanticModel,
-            <Out()> ByRef typeSymbol As ITypeSymbol) As Boolean
-
-            Dim declaredSymbol = semanticModel.GetDeclaredSymbol(modifiedIdentifier)
-            If declaredSymbol Is Nothing OrElse
-               (Not TypeOf declaredSymbol Is ILocalSymbol AndAlso Not TypeOf declaredSymbol Is IFieldSymbol) Then
-                Return False
-            End If
-
-            Dim localSymbol = TryCast(declaredSymbol, ILocalSymbol)
-            If localSymbol IsNot Nothing AndAlso TypeOf localSymbol IsNot IErrorTypeSymbol AndAlso TypeOf localSymbol.Type IsNot IErrorTypeSymbol Then
-                typeSymbol = localSymbol.Type
-                Return True
-            End If
-
-            Dim fieldSymbol = TryCast(declaredSymbol, IFieldSymbol)
-            If fieldSymbol IsNot Nothing AndAlso TypeOf fieldSymbol IsNot IErrorTypeSymbol AndAlso TypeOf fieldSymbol.Type IsNot IErrorTypeSymbol Then
-                typeSymbol = fieldSymbol.Type
-                Return True
-            End If
-
-            Return False
-        End Function
-
-        <Extension()>
-        Public Function TryReduceOrSimplifyExplicitName(
-            expression As ExpressionSyntax,
-            semanticModel As SemanticModel,
-            <Out()> ByRef replacementNode As ExpressionSyntax,
-            <Out()> ByRef issueSpan As TextSpan,
-            optionSet As OptionSet,
-            cancellationToken As CancellationToken
-        ) As Boolean
-            If expression.TryReduceExplicitName(semanticModel, replacementNode, issueSpan, optionSet, cancellationToken) Then
-                Return True
-            End If
-
-            Return expression.TrySimplify(semanticModel, replacementNode, issueSpan, cancellationToken)
-        End Function
-
-        <Extension()>
-        Public Function TryReduceExplicitName(
-            expression As ExpressionSyntax,
-            semanticModel As SemanticModel,
-            <Out()> ByRef replacementNode As ExpressionSyntax,
-            <Out()> ByRef issueSpan As TextSpan,
-            optionSet As OptionSet,
-            cancellationToken As CancellationToken
-        ) As Boolean
-            replacementNode = Nothing
-            issueSpan = Nothing
-
-            If expression.Kind = SyntaxKind.SimpleMemberAccessExpression Then
-                Dim memberAccess = DirectCast(expression, MemberAccessExpressionSyntax)
-                Return memberAccess.TryReduce(semanticModel,
-                                              replacementNode,
-                                              issueSpan,
-                                              optionSet,
-                                              cancellationToken)
-            ElseIf TypeOf (expression) Is NameSyntax Then
-                Dim name = DirectCast(expression, NameSyntax)
-                Return name.TryReduce(semanticModel,
-                                      replacementNode,
-                                      issueSpan,
-                                      optionSet,
-                                      cancellationToken)
-            End If
-
-            Return False
-        End Function
-
-        <Extension()>
-        Private Function TryReduce(
-            memberAccess As MemberAccessExpressionSyntax,
-            semanticModel As SemanticModel,
-            <Out()> ByRef replacementNode As ExpressionSyntax,
-            <Out()> ByRef issueSpan As TextSpan,
-            optionSet As OptionSet,
-            cancellationToken As CancellationToken
-        ) As Boolean
-            If memberAccess.Expression Is Nothing OrElse memberAccess.Name Is Nothing Then
-                Return False
-            End If
-
-            If memberAccess.HasAnnotations(SpecialTypeAnnotation.Kind) Then
-                replacementNode = SyntaxFactory.PredefinedType(
-                    SyntaxFactory.Token(
-                        GetPredefinedKeywordKind(SpecialTypeAnnotation.GetSpecialType(memberAccess.GetAnnotations(SpecialTypeAnnotation.Kind).First())))) _
-                            .WithLeadingTrivia(memberAccess.GetLeadingTrivia())
-
-                issueSpan = memberAccess.Span
-                Return True
-            End If
-
-            ' See https//github.com/dotnet/roslyn/issues/40974
-            '
-            ' To be very safe, we only support simplifying code that bound to a symbol without any
-            ' sort of problems.  We could potentially relax this in the future.  However, we would
-            ' need to be very careful about the implications of us offering to fixup 'broken' code 
-            ' in a manner that might end up making things worse Or confusing the user.
-            Dim symbol = SimplificationHelpers.GetOriginalSymbolInfo(semanticModel, memberAccess)
-            If symbol Is Nothing Then
-                Return False
-            End If
-
-            If memberAccess.Expression.IsKind(SyntaxKind.MeExpression) AndAlso
-               Not SimplificationHelpers.ShouldSimplifyThisOrMeMemberAccessExpression(semanticModel, optionSet, symbol) Then
-                Return False
-            End If
-
-            If Not memberAccess.IsRightSideOfDot() Then
-                Dim aliasReplacement As IAliasSymbol = Nothing
-
-                If memberAccess.TryReplaceWithAlias(semanticModel, aliasReplacement) Then
-                    Dim identifierToken = SyntaxFactory.Identifier(
-                                memberAccess.GetLeadingTrivia(),
-                                aliasReplacement.Name,
-                                memberAccess.GetTrailingTrivia())
-
-                    identifierToken = VisualBasicSimplificationService.TryEscapeIdentifierToken(
-                                            identifierToken,
-                                            semanticModel)
-                    replacementNode = SyntaxFactory.IdentifierName(identifierToken)
-
-                    issueSpan = memberAccess.Span
-
-                    ' In case the alias name is the same as the last name of the alias target, we only include 
-                    ' the left part of the name in the unnecessary span to Not confuse uses.
-                    If memberAccess.Name.Identifier.ValueText = identifierToken.ValueText Then
-                        issueSpan = memberAccess.Expression.Span
-                    End If
-
-                    Return True
-                End If
-
-                If PreferPredefinedTypeKeywordInMemberAccess(memberAccess, optionSet) Then
-                    If (symbol IsNot Nothing AndAlso symbol.IsKind(SymbolKind.NamedType)) Then
-                        Dim keywordKind = GetPredefinedKeywordKind(DirectCast(symbol, INamedTypeSymbol).SpecialType)
-                        If keywordKind <> SyntaxKind.None Then
-                            replacementNode = SyntaxFactory.PredefinedType(
-                                                SyntaxFactory.Token(
-                                                    memberAccess.GetLeadingTrivia(),
-                                                    keywordKind,
-                                                    memberAccess.GetTrailingTrivia()))
-
-                            replacementNode = replacementNode.WithAdditionalAnnotations(
-                                    New SyntaxAnnotation(NameOf(CodeStyleOptions.PreferIntrinsicPredefinedTypeKeywordInMemberAccess)))
-
-                            issueSpan = memberAccess.Span
-                            Return True
-                        End If
-                    End If
-                End If
-            End If
-
-            ' a module name was inserted by the name expansion, so removing this should be tried first.
-            If memberAccess.HasAnnotation(SimplificationHelpers.SimplifyModuleNameAnnotation) Then
-                If TryOmitModuleName(memberAccess, semanticModel, symbol, replacementNode, issueSpan, cancellationToken) Then
-                    Return True
-                End If
-            End If
-
-            replacementNode = memberAccess.GetNameWithTriviaMoved(semanticModel)
-            issueSpan = memberAccess.Expression.Span
-
-            If memberAccess.CanReplaceWithReducedName(replacementNode, semanticModel, symbol, cancellationToken) Then
-                Return True
-            End If
-
-            If TryOmitModuleName(memberAccess, semanticModel, symbol, replacementNode, issueSpan, cancellationToken) Then
-                Return True
-            End If
-
-            Return False
-        End Function
-
-        <Extension>
-        Public Function GetNameWithTriviaMoved(memberAccess As MemberAccessExpressionSyntax,
-                                               semanticModel As SemanticModel) As SimpleNameSyntax
-            Dim replacementNode = memberAccess.Name
-            replacementNode = DirectCast(replacementNode, SimpleNameSyntax) _
-                .WithIdentifier(VisualBasicSimplificationService.TryEscapeIdentifierToken(
-                    memberAccess.Name.Identifier,
-                    semanticModel)) _
-                .WithLeadingTrivia(memberAccess.GetLeadingTriviaForSimplifiedMemberAccess()) _
-                .WithTrailingTrivia(memberAccess.GetTrailingTrivia())
-
-            Return replacementNode
-        End Function
-
-        <Extension>
-        Private Function GetLeadingTriviaForSimplifiedMemberAccess(memberAccess As MemberAccessExpressionSyntax) As SyntaxTriviaList
-            ' We want to include any user-typed trivia that may be present between the 'Expression', 'OperatorToken' and 'Identifier' of the MemberAccessExpression.
-            ' However, we don't want to include any elastic trivia that may have been introduced by the expander in these locations. This is to avoid triggering
-            ' aggressive formatting. Otherwise, formatter will see this elastic trivia added by the expander And use that as a cue to introduce unnecessary blank lines
-            ' etc. around the user's original code.
-            Return memberAccess.GetLeadingTrivia().
-                AddRange(memberAccess.Expression.GetTrailingTrivia().WithoutElasticTrivia()).
-                AddRange(memberAccess.OperatorToken.LeadingTrivia.WithoutElasticTrivia()).
-                AddRange(memberAccess.OperatorToken.TrailingTrivia.WithoutElasticTrivia()).
-                AddRange(memberAccess.Name.GetLeadingTrivia().WithoutElasticTrivia())
-        End Function
-
-        <Extension>
-        Private Function WithoutElasticTrivia(list As IEnumerable(Of SyntaxTrivia)) As IEnumerable(Of SyntaxTrivia)
-            Return list.Where(Function(t) Not t.IsElastic())
-        End Function
-
->>>>>>> 5fa24d59
         <Extension>
         Public Function InsideCrefReference(expression As ExpressionSyntax) As Boolean
             Dim crefAttribute = expression.FirstAncestorOrSelf(Of XmlCrefAttributeSyntax)()
@@ -1106,673 +795,6 @@
             Return Nothing
         End Function
 
-<<<<<<< HEAD
-=======
-        Private Function TryOmitModuleName(memberAccess As MemberAccessExpressionSyntax,
-                                           semanticModel As SemanticModel,
-                                           symbol As ISymbol,
-                                           <Out> ByRef replacementNode As ExpressionSyntax,
-                                           <Out> ByRef issueSpan As TextSpan,
-                                           cancellationToken As CancellationToken) As Boolean
-            If memberAccess.IsParentKind(SyntaxKind.SimpleMemberAccessExpression) Then
-                Dim symbolForMemberAccess = semanticModel.GetSymbolInfo(DirectCast(memberAccess.Parent, MemberAccessExpressionSyntax)).Symbol
-                If symbolForMemberAccess.IsModuleMember Then
-                    replacementNode = memberAccess.Expression.WithLeadingTrivia(memberAccess.GetLeadingTrivia())
-                    issueSpan = memberAccess.Name.Span
-
-                    Dim parent = DirectCast(memberAccess.Parent, MemberAccessExpressionSyntax)
-                    Dim parentReplacement = parent.ReplaceNode(parent.Expression, replacementNode)
-
-                    If parent.CanReplaceWithReducedName(parentReplacement, semanticModel, symbol, cancellationToken) Then
-                        Return True
-                    End If
-                End If
-            End If
-
-            Return False
-        End Function
-
-        <Extension()>
-        Private Function CanReplaceWithReducedName(
-            memberAccess As MemberAccessExpressionSyntax,
-            reducedNode As ExpressionSyntax,
-            semanticModel As SemanticModel,
-            symbol As ISymbol,
-            cancellationToken As CancellationToken
-        ) As Boolean
-            If Not IsMeOrNamedTypeOrNamespace(memberAccess.Expression, semanticModel) Then
-                Return False
-            End If
-
-            ' See if we can simplify a member access expression of the form E.M or E.M() to M or M()
-            Dim speculationAnalyzer = New SpeculationAnalyzer(memberAccess, reducedNode, semanticModel, cancellationToken)
-            If Not speculationAnalyzer.SymbolsForOriginalAndReplacedNodesAreCompatible() OrElse
-                speculationAnalyzer.ReplacementChangesSemantics() Then
-                Return False
-            End If
-
-            If memberAccess.Expression.IsKind(SyntaxKind.MyBaseExpression) Then
-                Dim enclosingNamedType = semanticModel.GetEnclosingNamedType(memberAccess.SpanStart, cancellationToken)
-                If enclosingNamedType IsNot Nothing AndAlso
-                    Not enclosingNamedType.IsSealed AndAlso
-                    symbol IsNot Nothing AndAlso
-                    symbol.IsOverridable() Then
-                    Return False
-                End If
-            End If
-
-            Return True
-        End Function
-
-        <Extension()>
-        Private Function TryReduce(
-            name As NameSyntax,
-            semanticModel As SemanticModel,
-            <Out()> ByRef replacementNode As ExpressionSyntax,
-            <Out()> ByRef issueSpan As TextSpan,
-            optionSet As OptionSet,
-            cancellationToken As CancellationToken
-        ) As Boolean
-
-            ' do not simplify names of a namespace declaration
-            If IsPartOfNamespaceDeclarationName(name) Then
-                Return False
-            End If
-
-            ' see whether binding the name binds to a symbol/type. if not, it is ambiguous and
-            ' nothing we can do here.
-            Dim symbol = SimplificationHelpers.GetOriginalSymbolInfo(semanticModel, name)
-            If SimplificationHelpers.IsValidSymbolInfo(symbol) Then
-                If symbol.Kind = SymbolKind.Method AndAlso symbol.IsConstructor() Then
-                    symbol = symbol.ContainingType
-                End If
-
-                If symbol.Kind = SymbolKind.Method AndAlso name.Kind = SyntaxKind.GenericName Then
-                    Dim genericName = DirectCast(name, GenericNameSyntax)
-                    replacementNode = SyntaxFactory.IdentifierName(genericName.Identifier).WithLeadingTrivia(genericName.GetLeadingTrivia()).WithTrailingTrivia(genericName.GetTrailingTrivia())
-
-                    issueSpan = genericName.TypeArgumentList.Span
-                    Return name.CanReplaceWithReducedName(replacementNode, semanticModel, cancellationToken)
-                End If
-
-                If Not TypeOf symbol Is INamespaceOrTypeSymbol Then
-                    Return False
-                End If
-            Else
-                Return False
-            End If
-
-            If name.HasAnnotations(SpecialTypeAnnotation.Kind) Then
-                replacementNode = SyntaxFactory.PredefinedType(
-                    SyntaxFactory.Token(name.GetLeadingTrivia(),
-                                 GetPredefinedKeywordKind(SpecialTypeAnnotation.GetSpecialType(name.GetAnnotations(SpecialTypeAnnotation.Kind).First())),
-                                 name.GetTrailingTrivia()))
-
-                issueSpan = name.Span
-
-                Return name.CanReplaceWithReducedNameInContext(replacementNode, semanticModel, cancellationToken)
-            Else
-
-                If Not name.IsRightSideOfDot() Then
-
-                    Dim aliasReplacement As IAliasSymbol = Nothing
-                    If name.TryReplaceWithAlias(semanticModel, aliasReplacement) Then
-                        Dim identifierToken = SyntaxFactory.Identifier(
-                                name.GetLeadingTrivia(),
-                                aliasReplacement.Name,
-                                name.GetTrailingTrivia())
-
-                        identifierToken = VisualBasicSimplificationService.TryEscapeIdentifierToken(
-                                            identifierToken,
-                                            semanticModel)
-
-                        replacementNode = SyntaxFactory.IdentifierName(identifierToken)
-
-                        Dim annotatedNodesOrTokens = name.GetAnnotatedNodesAndTokens(RenameAnnotation.Kind)
-                        For Each annotatedNodeOrToken In annotatedNodesOrTokens
-                            If annotatedNodeOrToken.IsToken Then
-                                identifierToken = annotatedNodeOrToken.AsToken().CopyAnnotationsTo(identifierToken)
-                            Else
-                                replacementNode = annotatedNodeOrToken.AsNode().CopyAnnotationsTo(replacementNode)
-                            End If
-                        Next
-
-                        annotatedNodesOrTokens = name.GetAnnotatedNodesAndTokens(AliasAnnotation.Kind)
-                        For Each annotatedNodeOrToken In annotatedNodesOrTokens
-                            If annotatedNodeOrToken.IsToken Then
-                                identifierToken = annotatedNodeOrToken.AsToken().CopyAnnotationsTo(identifierToken)
-                            Else
-                                replacementNode = annotatedNodeOrToken.AsNode().CopyAnnotationsTo(replacementNode)
-                            End If
-                        Next
-
-                        replacementNode = DirectCast(replacementNode, SimpleNameSyntax).WithIdentifier(identifierToken)
-                        issueSpan = name.Span
-
-                        ' In case the alias name is the same as the last name of the alias target, we only include 
-                        ' the left part of the name in the unnecessary span to Not confuse uses.
-                        If name.Kind = SyntaxKind.QualifiedName Then
-                            Dim qualifiedName As QualifiedNameSyntax = DirectCast(name, QualifiedNameSyntax)
-
-                            If qualifiedName.Right.Identifier.ValueText = identifierToken.ValueText Then
-                                issueSpan = qualifiedName.Left.Span
-                            End If
-                        End If
-
-                        If name.CanReplaceWithReducedNameInContext(replacementNode, semanticModel, cancellationToken) Then
-
-                            ' check if the alias name ends with an Attribute suffix that can be omitted.
-                            Dim replacementNodeWithoutAttributeSuffix As ExpressionSyntax = Nothing
-                            Dim issueSpanWithoutAttributeSuffix As TextSpan = Nothing
-                            If TryReduceAttributeSuffix(name, identifierToken, semanticModel, aliasReplacement IsNot Nothing, replacementNodeWithoutAttributeSuffix, issueSpanWithoutAttributeSuffix, cancellationToken) Then
-                                If name.CanReplaceWithReducedName(replacementNodeWithoutAttributeSuffix, semanticModel, cancellationToken) Then
-                                    replacementNode = replacementNode.CopyAnnotationsTo(replacementNodeWithoutAttributeSuffix)
-                                    issueSpan = issueSpanWithoutAttributeSuffix
-                                End If
-                            End If
-
-                            Return True
-                        End If
-
-                        Return False
-                    End If
-
-                    Dim nameHasNoAlias = False
-
-                    If TypeOf name Is SimpleNameSyntax Then
-                        Dim simpleName = DirectCast(name, SimpleNameSyntax)
-                        If Not simpleName.Identifier.HasAnnotations(AliasAnnotation.Kind) Then
-                            nameHasNoAlias = True
-                        End If
-                    End If
-
-                    If TypeOf name Is QualifiedNameSyntax Then
-                        Dim qualifiedNameSyntax = DirectCast(name, QualifiedNameSyntax)
-                        If Not qualifiedNameSyntax.Right.Identifier.HasAnnotations(AliasAnnotation.Kind) Then
-                            nameHasNoAlias = True
-                        End If
-                    End If
-
-                    Dim aliasInfo = semanticModel.GetAliasInfo(name, cancellationToken)
-
-                    ' Don't simplify to predefined type if name is part of a QualifiedName.
-                    ' QualifiedNames can't contain PredefinedTypeNames (although MemberAccessExpressions can).
-                    ' In other words, the left side of a QualifiedName can't be a PredefinedTypeName.
-                    If nameHasNoAlias AndAlso aliasInfo Is Nothing AndAlso Not name.Parent.IsKind(SyntaxKind.QualifiedName) Then
-                        Dim type = semanticModel.GetTypeInfo(name).Type
-                        If type IsNot Nothing Then
-                            Dim keywordKind = GetPredefinedKeywordKind(type.SpecialType)
-                            If keywordKind <> SyntaxKind.None Then
-                                ' But do simplify to predefined type if not simplifying results in just the addition of escaping
-                                '   brackets.  E.g., even if specified otherwise, prefer `String` to `[String]`.
-                                Dim token = SyntaxFactory.Token(
-                                    name.GetLeadingTrivia(),
-                                    keywordKind,
-                                    name.GetTrailingTrivia())
-                                Dim valueText = TryCast(name, IdentifierNameSyntax)?.Identifier.ValueText
-                                Dim inDeclarationContext = PreferPredefinedTypeKeywordInDeclarations(name, optionSet)
-                                Dim inMemberAccessContext = PreferPredefinedTypeKeywordInMemberAccess(name, optionSet)
-                                If token.Text = valueText OrElse (inDeclarationContext OrElse inMemberAccessContext) Then
-
-                                    Dim codeStyleOptionName As String = Nothing
-                                    If inDeclarationContext Then
-                                        codeStyleOptionName = NameOf(CodeStyleOptions.PreferIntrinsicPredefinedTypeKeywordInDeclaration)
-                                    ElseIf inMemberAccessContext Then
-                                        codeStyleOptionName = NameOf(CodeStyleOptions.PreferIntrinsicPredefinedTypeKeywordInMemberAccess)
-                                    End If
-
-                                    replacementNode = SyntaxFactory.PredefinedType(token)
-                                    issueSpan = name.Span
-
-                                    Dim canReplace = name.CanReplaceWithReducedNameInContext(replacementNode, semanticModel, cancellationToken)
-                                    If canReplace Then
-                                        replacementNode = replacementNode.WithAdditionalAnnotations(New SyntaxAnnotation(codeStyleOptionName))
-                                    End If
-
-                                    Return canReplace
-                                End If
-                            End If
-                        End If
-                    End If
-
-                    ' Nullable rewrite: Nullable(Of Integer) -> Integer?
-                    ' Don't rewrite in the case where Nullable(Of Integer) is part of some qualified name like Nullable(Of Integer).Something
-                    If (symbol.Kind = SymbolKind.NamedType) AndAlso (Not name.IsLeftSideOfQualifiedName) Then
-                        Dim type = DirectCast(symbol, INamedTypeSymbol)
-                        If aliasInfo Is Nothing AndAlso CanSimplifyNullable(type, name) Then
-                            Dim genericName As GenericNameSyntax
-                            If name.Kind = SyntaxKind.QualifiedName Then
-                                genericName = DirectCast(DirectCast(name, QualifiedNameSyntax).Right, GenericNameSyntax)
-                            Else
-                                genericName = DirectCast(name, GenericNameSyntax)
-                            End If
-
-                            Dim oldType = genericName.TypeArgumentList.Arguments.First()
-                            replacementNode = SyntaxFactory.NullableType(oldType).WithLeadingTrivia(name.GetLeadingTrivia())
-
-                            issueSpan = name.Span
-
-                            If name.CanReplaceWithReducedNameInContext(replacementNode, semanticModel, cancellationToken) Then
-                                Return True
-                            End If
-                        End If
-                    End If
-                End If
-
-                Select Case name.Kind
-                    Case SyntaxKind.QualifiedName
-                        ' a module name was inserted by the name expansion, so removing this should be tried first.
-                        Dim qualifiedName = DirectCast(name, QualifiedNameSyntax)
-                        If qualifiedName.HasAnnotation(SimplificationHelpers.SimplifyModuleNameAnnotation) Then
-                            If TryOmitModuleName(qualifiedName, semanticModel, replacementNode, issueSpan, cancellationToken) Then
-                                Return True
-                            End If
-                        End If
-
-                        replacementNode = qualifiedName.Right.WithLeadingTrivia(name.GetLeadingTrivia())
-                        replacementNode = DirectCast(replacementNode, SimpleNameSyntax) _
-                            .WithIdentifier(VisualBasicSimplificationService.TryEscapeIdentifierToken(
-                                            DirectCast(replacementNode, SimpleNameSyntax).Identifier,
-                                            semanticModel))
-                        issueSpan = qualifiedName.Left.Span
-
-
-                        If name.CanReplaceWithReducedName(replacementNode, semanticModel, cancellationToken) Then
-                            Return True
-                        End If
-
-                        If TryOmitModuleName(qualifiedName, semanticModel, replacementNode, issueSpan, cancellationToken) Then
-                            Return True
-                        End If
-
-                    Case SyntaxKind.IdentifierName
-                        Dim identifier = DirectCast(name, IdentifierNameSyntax).Identifier
-                        TryReduceAttributeSuffix(name, identifier, semanticModel, False, replacementNode, issueSpan, cancellationToken)
-                End Select
-            End If
-
-            If replacementNode Is Nothing Then
-                Return False
-            End If
-
-            Return name.CanReplaceWithReducedName(replacementNode, semanticModel, cancellationToken)
-        End Function
-
-        Private Function CanSimplifyNullable(type As INamedTypeSymbol, name As NameSyntax) As Boolean
-            If Not type.IsNullable Then
-                Return False
-            End If
-
-            If type.IsUnboundGenericType Then
-                ' Don't simplify unbound generic type "Nullable(Of )".
-                Return False
-            End If
-
-            If InsideNameOfExpression(name) Then
-                ' Nullable(Of T) can't be simplified to T? in nameof expressions.
-                Return False
-            End If
-
-            If Not InsideCrefReference(name) Then
-                ' Nullable(Of T) can always be simplified to T? outside crefs.
-                Return True
-            End If
-
-            ' Inside crefs, if the T in this Nullable(Of T) is being declared right here
-            ' then this Nullable(Of T) is not a constructed generic type and we should
-            ' not offer to simplify this to T?.
-            '
-            ' For example, we should not offer the simplification in the following cases where
-            ' T does not bind to an existing type / type parameter in the user's code.
-            ' - <see cref="Nullable(Of T)"/>
-            ' - <see cref="System.Nullable(Of T).Value"/>
-            '
-            ' And we should offer the simplification in the following cases where SomeType and
-            ' SomeMethod bind to a type and method declared elsewhere in the users code.
-            ' - <see cref="SomeType.SomeMethod(Nullable(Of SomeType))"/>
-
-            If name.IsKind(SyntaxKind.GenericName) Then
-                If (name.IsParentKind(SyntaxKind.CrefReference)) OrElse ' cref="Nullable(Of T)"
-                   (name.IsParentKind(SyntaxKind.QualifiedName) AndAlso name.Parent?.IsParentKind(SyntaxKind.CrefReference)) OrElse ' cref="System.Nullable(Of T)"
-                   (name.IsParentKind(SyntaxKind.QualifiedName) AndAlso (name.Parent?.IsParentKind(SyntaxKind.QualifiedName)).GetValueOrDefault() AndAlso name.Parent.Parent?.IsParentKind(SyntaxKind.CrefReference)) Then  ' cref="System.Nullable(Of T).Value"
-                    ' Unfortunately, unlike in corresponding C# case, we need syntax based checking to detect these cases because of bugs in the VB SemanticModel.
-                    ' See https://github.com/dotnet/roslyn/issues/2196, https://github.com/dotnet/roslyn/issues/2197
-                    Return False
-                End If
-            End If
-
-            Dim argument = type.TypeArguments.SingleOrDefault()
-            If argument Is Nothing OrElse argument.IsErrorType() Then
-                Return False
-            End If
-
-            Dim argumentDecl = argument.DeclaringSyntaxReferences.FirstOrDefault()
-            If argumentDecl Is Nothing Then
-                ' The type argument is a type from metadata - so this is a constructed generic nullable type that can be simplified (e.g. Nullable(Of Integer)).
-                Return True
-            End If
-
-            Return Not name.Span.Contains(argumentDecl.Span)
-        End Function
-
-        Private Function TryReduceAttributeSuffix(
-            name As NameSyntax,
-            identifierToken As SyntaxToken,
-            semanticModel As SemanticModel,
-            isIdentifierNameFromAlias As Boolean,
-            <Out()> ByRef replacementNode As ExpressionSyntax,
-            <Out()> ByRef issueSpan As TextSpan,
-            cancellationToken As CancellationToken
-        ) As Boolean
-            If SyntaxFacts.IsAttributeName(name) AndAlso Not isIdentifierNameFromAlias Then
-
-                ' When the replacement is an Alias we don't want the "Attribute" Suffix to be removed because this will result in symbol change
-                Dim aliasSymbol = semanticModel.GetAliasInfo(name, cancellationToken)
-                If aliasSymbol IsNot Nothing AndAlso
-                   String.Compare(aliasSymbol.Name, identifierToken.ValueText, StringComparison.OrdinalIgnoreCase) = 0 Then
-                    Return False
-                End If
-
-                If name.Parent.Kind = SyntaxKind.Attribute OrElse name.IsRightSideOfDot() Then
-                    Dim newIdentifierText = String.Empty
-
-                    ' an attribute that should keep it (unnecessary "Attribute" suffix should be annotated with a DontSimplifyAnnotation
-                    If identifierToken.HasAnnotation(SimplificationHelpers.DontSimplifyAnnotation) Then
-                        newIdentifierText = identifierToken.ValueText + "Attribute"
-                    ElseIf identifierToken.ValueText.TryReduceAttributeSuffix(newIdentifierText) Then
-                        issueSpan = New TextSpan(name.Span.End - 9, 9)
-                    Else
-                        Return False
-                    End If
-
-                    ' escape it (VB allows escaping even for abbreviated identifiers, C# does not!)
-                    Dim newIdentifierToken = identifierToken.CopyAnnotationsTo(
-                                             SyntaxFactory.Identifier(
-                                                 identifierToken.LeadingTrivia,
-                                                 newIdentifierText,
-                                                 identifierToken.TrailingTrivia))
-                    newIdentifierToken = VisualBasicSimplificationService.TryEscapeIdentifierToken(newIdentifierToken, semanticModel)
-                    replacementNode = SyntaxFactory.IdentifierName(newIdentifierToken).WithLeadingTrivia(name.GetLeadingTrivia())
-                    Return True
-                End If
-            End If
-
-            Return False
-        End Function
-
-        ''' <summary>
-        ''' Checks if the SyntaxNode is a name of a namespace declaration. To be a namespace name, the syntax
-        ''' must be parented by an namespace declaration and the node itself must be equal to the declaration's Name
-        ''' property.
-        ''' </summary>
-        Private Function IsPartOfNamespaceDeclarationName(node As SyntaxNode) As Boolean
-
-            Dim nextNode As SyntaxNode = node
-
-            Do While nextNode IsNot Nothing
-
-                Select Case nextNode.Kind
-
-                    Case SyntaxKind.IdentifierName, SyntaxKind.QualifiedName
-                        node = nextNode
-                        nextNode = nextNode.Parent
-
-                    Case SyntaxKind.NamespaceStatement
-                        Dim namespaceStatement = DirectCast(nextNode, NamespaceStatementSyntax)
-                        Return namespaceStatement.Name Is node
-
-                    Case Else
-                        Return False
-
-                End Select
-
-            Loop
-
-            Return False
-        End Function
-
-        Private Function TryOmitModuleName(name As QualifiedNameSyntax, semanticModel As SemanticModel, <Out()> ByRef replacementNode As ExpressionSyntax, <Out()> ByRef issueSpan As TextSpan, cancellationToken As CancellationToken) As Boolean
-            If name.IsParentKind(SyntaxKind.QualifiedName) Then
-                Dim symbolForName = semanticModel.GetSymbolInfo(DirectCast(name.Parent, QualifiedNameSyntax)).Symbol
-
-                ' in case this QN is used in a "New NSName.ModuleName.MemberName()" expression
-                ' the returned symbol is a constructor. Then we need to get the containing type.
-                If symbolForName.IsConstructor Then
-                    symbolForName = symbolForName.ContainingType
-                End If
-
-                If symbolForName.IsModuleMember Then
-
-                    replacementNode = name.Left.WithLeadingTrivia(name.GetLeadingTrivia())
-                    issueSpan = name.Right.Span
-
-                    Dim parent = DirectCast(name.Parent, QualifiedNameSyntax)
-                    Dim parentReplacement = parent.ReplaceNode(parent.Left, replacementNode)
-
-                    If parent.CanReplaceWithReducedName(parentReplacement, semanticModel, cancellationToken) Then
-                        Return True
-                    End If
-                End If
-            End If
-
-            Return False
-        End Function
-
-        <Extension()>
-        Private Function TrySimplify(
-            expression As ExpressionSyntax,
-            semanticModel As SemanticModel,
-            <Out> ByRef replacementNode As ExpressionSyntax,
-            <Out> ByRef issueSpan As TextSpan,
-            cancellationToken As CancellationToken) As Boolean
-
-            replacementNode = Nothing
-            issueSpan = Nothing
-
-            Select Case expression.Kind
-                Case SyntaxKind.SimpleMemberAccessExpression
-                    If True Then
-                        Dim memberAccess = DirectCast(expression, MemberAccessExpressionSyntax)
-                        Dim newLeft As ExpressionSyntax = Nothing
-                        If TrySimplifyMemberAccessOrQualifiedName(memberAccess.Expression, memberAccess.Name, semanticModel, newLeft, issueSpan) Then
-                            ' replacement node might not be in it's simplest form, so add simplify annotation to it.
-                            replacementNode = memberAccess.Update(memberAccess.Kind, newLeft, memberAccess.OperatorToken, memberAccess.Name).WithAdditionalAnnotations(Simplifier.Annotation)
-
-                            ' Ensure that replacement doesn't change semantics.
-                            Return Not ReplacementChangesSemantics(memberAccess, replacementNode, semanticModel, cancellationToken)
-                        End If
-
-                        Return False
-                    End If
-
-                Case SyntaxKind.QualifiedName
-                    If True Then
-                        Dim qualifiedName = DirectCast(expression, QualifiedNameSyntax)
-                        Dim newLeft As ExpressionSyntax = Nothing
-                        If TrySimplifyMemberAccessOrQualifiedName(qualifiedName.Left, qualifiedName.Right, semanticModel, newLeft, issueSpan) Then
-                            If Not TypeOf newLeft Is NameSyntax Then
-                                Contract.Fail("QualifiedName Left = " + qualifiedName.Left.ToString() + " and QualifiedName Right = " + qualifiedName.Right.ToString() + " . Left is tried to be replaced with the PredefinedType " + replacementNode.ToString())
-                            End If
-
-                            ' replacement node might not be in it's simplest form, so add simplify annotation to it.
-                            replacementNode = qualifiedName.Update(DirectCast(newLeft, NameSyntax), qualifiedName.DotToken, qualifiedName.Right).WithAdditionalAnnotations(Simplifier.Annotation)
-
-                            ' Ensure that replacement doesn't change semantics.
-                            Return Not ReplacementChangesSemantics(qualifiedName, replacementNode, semanticModel, cancellationToken)
-                        End If
-
-                        Return False
-                    End If
-            End Select
-
-            Return False
-        End Function
-
-        Private Function ReplacementChangesSemantics(
-                originalExpression As ExpressionSyntax,
-                replacedExpression As ExpressionSyntax,
-                semanticModel As SemanticModel,
-                cancellationToken As CancellationToken) As Boolean
-            Dim speculationAnalyzer = New SpeculationAnalyzer(originalExpression, replacedExpression, semanticModel, cancellationToken)
-            Return speculationAnalyzer.ReplacementChangesSemantics()
-        End Function
-
-        ' Note: The caller needs to verify that replacement doesn't change semantics of the original expression.
-        Private Function TrySimplifyMemberAccessOrQualifiedName(
-            left As ExpressionSyntax,
-            right As ExpressionSyntax,
-            semanticModel As SemanticModel,
-            <Out()> ByRef replacementNode As ExpressionSyntax,
-            <Out()> ByRef issueSpan As TextSpan
-        ) As Boolean
-            replacementNode = Nothing
-            issueSpan = Nothing
-
-            If left IsNot Nothing AndAlso right IsNot Nothing Then
-                Dim leftSymbol = SimplificationHelpers.GetOriginalSymbolInfo(semanticModel, left)
-                If leftSymbol IsNot Nothing AndAlso leftSymbol.Kind = SymbolKind.NamedType Then
-                    Dim rightSymbol = SimplificationHelpers.GetOriginalSymbolInfo(semanticModel, right)
-                    If rightSymbol IsNot Nothing AndAlso (rightSymbol.IsStatic OrElse rightSymbol.Kind = SymbolKind.NamedType) Then
-                        ' Static member access or nested type member access.
-                        Dim containingType As INamedTypeSymbol = rightSymbol.ContainingType
-                        Dim isInCref = left.Ancestors(ascendOutOfTrivia:=True).OfType(Of CrefReferenceSyntax)().Any()
-
-                        ' Crefs in VB , irrespective of the expression are parsed as QualifiedName (no MemberAccessExpression)
-                        ' Hence the Left can never be a PredefinedType (or anything other than NameSyntax)
-                        If isInCref AndAlso TypeOf rightSymbol Is IMethodSymbol AndAlso Not containingType.SpecialType = SpecialType.None Then
-                            Return False
-                        End If
-
-                        If containingType IsNot Nothing AndAlso Not containingType.Equals(leftSymbol) Then
-
-                            Dim namedType = TryCast(leftSymbol, INamedTypeSymbol)
-                            If namedType IsNot Nothing AndAlso
-                               containingType.TypeArguments.Length <> 0 Then
-                                Return False
-                            End If
-
-                            ' We have a static member access or a nested type member access using a more derived type.
-                            ' Simplify syntax so as to use accessed member's most immediate containing type instead of the derived type.
-                            replacementNode = containingType.GenerateTypeSyntax().WithLeadingTrivia(left.GetLeadingTrivia()).WithTrailingTrivia(left.GetTrailingTrivia()).WithAdditionalAnnotations(Simplifier.Annotation)
-                            issueSpan = left.Span
-                            Return True
-                        End If
-                    End If
-                End If
-            End If
-
-            Return False
-        End Function
-
-        <Extension>
-        Private Function TryReplaceWithAlias(
-            node As ExpressionSyntax,
-            semanticModel As SemanticModel,
-            <Out> ByRef aliasReplacement As IAliasSymbol) As Boolean
-            aliasReplacement = Nothing
-
-            If Not node.IsAliasReplaceableExpression() Then
-                Return False
-            End If
-
-            Dim symbol = semanticModel.GetSymbolInfo(node).Symbol
-
-            If (symbol.IsConstructor()) Then
-                symbol = symbol.ContainingType
-            End If
-
-            ' The following condition checks if the user has used alias in the original code and
-            ' if so the expression is replaced with the Alias
-            If TypeOf node Is QualifiedNameSyntax Then
-                Dim qualifiedNameNode = DirectCast(node, QualifiedNameSyntax)
-                If qualifiedNameNode.Right.Identifier.HasAnnotations(AliasAnnotation.Kind) Then
-                    Dim aliasAnnotationInfo = qualifiedNameNode.Right.Identifier.GetAnnotations(AliasAnnotation.Kind).Single()
-
-                    Dim aliasName = AliasAnnotation.GetAliasName(aliasAnnotationInfo)
-                    Dim aliasIdentifier = SyntaxFactory.IdentifierName(aliasName)
-
-                    Dim aliasTypeInfo = semanticModel.GetSpeculativeAliasInfo(node.SpanStart, aliasIdentifier, SpeculativeBindingOption.BindAsTypeOrNamespace)
-
-                    If Not aliasTypeInfo Is Nothing Then
-                        aliasReplacement = aliasTypeInfo
-                        Return ValidateAliasForTarget(aliasReplacement, semanticModel, node, symbol)
-                    End If
-                End If
-            End If
-
-            If node.Kind = SyntaxKind.IdentifierName AndAlso semanticModel.GetAliasInfo(DirectCast(node, IdentifierNameSyntax)) IsNot Nothing Then
-                Return False
-            End If
-
-            ' an alias can only replace a type Or namespace
-            If symbol Is Nothing OrElse
-                (symbol.Kind <> SymbolKind.Namespace AndAlso symbol.Kind <> SymbolKind.NamedType) Then
-
-                Return False
-            End If
-
-            If symbol Is Nothing OrElse Not TypeOf (symbol) Is INamespaceOrTypeSymbol Then
-                Return False
-            End If
-
-            Dim preferAliasToQualifiedName = True
-
-            If TypeOf node Is QualifiedNameSyntax Then
-                Dim qualifiedName = DirectCast(node, QualifiedNameSyntax)
-                If Not qualifiedName.Right.HasAnnotation(Simplifier.SpecialTypeAnnotation) Then
-                    Dim type = semanticModel.GetTypeInfo(node).Type
-                    If Not type Is Nothing Then
-                        Dim keywordKind = GetPredefinedKeywordKind(type.SpecialType)
-                        If keywordKind <> SyntaxKind.None Then
-                            preferAliasToQualifiedName = False
-                        End If
-                    End If
-                End If
-            End If
-
-            aliasReplacement = DirectCast(symbol, INamespaceOrTypeSymbol).GetAliasForSymbol(node, semanticModel)
-            If aliasReplacement IsNot Nothing And preferAliasToQualifiedName Then
-                Return ValidateAliasForTarget(aliasReplacement, semanticModel, node, symbol)
-            End If
-
-            Return False
-        End Function
-
-        ' We must verify that the alias actually binds back to the thing it's aliasing.
-        ' It's possible there is another symbol with the same name as the alias that binds first
-        Private Function ValidateAliasForTarget(aliasReplacement As IAliasSymbol, semanticModel As SemanticModel, node As ExpressionSyntax, symbol As ISymbol) As Boolean
-            Dim aliasName = aliasReplacement.Name
-
-            ' If we're the argument of a NameOf(X.Y) call, then we can't simplify to an
-            ' alias unless the alias has the same name as us (i.e. 'Y').
-            If node.IsNameOfArgumentExpression() Then
-                Dim nameofValueOpt = semanticModel.GetConstantValue(node.Parent.Parent.Parent)
-                If Not nameofValueOpt.HasValue Then
-                    Return False
-                End If
-
-                Dim existingValue = TryCast(nameofValueOpt.Value, String)
-                If existingValue Is Nothing OrElse existingValue <> aliasName Then
-                    Return False
-                End If
-            End If
-
-            Dim boundSymbols = semanticModel.LookupNamespacesAndTypes(node.SpanStart, name:=aliasName)
-            If boundSymbols.Length = 1 Then
-                Dim boundAlias = TryCast(boundSymbols(0), IAliasSymbol)
-                If boundAlias IsNot Nothing And aliasReplacement.Target.Equals(symbol) Then
-                    If symbol.IsAttribute Then
-                        boundSymbols = semanticModel.LookupNamespacesAndTypes(node.Span.Start, name:=aliasName + "Attribute")
-                        Return boundSymbols.IsEmpty
-                    End If
-
-                    Return True
-                End If
-            End If
-            Return False
-        End Function
-
->>>>>>> 5fa24d59
         <Extension>
         Public Function IsNameOfArgumentExpression(expression As ExpressionSyntax) As Boolean
             Return expression.IsParentKind(SyntaxKind.NameOfExpression)
