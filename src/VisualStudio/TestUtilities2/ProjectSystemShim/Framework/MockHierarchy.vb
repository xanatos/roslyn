--- conflicted
+++ resolved
@@ -20,12 +20,9 @@
 
         Private _projectName As String
         Private _projectBinPath As String
-<<<<<<< HEAD
+        Private _maxSupportedLangVer As String
         Private _runAnalyzers As String
         Private _runAnalyzersDuringLiveAnalysis As String
-=======
-        Private _maxSupportedLangVer As String
->>>>>>> 0b3b6d5a
         Private ReadOnly _projectRefPath As String
         Private ReadOnly _projectCapabilities As String
         Private ReadOnly _projectMock As Mock(Of EnvDTE.Project) = New Mock(Of EnvDTE.Project)(MockBehavior.Strict)
@@ -337,16 +334,14 @@
             ElseIf pszPropName = "TargetRefPath" Then
                 pbstrPropValue = _projectRefPath
                 Return VSConstants.S_OK
-<<<<<<< HEAD
+            ElseIf pszPropName = AdditionalPropertyNames.MaxSupportedLangVersion Then
+                pbstrPropValue = _maxSupportedLangVer
+                Return VSConstants.S_OK
             ElseIf pszPropName = AdditionalPropertyNames.RunAnalyzers Then
                 pbstrPropValue = _runAnalyzers
                 Return VSConstants.S_OK
             ElseIf pszPropName = AdditionalPropertyNames.RunAnalyzersDuringLiveAnalysis Then
                 pbstrPropValue = _runAnalyzersDuringLiveAnalysis
-=======
-            ElseIf pszPropName = "MaxSupportedLangVersion" Then
-                pbstrPropValue = _maxSupportedLangVer
->>>>>>> 0b3b6d5a
                 Return VSConstants.S_OK
             End If
 
@@ -360,16 +355,14 @@
             ElseIf pszPropName = "TargetFileName" Then
                 _projectName = PathUtilities.GetFileName(pszPropValue, includeExtension:=False)
                 Return VSConstants.S_OK
-<<<<<<< HEAD
+            ElseIf pszPropName = AdditionalPropertyNames.MaxSupportedLangVersion Then
+                _maxSupportedLangVer = pszPropValue
+                Return VSConstants.S_OK
             ElseIf pszPropName = AdditionalPropertyNames.RunAnalyzers Then
                 _runAnalyzers = pszPropValue
                 Return VSConstants.S_OK
             ElseIf pszPropName = AdditionalPropertyNames.RunAnalyzersDuringLiveAnalysis Then
                 _runAnalyzersDuringLiveAnalysis = pszPropValue
-=======
-            ElseIf pszPropName = "MaxSupportedLangVersion" Then
-                _maxSupportedLangVer = pszPropValue
->>>>>>> 0b3b6d5a
                 Return VSConstants.S_OK
             End If
 
