﻿<?xml version="1.0" encoding="utf-8"?>
<!-- Licensed to the .NET Foundation under one or more agreements. The .NET Foundation licenses this file to you under the MIT license. See the LICENSE file in the project root for more information. -->
<Project Sdk="Microsoft.NET.Sdk.WindowsDesktop">
  <PropertyGroup>
    <OutputType>Library</OutputType>
    <RootNamespace>Microsoft.VisualStudio.LanguageServices</RootNamespace>
    <AllowUnsafeBlocks>true</AllowUnsafeBlocks>
    <TargetFramework>net472</TargetFramework>
    <UseWpf>true</UseWpf>
    <CreateVsixContainer>false</CreateVsixContainer>
    <GeneratePkgDefFile>true</GeneratePkgDefFile>
    <DeployExtension>false</DeployExtension>
    <ResolveAssemblyWarnOrErrorOnTargetArchitectureMismatch>None</ResolveAssemblyWarnOrErrorOnTargetArchitectureMismatch>
    <ApplyNgenOptimization>partial</ApplyNgenOptimization>

    <!-- NuGet -->
    <IsPackable>true</IsPackable>
    <PackageDescription>
      .NET Compiler Platform ("Roslyn") support for Visual Studio.
    </PackageDescription>
  </PropertyGroup>
  <ItemGroup Label="Build Items">
    <Compile Include="..\..\..\Compilers\Shared\GlobalAssemblyCacheHelpers\GlobalAssemblyCacheLocation.cs">
      <Link>InternalUtilities\GlobalAssemblyCache.cs</Link>
    </Compile>
    <Compile Include="..\..\..\Compilers\Core\Portable\FileKey.cs">
      <Link>InternalUtilities\FileKey.cs</Link>
    </Compile>
    <Compile Include="..\..\..\Compilers\Core\Portable\InternalUtilities\ConcurrentLruCache.cs">
      <Link>Shared\ConcurrentLruCache.cs</Link>
    </Compile>
    <Compile Include="..\..\..\Workspaces\Remote\ServiceHub\Shared\RemoteEndPoint.cs">
      <Link>Shared\RemoteEndPoint.cs</Link>
    </Compile>
    <Compile Include="..\..\..\Workspaces\Remote\ServiceHub\Shared\RoslynJsonConverter.cs">
      <Link>Shared\RoslynJsonConverter.cs</Link>
    </Compile>
    <Compile Include="..\..\..\Workspaces\Remote\ServiceHub\Shared\RoslynJsonConverter.RoslynOnly.cs">
      <Link>Shared\RoslynJsonConverter.RoslynOnly.cs</Link>
    </Compile>
    <Compile Include="..\..\..\Workspaces\Remote\ServiceHub\Shared\RoslynJsonConverter.SolutionIdConverters.cs">
      <Link>Shared\RoslynJsonConverter.SolutionIdConverters.cs</Link>
    </Compile>
    <Compile Include="..\..\..\Compilers\Shared\ShadowCopyAnalyzerAssemblyLoader.cs">
      <Link>InternalUtilities\ShadowCopyAnalyzerAssemblyLoader.cs</Link>
    </Compile>
    <Compile Include="..\..\..\ExpressionEvaluator\Core\Source\ExpressionCompiler\DkmExceptionUtilities.cs" Link="Implementation\EditAndContinue\Interop\DkmExceptionUtilities.cs" />
<<<<<<< HEAD
    <EmbeddedResource Include="ColorSchemes\Enhanced.xml" />
    <EmbeddedResource Include="ColorSchemes\VisualStudio2017.xml" />
    <Compile Update="ServicesVSResources.Designer.cs">
      <AutoGen>True</AutoGen>
      <DesignTime>True</DesignTime>
      <DependentUpon>ServicesVSResources.resx</DependentUpon>
    </Compile>
=======
>>>>>>> b92b63b9
    <Compile Update="VSPackage.Designer.cs">
      <AutoGen>True</AutoGen>
      <DesignTime>True</DesignTime>
      <DependentUpon>VSPackage.resx</DependentUpon>
    </Compile>
  </ItemGroup>
  <ItemGroup Label="Project References">
    <ProjectReference Include="..\..\..\Compilers\Core\Portable\Microsoft.CodeAnalysis.csproj" />
    <!-- Microsoft.VisualStudio.LanugageServices is intended to only be used by VisualStudio and since 
         Microsoft.CodeAnalysis.EditorFeatures, Microsoft.CodeAnalysis.EditorFeatures.Wpf, and Microsoft.CodeAnalysis.LanguageServer.Protocol
         are not required to access the public API in this package, they are not published to NuGet, so mark them PrivateAssets="all" -->
    <ProjectReference Include="..\..\..\EditorFeatures\Core\Microsoft.CodeAnalysis.EditorFeatures.csproj" PrivateAssets="all" />
    <ProjectReference Include="..\..\..\EditorFeatures\Core.Wpf\Microsoft.CodeAnalysis.EditorFeatures.Wpf.csproj" PrivateAssets="all" />
    <ProjectReference Include="..\..\..\Features\LanguageServer\Protocol\Microsoft.CodeAnalysis.LanguageServer.Protocol.csproj" PrivateAssets="all" />
    <ProjectReference Include="..\..\..\EditorFeatures\Text\Microsoft.CodeAnalysis.EditorFeatures.Text.csproj" />
    <ProjectReference Include="..\..\..\Workspaces\Core\Portable\Microsoft.CodeAnalysis.Workspaces.csproj" />
    <ProjectReference Include="..\..\..\Features\Core\Portable\Microsoft.CodeAnalysis.Features.csproj" />
    <ProjectReference Include="..\..\..\Interactive\Host\Microsoft.CodeAnalysis.InteractiveHost.csproj" PrivateAssets="all" Aliases="InteractiveHost" />
  </ItemGroup>
  <ItemGroup Label="File References">
    <Reference Include="System.ComponentModel.Composition" />
  </ItemGroup>
  <ItemGroup>
    <InternalsVisibleTo Include="Microsoft.VisualStudio.TestWindow.CodeLens" Key="$(UnitTestingKey)" />
    <RestrictedInternalsVisibleTo Include="Microsoft.CodeAnalysis.LiveUnitTesting.BuildManager" Partner="UnitTesting" />
    <RestrictedInternalsVisibleTo Include="Microsoft.CodeAnalysis.UnitTesting.SourceBasedTestDiscovery" Partner="UnitTesting" />
    <InternalsVisibleTo Include="Microsoft.VisualStudio.LanguageServices.CodeLens" />
    <InternalsVisibleTo Include="Microsoft.VisualStudio.LanguageServices.CSharp" />
    <InternalsVisibleTo Include="Microsoft.VisualStudio.LanguageServices.Implementation" />
    <InternalsVisibleTo Include="Microsoft.VisualStudio.LanguageServices.SolutionExplorer" />
    <InternalsVisibleTo Include="Microsoft.VisualStudio.LanguageServices.ExternalDependencyServices" WorkItem="https://github.com/dotnet/roslyn/issues/35085" />
    <InternalsVisibleTo Include="Microsoft.VisualStudio.LanguageServices.VisualBasic" />
    <InternalsVisibleTo Include="Microsoft.VisualStudio.LanguageServices.Xaml" />
    <InternalsVisibleTo Include="Roslyn.VisualStudio.Setup" />
    <InternalsVisibleTo Include="Roslyn.VisualStudio.DiagnosticsWindow" />
    <InternalsVisibleTo Include="Roslyn.VisualStudio.RemoteHostClientMock" />
    <InternalsVisibleTo Include="Microsoft.VisualStudio.ProjectSystem.Managed" WorkItem="https://github.com/dotnet/roslyn/issues/35070" />
    <InternalsVisibleTo Include="Microsoft.VisualStudio.ProjectSystem.Managed.VS" WorkItem="https://github.com/dotnet/roslyn/issues/35070" />
    <InternalsVisibleTo Include="Microsoft.VisualStudio.ProjectSystem.CSharp" WorkItem="https://github.com/dotnet/roslyn/issues/35070" />
    <InternalsVisibleTo Include="Microsoft.VisualStudio.ProjectSystem.VisualBasic" WorkItem="https://github.com/dotnet/roslyn/issues/35070" />
    <InternalsVisibleTo Include="Microsoft.VisualStudio.ProjectSystem.Managed.UnitTests" WorkItem="https://github.com/dotnet/roslyn/issues/35070" />
    <InternalsVisibleTo Include="Microsoft.VisualStudio.ProjectSystem.Managed.VS.UnitTests" WorkItem="https://github.com/dotnet/roslyn/issues/35070" />
    <!-- <TODO> remove, once project system is updated https://github.com/dotnet/roslyn/issues/20320 -->
    <InternalsVisibleTo Include="Microsoft.VisualStudio.ProjectSystem.Managed.UnitTests" WorkItem="https://github.com/dotnet/roslyn/issues/35070" />
    <InternalsVisibleTo Include="Microsoft.VisualStudio.ProjectSystem.Managed.VS.UnitTests" WorkItem="https://github.com/dotnet/roslyn/issues/35070" />
    <!-- </TODO> -->
    <InternalsVisibleTo Include="Microsoft.VisualStudio.LanguageServices.CSharp.UnitTests" />
    <InternalsVisibleTo Include="Microsoft.VisualStudio.LanguageServices.UnitTests" />
    <InternalsVisibleTo Include="Microsoft.VisualStudio.LanguageServices.Test.Utilities2" />
    <InternalsVisibleTo Include="Microsoft.VisualStudio.IntegrationTest.Utilities" />
    <internalsVisibleTo Include="Microsoft.VisualStudio.LanguageServices.IntegrationTests" />
    <InternalsVisibleTo Include="Microsoft.VisualStudio.ErrorList.UnitTests" WorkItem="https://github.com/dotnet/roslyn/issues/35081" />
    <InternalsVisibleTo Include="Roslyn.VisualStudio.Next.UnitTests" />
    <InternalsVisibleTo Include="Microsoft.CodeAnalysis.ExternalAccess.FSharp" />
    <InternalsVisibleTo Include="Microsoft.CodeAnalysis.ExternalAccess.FSharp.UnitTests" />
    <InternalsVisibleTo Include="Microsoft.VisualStudio.LanguageServices.LiveShare" />
    <InternalsVisibleTo Include="FSharp.Editor" Key="$(FSharpKey)" WorkItem="https://github.com/dotnet/roslyn/issues/35076" />
    <InternalsVisibleTo Include="FSharp.LanguageService" Key="$(FSharpKey)" WorkItem="https://github.com/dotnet/roslyn/issues/35076" />
    <InternalsVisibleTo Include="DynamicProxyGenAssembly2" Key="$(MoqPublicKey)" LoadsWithinVisualStudio="false" />
    <InternalsVisibleTo Include="Microsoft.CodeAnalysis.TypeScript.EditorFeatures" Key="$(TypeScriptKey)" WorkItem="https://github.com/dotnet/roslyn/issues/35077" />
    <InternalsVisibleTo Include="Microsoft.VisualStudio.LanguageServices.TypeScript" Key="$(TypeScriptKey)" WorkItem="https://github.com/dotnet/roslyn/issues/35077" />
    <InternalsVisibleTo Include="Roslyn.Services.Editor.TypeScript.UnitTests" Key="$(TypeScriptKey)" WorkItem="https://github.com/dotnet/roslyn/issues/35077" />
    <RestrictedInternalsVisibleTo Include="ManagedSourceCodeAnalysis" Key="$(TypeScriptKey)" Partner="LegacyCodeAnalysis" />
    <RestrictedInternalsVisibleTo Include="CodeAnalysis" Key="$(TypeScriptKey)" Partner="LegacyCodeAnalysis" />
    <RestrictedInternalsVisibleTo Include="StanCore" Key="$(TypeScriptKey)" Partner="LegacyCodeAnalysis" />
    <InternalsVisibleTo Include="Microsoft.VisualStudio.LanguageServices.Razor" Key="$(RazorKey)" WorkItem="https://github.com/dotnet/roslyn/issues/35079" />
  </ItemGroup>
  <ItemGroup>
    <None Include="ManagedEditAndContinueService.vsdconfigxml" />
  </ItemGroup>
  <ItemGroup>
    <Reference Include="System.Design" />
    <Reference Include="System.Windows.Forms" />
    <Reference Include="UIAutomationProvider" />
    <Reference Include="UIAutomationTypes" />
    <PackageReference Include="EnvDTE" Version="$(EnvDTEVersion)" />
    <PackageReference Include="EnvDTE80" Version="$(EnvDTE80Version)" />
    <PackageReference Include="Microsoft.CodeAnalysis.Elfie" Version="$(MicrosoftCodeAnalysisElfieVersion)" PrivateAssets="all" />
    <PackageReference Include="Microsoft.CSharp" Version="$(MicrosoftCSharpVersion)" />
    <PackageReference Include="Microsoft.ServiceHub.Client" Version="$(MicrosoftServiceHubClientVersion)" />
    <PackageReference Include="Microsoft.VisualStudio.Debugger.Engine-implementation" Version="$(MicrosoftVisualStudioDebuggerEngineimplementationVersion)" />
    <PackageReference Include="Microsoft.VisualStudio.Debugger.UI.Interfaces" Version="$(MicrosoftVisualStudioDebuggerUIInterfacesVersion)" />
    <PackageReference Include="Microsoft.VisualStudio.Telemetry" Version="$(MicrosoftVisualStudioTelemetryVersion)" />
    <PackageReference Include="Microsoft.VisualStudio.RemoteControl" Version="$(MicrosoftVisualStudioRemoteControlVersion)" />
    <PackageReference Include="Microsoft.VisualStudio.OLE.Interop" Version="$(MicrosoftVisualStudioOLEInteropVersion)" />
    <PackageReference Include="Microsoft.VisualStudio.Shell.Interop.10.0" Version="$(MicrosoftVisualStudioShellInterop100Version)" />
    <PackageReference Include="Microsoft.VisualStudio.Shell.Interop.11.0" Version="$(MicrosoftVisualStudioShellInterop110Version)" />
    <PackageReference Include="Microsoft.VisualStudio.Shell.Interop.12.1.DesignTime" Version="$(MicrosoftVisualStudioShellInterop121DesignTimeVersion)" />
    <PackageReference Include="Microsoft.VisualStudio.Shell.Interop.15.7.DesignTime" Version="$(MicrosoftVisualStudioShellInterop157DesignTimeVersion)" />
    <PackageReference Include="Microsoft.VisualStudio.Shell.15.0" Version="$(MicrosoftVisualStudioShell150Version)" />
    <PackageReference Include="Microsoft.VisualStudio.Shell.Framework" Version="$(MicrosoftVisualStudioShellFrameworkVersion)" />
    <PackageReference Include="Microsoft.VisualStudio.Shell.Immutable.10.0" Version="$(MicrosoftVisualStudioShellImmutable100Version)" />
    <PackageReference Include="Microsoft.VisualStudio.Editor" Version="$(MicrosoftVisualStudioEditorVersion)" />
    <PackageReference Include="Microsoft.VisualStudio.Language.StandardClassification" Version="$(MicrosoftVisualStudioLanguageStandardClassificationVersion)" />
    <PackageReference Include="Microsoft.VisualStudio.Language.Intellisense" Version="$(MicrosoftVisualStudioLanguageIntellisenseVersion)" />
    <PackageReference Include="Microsoft.VisualStudio.LiveShare.LanguageServices.Guest" Version="$(MicrosoftVisualStudioLiveShareLanguageServicesGuestVersion)" />
    <PackageReference Include="Microsoft.VisualStudio.LanguageServer.Client" Version="$(MicrosoftVisualStudioLanguageServerClientVersion)" />
    <PackageReference Include="Microsoft.Internal.VisualStudio.Shell.Interop.14.0.DesignTime" Version="$(MicrosoftInternalVisualStudioShellInterop140DesignTimeVersion)" />
    <PackageReference Include="Microsoft.Internal.Performance.CodeMarkers.DesignTime" Version="$(MicrosoftInternalPerformanceCodeMarkersDesignTimeVersion)" />
    <PackageReference Include="Microsoft.VisualStudio.Progression.CodeSchema" Version="$(MicrosoftVisualStudioProgressionCodeSchemaVersion)" />
    <PackageReference Include="Microsoft.VisualStudio.Progression.Common" Version="$(MicrosoftVisualStudioProgressionCommonVersion)" />
    <PackageReference Include="Microsoft.VisualStudio.Progression.Interfaces" Version="$(MicrosoftVisualStudioProgressionInterfacesVersion)" />
    <PackageReference Include="Microsoft.VisualStudio.GraphModel" Version="$(MicrosoftVisualStudioGraphModelVersion)" />
    <PackageReference Include="Microsoft.VisualStudio.CallHierarchy.Package.Definitions" Version="$(MicrosoftVisualStudioCallHierarchyPackageDefinitionsVersion)" />
    <PackageReference Include="Microsoft.VisualStudio.Language.CallHierarchy" Version="$(MicrosoftVisualStudioLanguageCallHierarchyVersion)" />
    <PackageReference Include="Microsoft.VisualStudio.ComponentModelHost" Version="$(MicrosoftVisualStudioComponentModelHostVersion)" />
    <PackageReference Include="Microsoft.VisualStudio.Composition" Version="$(MicrosoftVisualStudioCompositionVersion)" />
    <PackageReference Include="Microsoft.VisualStudio.Shell.Design" Version="$(MicrosoftVisualStudioShellDesignVersion)" />
    <PackageReference Include="Microsoft.VisualStudio.Language.NavigateTo.Interfaces" Version="$(MicrosoftVisualStudioLanguageNavigateToInterfacesVersion)" />
    <PackageReference Include="Microsoft.VisualStudio.TextManager.Interop.10.0" Version="$(MicrosoftVisualStudioTextManagerInterop100Version)" />
    <PackageReference Include="Microsoft.VisualStudio.TextManager.Interop.12.0" Version="$(MicrosoftVisualStudioTextManagerInterop120Version)" />
    <PackageReference Include="Microsoft.VisualStudio.TextManager.Interop.12.1.DesignTime" Version="$(MicrosoftVisualStudioTextManagerInterop121DesignTimeVersion)" />
    <PackageReference Include="Microsoft.VisualStudio.TextManager.Interop.16.0.DesignTime" Version="$(MicrosoftVisualStudioTextManagerInterop160DesignTimeVersion)" />
    <PackageReference Include="Microsoft.VisualStudio.Threading" Version="$(MicrosoftVisualStudioThreadingVersion)" PrivateAssets="all" />
    <PackageReference Include="Microsoft.VisualStudio.VsInteractiveWindow" Version="$(MicrosoftVisualStudioVsInteractiveWindowVersion)" PrivateAssets="all" />
    <PackageReference Include="Microsoft.VisualStudio.Designer.Interfaces" Version="$(MicrosoftVisualStudioDesignerInterfacesVersion)" />
    <PackageReference Include="Microsoft.DiaSymReader" Version="$(MicrosoftDiaSymReaderVersion)" PrivateAssets="all" />
    <PackageReference Include="Microsoft.MSXML" Version="$(MicrosoftMSXMLVersion)" />
    <PackageReference Include="StreamJsonRpc" Version="$(StreamJsonRpcVersion)" />
    <PackageReference Include="VSLangProj" Version="$(VSLangProjVersion)" />
    <PackageReference Include="VSLangProj2" Version="$(VSLangProj2Version)" />
    <PackageReference Include="VSLangProj80" Version="$(VSLangProj80Version)" />
    <PackageReference Include="VSLangProj140" Version="$(VSLangProj140Version)" />
    <PackageReference Include="VsWebsite.Interop" Version="$(VsWebsiteInteropVersion)" />
    <PackageReference Include="NuGet.VisualStudio" Version="$(NuGetVisualStudioVersion)" />
    <PackageReference Include="Newtonsoft.Json" Version="$(NewtonsoftJsonVersion)" />
    <PackageReference Include="Microsoft.VisualStudio.SDK.EmbedInteropTypes" Version="$(MicrosoftVisualStudioSDKEmbedInteropTypesVersion)" />
    <PackageReference Include="System.Threading.Tasks.Dataflow" Version="$(SystemThreadingTasksDataflowVersion)" />
  </ItemGroup>
  <ItemGroup>
    <EmbeddedResource Update="ServicesVSResources.resx" GenerateSource="true" />
    <EmbeddedResource Update="VSPackage.resx">
      <MergeWithCTO>true</MergeWithCTO>
      <ManifestResourceName>VSPackage</ManifestResourceName>
      <Generator>ResXFileCodeGenerator</Generator>
      <LastGenOutput>VSPackage.Designer.cs</LastGenOutput>
    </EmbeddedResource>
  </ItemGroup>
  <ItemGroup>
    <PublicAPI Include="PublicAPI.Shipped.txt" />
    <PublicAPI Include="PublicAPI.Unshipped.txt" />
  </ItemGroup>
  <ItemGroup>
    <VSCTCompile Include="Commands.vsct">
      <ResourceName>Menus.ctmenu</ResourceName>
      <SubType>Designer</SubType>
    </VSCTCompile>
  </ItemGroup>
  <ItemGroup>
    <VsdConfigXmlFiles Include="ManagedEditAndContinueService.vsdconfigxml" />
  </ItemGroup>
  <Import Project="$(RepositoryEngineeringDir)targets\Vsdconfig.targets" />
</Project><|MERGE_RESOLUTION|>--- conflicted
+++ resolved
@@ -45,21 +45,13 @@
       <Link>InternalUtilities\ShadowCopyAnalyzerAssemblyLoader.cs</Link>
     </Compile>
     <Compile Include="..\..\..\ExpressionEvaluator\Core\Source\ExpressionCompiler\DkmExceptionUtilities.cs" Link="Implementation\EditAndContinue\Interop\DkmExceptionUtilities.cs" />
-<<<<<<< HEAD
-    <EmbeddedResource Include="ColorSchemes\Enhanced.xml" />
-    <EmbeddedResource Include="ColorSchemes\VisualStudio2017.xml" />
-    <Compile Update="ServicesVSResources.Designer.cs">
-      <AutoGen>True</AutoGen>
-      <DesignTime>True</DesignTime>
-      <DependentUpon>ServicesVSResources.resx</DependentUpon>
-    </Compile>
-=======
->>>>>>> b92b63b9
     <Compile Update="VSPackage.Designer.cs">
       <AutoGen>True</AutoGen>
       <DesignTime>True</DesignTime>
       <DependentUpon>VSPackage.resx</DependentUpon>
     </Compile>
+    <EmbeddedResource Include="ColorSchemes\Enhanced.xml" />
+    <EmbeddedResource Include="ColorSchemes\VisualStudio2017.xml" />
   </ItemGroup>
   <ItemGroup Label="Project References">
     <ProjectReference Include="..\..\..\Compilers\Core\Portable\Microsoft.CodeAnalysis.csproj" />
