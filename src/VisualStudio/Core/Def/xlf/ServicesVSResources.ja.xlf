--- conflicted
+++ resolved
@@ -12,14 +12,6 @@
         <target state="translated">要素が有効ではありません。</target>
         <note />
       </trans-unit>
-<<<<<<< HEAD
-      <trans-unit id="Ignore">
-        <source>Ignore</source>
-        <target state="translated">無視</target>
-        <note />
-      </trans-unit>
-=======
->>>>>>> 8e22089f
       <trans-unit id="In_other_operators">
         <source>In other operators</source>
         <target state="translated">その他の演算子内で</target>
