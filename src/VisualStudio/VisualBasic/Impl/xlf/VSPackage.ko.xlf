--- conflicted
+++ resolved
@@ -18,13 +18,8 @@
         <note />
       </trans-unit>
       <trans-unit id="10160">
-<<<<<<< HEAD
-        <source>Automatic insertion of end constructs;Change pretty listing settings;Change outlining mode;Automatic insertion of Interface and MustOverride members;Show or hide procedure line separators;Turn error correction suggestions on or off;Turn highlighting of references and keywords on or off</source>
-        <target state="translated">맺음 구문 자동 삽입;자동 서식 지정 설정 변경;개요 모드 변경;인터페이스 및 MustOverride 멤버 자동 삽입;프로시저 줄 구분선 표시/숨기기;오류 수정 제안 설정/해제;참조 및 키워드의 강조 표시 설정/해제</target>
-=======
         <source>Automatic insertion of end constructs;Change pretty listing settings;Change outlining mode;Automatic insertion of Interface and MustOverride members;Show or hide procedure line separators;Turn error correction suggestions on or off;Turn highlighting of references and keywords on or off;Regex;Colorize regular expressions;Highlight related components under cursor;Report invalid regular expressions</source>
         <target state="needs-review-translation">맺음 구문 자동 삽입;서식 다시 적용 설정 변경;개요 모드 변경;인터페이스 및 MustOverride 멤버 자동 삽입;프로시저 줄 구분선 표시/숨기기;오류 수정 제안 설정/해제;참조 및 키워드의 강조 표시 설정/해제</target>
->>>>>>> e086a1df
         <note>Advanced options page keywords</note>
       </trans-unit>
       <trans-unit id="102">
