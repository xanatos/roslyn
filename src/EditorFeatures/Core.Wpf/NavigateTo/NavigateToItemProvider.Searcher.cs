--- conflicted
+++ resolved
@@ -1,4 +1,4 @@
-// Copyright (c) Microsoft.  All Rights Reserved.  Licensed under the Apache License, Version 2.0.  See License.txt in the project root for license information.
+﻿// Copyright (c) Microsoft.  All Rights Reserved.  Licensed under the Apache License, Version 2.0.  See License.txt in the project root for license information.
 
 using System;
 using System.Collections.Generic;
@@ -64,12 +64,7 @@
                 }
             }
 
-<<<<<<< HEAD
-#pragma warning disable VSTHRD100 // Avoid async void methods
-            internal async void Search()
-=======
             internal async Task SearchAsync()
->>>>>>> bd1e0c6c
             {
                 try
                 {
@@ -102,7 +97,6 @@
                     _callback.Done();
                 }
             }
-#pragma warning restore VSTHRD100 // Avoid async void methods
 
             private async Task SearchProjectsInPriorityOrder(IDocumentTrackingService docTrackingService)
             {
