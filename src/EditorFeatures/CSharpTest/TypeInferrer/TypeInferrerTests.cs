﻿// Copyright (c) Microsoft.  All Rights Reserved.  Licensed under the Apache License, Version 2.0.  See License.txt in the project root for license information.

using System.Threading;
using System.Threading.Tasks;
using Microsoft.CodeAnalysis.CSharp.Extensions;
using Microsoft.CodeAnalysis.CSharp.Syntax;
using Microsoft.CodeAnalysis.Editor.UnitTests.TypeInferrer;
using Microsoft.CodeAnalysis.Editor.UnitTests.Workspaces;
using Microsoft.CodeAnalysis.LanguageServices;
using Microsoft.CodeAnalysis.Shared.Extensions;
using Microsoft.CodeAnalysis.Test.Utilities;
using Microsoft.CodeAnalysis.Text;
using Roslyn.Test.Utilities;
using Xunit;

namespace Microsoft.CodeAnalysis.Editor.CSharp.UnitTests.TypeInferrer
{
    public partial class TypeInferrerTests : TypeInferrerTestBase<CSharpTestWorkspaceFixture>
    {
        public TypeInferrerTests(CSharpTestWorkspaceFixture workspaceFixture) : base(workspaceFixture)
        {
        }

        protected override async Task TestWorkerAsync(Document document, TextSpan textSpan, string expectedType, TestMode mode)
        {
            var root = await document.GetSyntaxRootAsync();
            var node = FindExpressionSyntaxFromSpan(root, textSpan);
            var typeInference = document.GetLanguageService<ITypeInferenceService>();

            ITypeSymbol inferredType;

            if (mode == TestMode.Position)
            {
                int position = node?.SpanStart ?? textSpan.Start;
                inferredType = typeInference.InferType(await document.GetSemanticModelForSpanAsync(new TextSpan(position, 0), CancellationToken.None), position, objectAsDefault: true, cancellationToken: CancellationToken.None);
            }
            else
            {
                inferredType = typeInference.InferType(await document.GetSemanticModelForSpanAsync(node?.Span ?? textSpan, CancellationToken.None), node, objectAsDefault: true, cancellationToken: CancellationToken.None);
            }

            var typeSyntax = inferredType.GenerateTypeSyntax().NormalizeWhitespace();
            Assert.Equal(expectedType, typeSyntax.ToString());
        }

        private async Task TestInClassAsync(string text, string expectedType, TestMode mode)
        {
            text = @"class C
{
    $
}".Replace("$", text);
            await TestAsync(text, expectedType, mode);
        }

        private async Task TestInMethodAsync(string text, string expectedType, TestMode mode)
        {
            text = @"class C
{
    void M()
    {
        $
    }
}".Replace("$", text);
            await TestAsync(text, expectedType, mode);
        }

        private ExpressionSyntax FindExpressionSyntaxFromSpan(SyntaxNode root, TextSpan textSpan)
        {
            var token = root.FindToken(textSpan.Start);
            var currentNode = token.Parent;
            while (currentNode != null)
            {
                if (currentNode is ExpressionSyntax result && result.Span == textSpan)
                {
                    return result;
                }

                currentNode = currentNode.Parent;
            }

            return null;
        }

        [Fact, Trait(Traits.Feature, Traits.Features.TypeInferenceService)]
        public async Task TestConditional1()
        {
            // We do not support position inference here as we're before the ? and we only look
            // backwards to infer a type here.
            await TestInMethodAsync(
@"var q = [|Goo()|] ? 1 : 2;", "global::System.Boolean",
                TestMode.Node);
        }

        [Theory, CombinatorialData, Trait(Traits.Feature, Traits.Features.TypeInferenceService)]
        public async Task TestConditional2(TestMode mode)
        {
            await TestInMethodAsync(
@"var q = a ? [|Goo()|] : 2;", "global::System.Int32", mode);
        }

        [Theory, CombinatorialData, Trait(Traits.Feature, Traits.Features.TypeInferenceService)]
        public async Task TestConditional3(TestMode mode)
        {
            await TestInMethodAsync(
@"var q = a ? """" : [|Goo()|];", "global::System.String", mode);
        }

        [Theory, CombinatorialData, Trait(Traits.Feature, Traits.Features.TypeInferenceService)]
        public async Task TestVariableDeclarator1(TestMode mode)
        {
            await TestInMethodAsync(
@"int q = [|Goo()|];", "global::System.Int32", mode);
        }

        [Theory, CombinatorialData, Trait(Traits.Feature, Traits.Features.TypeInferenceService)]
        public async Task TestVariableDeclarator2(TestMode mode)
        {
            await TestInMethodAsync(
@"var q = [|Goo()|];", "global::System.Object", mode);
        }

        [Theory, CombinatorialData, Trait(Traits.Feature, Traits.Features.TypeInferenceService)]
        public async Task TestVariableDeclaratorNullableReferenceType(TestMode mode)
        {
            await TestInMethodAsync(
@"#nullable enable
string? q = [|Goo()|];", "global::System.String?", mode);
        }

        [Fact, Trait(Traits.Feature, Traits.Features.TypeInferenceService)]
        public async Task TestCoalesce1()
        {
            await TestInMethodAsync(
@"var q = [|Goo()|] ?? 1;", "global::System.Int32?", TestMode.Node);
        }

        [Theory, CombinatorialData, Trait(Traits.Feature, Traits.Features.TypeInferenceService)]
        public async Task TestCoalesce2(TestMode mode)
        {
            await TestInMethodAsync(
@"bool? b;
var q = b ?? [|Goo()|];", "global::System.Boolean", mode);
        }

        [Theory, CombinatorialData, Trait(Traits.Feature, Traits.Features.TypeInferenceService)]
        public async Task TestCoalesce3(TestMode mode)
        {
            await TestInMethodAsync(
@"string s;
var q = s ?? [|Goo()|];", "global::System.String", mode);
        }

        [Fact, Trait(Traits.Feature, Traits.Features.TypeInferenceService)]
        public async Task TestCoalesce4()
        {
            await TestInMethodAsync(
@"var q = [|Goo()|] ?? string.Empty;", "global::System.String?", TestMode.Node);
        }

        [Fact, Trait(Traits.Feature, Traits.Features.TypeInferenceService)]
        public async Task TestCoalesceWithErrorType()
        {
            // We could be smart and infer this as an ErrorType?, but in the #nullable disable case we don't know if this is intended to be
            // a struct (where the question mark is legal) or a class (where it isn't). We'll thus avoid sticking question marks in this case.
            // https://github.com/dotnet/roslyn/issues/37852 tracks fixing this is a much fancier way.
            await TestInMethodAsync(
@"ErrorType s;
var q = [|Goo()|] ?? s;", "ErrorType", TestMode.Node);
        }

        [Theory, CombinatorialData, Trait(Traits.Feature, Traits.Features.TypeInferenceService)]
        public async Task TestBinaryExpression1(TestMode mode)
        {
            await TestInMethodAsync(
@"string s;
var q = s + [|Goo()|];", "global::System.String", mode);
        }

        [Theory, CombinatorialData, Trait(Traits.Feature, Traits.Features.TypeInferenceService)]
        public async Task TestBinaryExpression2(TestMode mode)
        {
            await TestInMethodAsync(
@"var s;
var q = s || [|Goo()|];", "global::System.Boolean", mode);
        }

        [Theory, CombinatorialData, Trait(Traits.Feature, Traits.Features.TypeInferenceService)]
        public async Task TestBinaryOperator1(TestMode mode)
        {
            await TestInMethodAsync(
@"var q = x << [|Goo()|];", "global::System.Int32", mode);
        }

        [Theory, CombinatorialData, Trait(Traits.Feature, Traits.Features.TypeInferenceService)]
        public async Task TestBinaryOperator2(TestMode mode)
        {
            await TestInMethodAsync(
@"var q = x >> [|Goo()|];", "global::System.Int32", mode);
        }

        [Theory, CombinatorialData, Trait(Traits.Feature, Traits.Features.TypeInferenceService)]
        public async Task TestAssignmentOperator3(TestMode mode)
        {
            await TestInMethodAsync(
@"var q <<= [|Goo()|];", "global::System.Int32", mode);
        }

        [Theory, CombinatorialData, Trait(Traits.Feature, Traits.Features.TypeInferenceService)]
        public async Task TestAssignmentOperator4(TestMode mode)
        {
            await TestInMethodAsync(
@"var q >>= [|Goo()|];", "global::System.Int32", mode);
        }

        [Theory, CombinatorialData, Trait(Traits.Feature, Traits.Features.TypeInferenceService)]
        [WorkItem(617633, "http://vstfdevdiv:8080/DevDiv2/DevDiv/_workitems/edit/617633")]
        public async Task TestOverloadedConditionalLogicalOperatorsInferBool(TestMode mode)
        {
            await TestAsync(
@"using System;

class C
{
    public static C operator &(C c, C d)
    {
        return null;
    }

    public static bool operator true(C c)
    {
        return true;
    }

    public static bool operator false(C c)
    {
        return false;
    }

    static void Main(string[] args)
    {
        var c = new C() && [|Goo()|];
    }
}", "global::System.Boolean", mode);
        }

        [Theory, CombinatorialData, Trait(Traits.Feature, Traits.Features.TypeInferenceService)]
        [WorkItem(617633, "http://vstfdevdiv:8080/DevDiv2/DevDiv/_workitems/edit/617633")]
        public async Task TestConditionalLogicalOrOperatorAlwaysInfersBool(TestMode mode)
        {
            var text = @"using System;
class C
{
    static void Main(string[] args)
    {
        var x = a || [|7|];
    }
}";
            await TestAsync(text, "global::System.Boolean", mode);
        }

        [Theory, CombinatorialData, Trait(Traits.Feature, Traits.Features.TypeInferenceService)]
        [WorkItem(617633, "http://vstfdevdiv:8080/DevDiv2/DevDiv/_workitems/edit/617633")]
        public async Task TestConditionalLogicalAndOperatorAlwaysInfersBool(TestMode mode)
        {
            var text = @"using System;
class C
{
    static void Main(string[] args)
    {
        var x = a && [|7|];
    }
}";
            await TestAsync(text, "global::System.Boolean", mode);
        }

        [Fact, Trait(Traits.Feature, Traits.Features.TypeInferenceService)]
        [WorkItem(617633, "http://vstfdevdiv:8080/DevDiv2/DevDiv/_workitems/edit/617633")]
        public async Task TestLogicalOrOperatorInference1()
        {
            var text = @"using System;
class C
{
    static void Main(string[] args)
    {
        var x = [|a|] | true;
    }
}";
            await TestAsync(text, "global::System.Boolean", TestMode.Node);
        }

        [Fact, Trait(Traits.Feature, Traits.Features.TypeInferenceService)]
        [WorkItem(617633, "http://vstfdevdiv:8080/DevDiv2/DevDiv/_workitems/edit/617633")]
        public async Task TestLogicalOrOperatorInference2()
        {
            var text = @"using System;
class C
{
    static void Main(string[] args)
    {
        var x = [|a|] | b | c || d;
    }
}";
            await TestAsync(text, "global::System.Boolean", TestMode.Node);
        }

        [Theory, CombinatorialData, Trait(Traits.Feature, Traits.Features.TypeInferenceService)]
        [WorkItem(617633, "http://vstfdevdiv:8080/DevDiv2/DevDiv/_workitems/edit/617633")]
        public async Task TestLogicalOrOperatorInference3(TestMode mode)
        {
            var text = @"using System;
class C
{
    static void Main(string[] args)
    {
        var x = a | b | [|c|] || d;
    }
}";
            await TestAsync(text, "global::System.Boolean", mode);
        }

        [Fact, Trait(Traits.Feature, Traits.Features.TypeInferenceService)]
        [WorkItem(617633, "http://vstfdevdiv:8080/DevDiv2/DevDiv/_workitems/edit/617633")]
        public async Task TestLogicalOrOperatorInference4()
        {
            var text = @"using System;
class C
{
    static void Main(string[] args)
    {
        var x = Goo([|a|] | b);
    }
    static object Goo(Program p)
    {
        return p;
    }
}";
            await TestAsync(text, "Program", TestMode.Node);
        }

        [Theory, CombinatorialData, Trait(Traits.Feature, Traits.Features.TypeInferenceService)]
        [WorkItem(617633, "http://vstfdevdiv:8080/DevDiv2/DevDiv/_workitems/edit/617633")]
        public async Task TestLogicalOrOperatorInference5(TestMode mode)
        {
            var text = @"using System;
class C
{
    static void Main(string[] args)
    {
        var x = Goo([|a|] | b);
    }
    static object Goo(bool p)
    {
        return p;
    }
}";
            await TestAsync(text, "global::System.Boolean", mode);
        }

        [Fact, Trait(Traits.Feature, Traits.Features.TypeInferenceService)]
        [WorkItem(617633, "http://vstfdevdiv:8080/DevDiv2/DevDiv/_workitems/edit/617633")]
        public async Task TestLogicalOrOperatorInference6()
        {
            var text = @"using System;
class C
{
    static void Main(string[] args)
    {
        if (([|x|] | y) != 0) {}
    }
}";
            await TestAsync(text, "global::System.Int32", TestMode.Node);
        }

        [Theory, CombinatorialData, Trait(Traits.Feature, Traits.Features.TypeInferenceService)]
        [WorkItem(617633, "http://vstfdevdiv:8080/DevDiv2/DevDiv/_workitems/edit/617633")]
        public async Task TestLogicalOrOperatorInference7(TestMode mode)
        {
            var text = @"using System;
class C
{
    static void Main(string[] args)
    {
        if ([|x|] | y) {}
    }
}";
            await TestAsync(text, "global::System.Boolean", mode);
        }

        [Fact, Trait(Traits.Feature, Traits.Features.TypeInferenceService)]
        [WorkItem(617633, "http://vstfdevdiv:8080/DevDiv2/DevDiv/_workitems/edit/617633")]
        public async Task TestLogicalAndOperatorInference1()
        {
            var text = @"using System;
class C
{
    static void Main(string[] args)
    {
        var x = [|a|] & true;
    }
}";
            await TestAsync(text, "global::System.Boolean", TestMode.Node);
        }

        [Fact, Trait(Traits.Feature, Traits.Features.TypeInferenceService)]
        [WorkItem(617633, "http://vstfdevdiv:8080/DevDiv2/DevDiv/_workitems/edit/617633")]
        public async Task TestLogicalAndOperatorInference2()
        {
            var text = @"using System;
class C
{
    static void Main(string[] args)
    {
        var x = [|a|] & b & c && d;
    }
}";
            await TestAsync(text, "global::System.Boolean", TestMode.Node);
        }

        [Theory, CombinatorialData, Trait(Traits.Feature, Traits.Features.TypeInferenceService)]
        [WorkItem(617633, "http://vstfdevdiv:8080/DevDiv2/DevDiv/_workitems/edit/617633")]
        public async Task TestLogicalAndOperatorInference3(TestMode mode)
        {
            var text = @"using System;
class C
{
    static void Main(string[] args)
    {
        var x = a & b & [|c|] && d;
    }
}";
            await TestAsync(text, "global::System.Boolean", mode);
        }

        [Fact, Trait(Traits.Feature, Traits.Features.TypeInferenceService)]
        [WorkItem(617633, "http://vstfdevdiv:8080/DevDiv2/DevDiv/_workitems/edit/617633")]
        public async Task TestLogicalAndOperatorInference4()
        {
            var text = @"using System;
class C
{
    static void Main(string[] args)
    {
        var x = Goo([|a|] & b);
    }
    static object Goo(Program p)
    {
        return p;
    }
}";
            await TestAsync(text, "Program", TestMode.Node);
        }

        [Theory, CombinatorialData, Trait(Traits.Feature, Traits.Features.TypeInferenceService)]
        [WorkItem(617633, "http://vstfdevdiv:8080/DevDiv2/DevDiv/_workitems/edit/617633")]
        public async Task TestLogicalAndOperatorInference5(TestMode mode)
        {
            var text = @"using System;
class C
{
    static void Main(string[] args)
    {
        var x = Goo([|a|] & b);
    }
    static object Goo(bool p)
    {
        return p;
    }
}";
            await TestAsync(text, "global::System.Boolean", mode);
        }

        [Fact, Trait(Traits.Feature, Traits.Features.TypeInferenceService)]
        [WorkItem(617633, "http://vstfdevdiv:8080/DevDiv2/DevDiv/_workitems/edit/617633")]
        public async Task TestLogicalAndOperatorInference6()
        {
            var text = @"using System;
class C
{
    static void Main(string[] args)
    {
        if (([|x|] & y) != 0) {}
    }
}";
            await TestAsync(text, "global::System.Int32", TestMode.Node);
        }

        [Theory, CombinatorialData, Trait(Traits.Feature, Traits.Features.TypeInferenceService)]
        [WorkItem(617633, "http://vstfdevdiv:8080/DevDiv2/DevDiv/_workitems/edit/617633")]
        public async Task TestLogicalAndOperatorInference7(TestMode mode)
        {
            var text = @"using System;
class C
{
    static void Main(string[] args)
    {
        if ([|x|] & y) {}
    }
}";
            await TestAsync(text, "global::System.Boolean", mode);
        }

        [Fact, Trait(Traits.Feature, Traits.Features.TypeInferenceService)]
        [WorkItem(617633, "http://vstfdevdiv:8080/DevDiv2/DevDiv/_workitems/edit/617633")]
        public async Task TestLogicalXorOperatorInference1()
        {
            var text = @"using System;
class C
{
    static void Main(string[] args)
    {
        var x = [|a|] ^ true;
    }
}";
            await TestAsync(text, "global::System.Boolean", TestMode.Node);
        }

        [Fact, Trait(Traits.Feature, Traits.Features.TypeInferenceService)]
        [WorkItem(617633, "http://vstfdevdiv:8080/DevDiv2/DevDiv/_workitems/edit/617633")]
        public async Task TestLogicalXorOperatorInference2()
        {
            var text = @"using System;
class C
{
    static void Main(string[] args)
    {
        var x = [|a|] ^ b ^ c && d;
    }
}";
            await TestAsync(text, "global::System.Boolean", TestMode.Node);
        }

        [Theory, CombinatorialData, Trait(Traits.Feature, Traits.Features.TypeInferenceService)]
        [WorkItem(617633, "http://vstfdevdiv:8080/DevDiv2/DevDiv/_workitems/edit/617633")]
        public async Task TestLogicalXorOperatorInference3(TestMode mode)
        {
            var text = @"using System;
class C
{
    static void Main(string[] args)
    {
        var x = a ^ b ^ [|c|] && d;
    }
}";
            await TestAsync(text, "global::System.Boolean", mode);
        }

        [Fact, Trait(Traits.Feature, Traits.Features.TypeInferenceService)]
        [WorkItem(617633, "http://vstfdevdiv:8080/DevDiv2/DevDiv/_workitems/edit/617633")]
        public async Task TestLogicalXorOperatorInference4()
        {
            var text = @"using System;
class C
{
    static void Main(string[] args)
    {
        var x = Goo([|a|] ^ b);
    }
    static object Goo(Program p)
    {
        return p;
    }
}";
            await TestAsync(text, "Program", TestMode.Node);
        }

        [Theory, CombinatorialData, Trait(Traits.Feature, Traits.Features.TypeInferenceService)]
        [WorkItem(617633, "http://vstfdevdiv:8080/DevDiv2/DevDiv/_workitems/edit/617633")]
        public async Task TestLogicalXorOperatorInference5(TestMode mode)
        {
            var text = @"using System;
class C
{
    static void Main(string[] args)
    {
        var x = Goo([|a|] ^ b);
    }
    static object Goo(bool p)
    {
        return p;
    }
}";
            await TestAsync(text, "global::System.Boolean", mode);
        }

        [Fact, Trait(Traits.Feature, Traits.Features.TypeInferenceService)]
        [WorkItem(617633, "http://vstfdevdiv:8080/DevDiv2/DevDiv/_workitems/edit/617633")]
        public async Task TestLogicalXorOperatorInference6()
        {
            var text = @"using System;
class C
{
    static void Main(string[] args)
    {
        if (([|x|] ^ y) != 0) {}
    }
}";
            await TestAsync(text, "global::System.Int32", TestMode.Node);
        }

        [Theory, CombinatorialData, Trait(Traits.Feature, Traits.Features.TypeInferenceService)]
        [WorkItem(617633, "http://vstfdevdiv:8080/DevDiv2/DevDiv/_workitems/edit/617633")]
        public async Task TestLogicalXorOperatorInference7(TestMode mode)
        {
            var text = @"using System;
class C
{
    static void Main(string[] args)
    {
        if ([|x|] ^ y) {}
    }
}";
            await TestAsync(text, "global::System.Boolean", mode);
        }

        [Theory, CombinatorialData, Trait(Traits.Feature, Traits.Features.TypeInferenceService)]
        [WorkItem(617633, "http://vstfdevdiv:8080/DevDiv2/DevDiv/_workitems/edit/617633")]
        public async Task TestLogicalOrEqualsOperatorInference1(TestMode mode)
        {
            var text = @"using System;
class C
{
    static void Main(string[] args)
    {
        if ([|x|] |= y) {}
    }
}";
            await TestAsync(text, "global::System.Boolean", mode);
        }

        [Theory, CombinatorialData, Trait(Traits.Feature, Traits.Features.TypeInferenceService)]
        [WorkItem(617633, "http://vstfdevdiv:8080/DevDiv2/DevDiv/_workitems/edit/617633")]
        public async Task TestLogicalOrEqualsOperatorInference2(TestMode mode)
        {
            var text = @"using System;
class C
{
    static void Main(string[] args)
    {
        int z = [|x|] |= y;
    }
}";
            await TestAsync(text, "global::System.Int32", mode);
        }

        [Theory, CombinatorialData, Trait(Traits.Feature, Traits.Features.TypeInferenceService)]
        [WorkItem(617633, "http://vstfdevdiv:8080/DevDiv2/DevDiv/_workitems/edit/617633")]
        public async Task TestLogicalAndEqualsOperatorInference1(TestMode mode)
        {
            var text = @"using System;
class C
{
    static void Main(string[] args)
    {
        if ([|x|] &= y) {}
    }
}";
            await TestAsync(text, "global::System.Boolean", mode);
        }

        [Theory, CombinatorialData, Trait(Traits.Feature, Traits.Features.TypeInferenceService)]
        [WorkItem(617633, "http://vstfdevdiv:8080/DevDiv2/DevDiv/_workitems/edit/617633")]
        public async Task TestLogicalAndEqualsOperatorInference2(TestMode mode)
        {
            var text = @"using System;
class C
{
    static void Main(string[] args)
    {
        int z = [|x|] &= y;
    }
}";
            await TestAsync(text, "global::System.Int32", mode);
        }

        [Theory, CombinatorialData, Trait(Traits.Feature, Traits.Features.TypeInferenceService)]
        [WorkItem(617633, "http://vstfdevdiv:8080/DevDiv2/DevDiv/_workitems/edit/617633")]
        public async Task TestLogicalXorEqualsOperatorInference1(TestMode mode)
        {
            var text = @"using System;
class C
{
    static void Main(string[] args)
    {
        if ([|x|] ^= y) {}
    }
}";
            await TestAsync(text, "global::System.Boolean", mode);
        }

        [Theory, CombinatorialData, Trait(Traits.Feature, Traits.Features.TypeInferenceService)]
        [WorkItem(617633, "http://vstfdevdiv:8080/DevDiv2/DevDiv/_workitems/edit/617633")]
        public async Task TestLogicalXorEqualsOperatorInference2(TestMode mode)
        {
            var text = @"using System;
class C
{
    static void Main(string[] args)
    {
        int z = [|x|] ^= y;
    }
}";
            await TestAsync(text, "global::System.Int32", mode);
        }

        [Theory, CombinatorialData, Trait(Traits.Feature, Traits.Features.TypeInferenceService)]
        public async Task TestReturnInConstructor(TestMode mode)
        {
            await TestInClassAsync(
@"C()
{
    return [|Goo()|];
}", "void", mode);
        }

        [Theory, CombinatorialData, Trait(Traits.Feature, Traits.Features.TypeInferenceService)]
        public async Task TestReturnInDestructor(TestMode mode)
        {
            await TestInClassAsync(
@"~C()
{
    return [|Goo()|];
}", "void", mode);
        }

        [Theory, CombinatorialData, Trait(Traits.Feature, Traits.Features.TypeInferenceService)]
        public async Task TestReturnInMethod(TestMode mode)
        {
            await TestInClassAsync(
@"int M()
{
    return [|Goo()|];
}", "global::System.Int32", mode);
        }

        [Theory, CombinatorialData, Trait(Traits.Feature, Traits.Features.TypeInferenceService)]
        public async Task TestReturnInMethodNullableReference(TestMode mode)
        {
            await TestInClassAsync(
@"#nullable enable
string? M()
{
    return [|Goo()|];
}", "global::System.String?", mode);
        }

        [Theory, CombinatorialData, Trait(Traits.Feature, Traits.Features.TypeInferenceService)]
        public async Task TestReturnInVoidMethod(TestMode mode)
        {
            await TestInClassAsync(
@"void M()
{
    return [|Goo()|];
}", "void", mode);
        }

        [Theory, CombinatorialData, Trait(Traits.Feature, Traits.Features.TypeInferenceService)]
        public async Task TestReturnInAsyncTaskOfTMethod(TestMode mode)
        {
            await TestInClassAsync(
@"async System.Threading.Tasks.Task<int> M()
{
    return [|Goo()|];
}", "global::System.Int32", mode);
        }

        [Theory, CombinatorialData, Trait(Traits.Feature, Traits.Features.TypeInferenceService)]
        public async Task TestReturnInAsyncTaskOfTMethodNestedNullability(TestMode mode)
        {
            await TestInClassAsync(
@"async System.Threading.Tasks.Task<string?> M()
{
    return [|Goo()|];
}", "global::System.String?", mode);
        }

        [Theory, CombinatorialData, Trait(Traits.Feature, Traits.Features.TypeInferenceService)]
        public async Task TestReturnInAsyncTaskMethod(TestMode mode)
        {
            await TestInClassAsync(
@"async System.Threading.Tasks.Task M()
{
    return [|Goo()|];
}", "void", mode);
        }

        [Theory, CombinatorialData, Trait(Traits.Feature, Traits.Features.TypeInferenceService)]
        public async Task TestReturnInAsyncVoidMethod(TestMode mode)
        {
            await TestInClassAsync(
@"async void M()
{
    return [|Goo()|];
}", "void", mode);
        }

        [Theory, CombinatorialData, Trait(Traits.Feature, Traits.Features.TypeInferenceService)]
        public async Task TestReturnInOperator(TestMode mode)
        {
            await TestInClassAsync(
@"public static C operator ++(C c)
{
    return [|Goo()|];
}", "global::C", mode);
        }

        [Theory, CombinatorialData, Trait(Traits.Feature, Traits.Features.TypeInferenceService)]
        public async Task TestReturnInConversionOperator(TestMode mode)
        {
            await TestInClassAsync(
@"public static implicit operator int(C c)
{
    return [|Goo()|];
}", "global::System.Int32", mode);
        }

        [Theory, CombinatorialData, Trait(Traits.Feature, Traits.Features.TypeInferenceService)]
        public async Task TestReturnInPropertyGetter(TestMode mode)
        {
            await TestInClassAsync(
@"int P
{
    get
    {
        return [|Goo()|];
    }
}", "global::System.Int32", mode);
        }

        [Theory, CombinatorialData, Trait(Traits.Feature, Traits.Features.TypeInferenceService)]
        public async Task TestReturnInPropertyGetterNullableReference(TestMode mode)
        {
            await TestInClassAsync(
@"#nullable enable
string? P
{
    get
    {
        return [|Goo()|];
    }
}", "global::System.String?", mode);
        }

        [Theory, CombinatorialData, Trait(Traits.Feature, Traits.Features.TypeInferenceService)]
        public async Task TestReturnInPropertySetter(TestMode mode)
        {
            await TestInClassAsync(
@"int P
{
    set
    {
        return [|Goo()|];
    }
}", "void", mode);
        }

        [Theory, CombinatorialData, Trait(Traits.Feature, Traits.Features.TypeInferenceService)]
        public async Task TestReturnInIndexerGetter(TestMode mode)
        {
            await TestInClassAsync(
@"int this[int i]
{
    get
    {
        return [|Goo()|];
    }
}", "global::System.Int32", mode);
        }

        [Theory, CombinatorialData, Trait(Traits.Feature, Traits.Features.TypeInferenceService)]
        public async Task TestReturnInIndexerGetterNullableReference(TestMode mode)
        {
            await TestInClassAsync(
@"#nullable enable
string? this[int i]
{
    get
    {
        return [|Goo()|];
    }
}", "global::System.String?", mode);
        }

        [Theory, CombinatorialData, Trait(Traits.Feature, Traits.Features.TypeInferenceService)]
        public async Task TestReturnInIndexerSetter(TestMode mode)
        {
            await TestInClassAsync(
@"int this[int i]
{
    set
    {
        return [|Goo()|];
    }
}", "void", mode);
        }

        [Theory, CombinatorialData, Trait(Traits.Feature, Traits.Features.TypeInferenceService)]
        public async Task TestReturnInEventAdder(TestMode mode)
        {
            await TestInClassAsync(
@"event System.EventHandler E
{
    add
    {
        return [|Goo()|];
    }
    remove { }
}", "void", mode);
        }

        [Theory, CombinatorialData, Trait(Traits.Feature, Traits.Features.TypeInferenceService)]
        public async Task TestReturnInEventRemover(TestMode mode)
        {
            await TestInClassAsync(
@"event System.EventHandler E
{
    add { }
    remove
    {
        return [|Goo()|];
    }
}", "void", mode);
        }

        [Theory, CombinatorialData, Trait(Traits.Feature, Traits.Features.TypeInferenceService)]
        public async Task TestReturnInLocalFunction(TestMode mode)
        {
            await TestInClassAsync(
@"void M()
{
    int F()
    {
        return [|Goo()|];
    }
}", "global::System.Int32", mode);
        }

        [Theory, CombinatorialData, Trait(Traits.Feature, Traits.Features.TypeInferenceService)]
        public async Task TestReturnInLocalFunctionNullableReference(TestMode mode)
        {
            await TestInClassAsync(
@"#nullable enable
void M()
{
    string? F()
    {
        return [|Goo()|];
    }
}", "global::System.String?", mode);
        }

        [Theory, CombinatorialData, Trait(Traits.Feature, Traits.Features.TypeInferenceService)]
        public async Task TestReturnInAsyncTaskOfTLocalFunction(TestMode mode)
        {
            await TestInClassAsync(
@"void M()
{
    async System.Threading.Tasks.Task<int> F()
    {
        return [|Goo()|];
    }
}", "global::System.Int32", mode);
        }

        [Theory, CombinatorialData, Trait(Traits.Feature, Traits.Features.TypeInferenceService)]
        public async Task TestReturnInAsyncTaskLocalFunction(TestMode mode)
        {
            await TestInClassAsync(
@"void M()
{
    async System.Threading.Tasks.Task F()
    {
        return [|Goo()|];
    }
}", "void", mode);
        }

        [Theory, CombinatorialData, Trait(Traits.Feature, Traits.Features.TypeInferenceService)]
        public async Task TestReturnInAsyncVoidLocalFunction(TestMode mode)
        {
            await TestInClassAsync(
@"void M()
{
    async void F()
    {
        return [|Goo()|];
    }
}", "void", mode);
        }

        [Theory, CombinatorialData, Trait(Traits.Feature, Traits.Features.TypeInferenceService)]
        public async Task TestExpressionBodiedConstructor(TestMode mode)
        {
            await TestInClassAsync(
@"C() => [|Goo()|];", "void", mode);
        }

        [Theory, CombinatorialData, Trait(Traits.Feature, Traits.Features.TypeInferenceService)]
        public async Task TestExpressionBodiedDestructor(TestMode mode)
        {
            await TestInClassAsync(
@"~C() => [|Goo()|];", "void", mode);
        }

        [Theory, CombinatorialData, Trait(Traits.Feature, Traits.Features.TypeInferenceService)]
        public async Task TestExpressionBodiedMethod(TestMode mode)
        {
            await TestInClassAsync(
@"int M() => [|Goo()|];", "global::System.Int32", mode);
        }

        [Theory, CombinatorialData, Trait(Traits.Feature, Traits.Features.TypeInferenceService)]
        public async Task TestExpressionBodiedVoidMethod(TestMode mode)
        {
            await TestInClassAsync(
@"void M() => [|Goo()|];", "void", mode);
        }

        [WorkItem(27647, "https://github.com/dotnet/roslyn/issues/27647")]
        [Theory, CombinatorialData, Trait(Traits.Feature, Traits.Features.TypeInferenceService)]
        public async Task TestExpressionBodiedAsyncTaskOfTMethod(TestMode mode)
        {
            await TestInClassAsync(
@"async System.Threading.Tasks.Task<int> M() => [|Goo()|];", "global::System.Int32", mode);
        }

        [WorkItem(27647, "https://github.com/dotnet/roslyn/issues/27647")]
        [Theory, CombinatorialData, Trait(Traits.Feature, Traits.Features.TypeInferenceService)]
        public async Task TestExpressionBodiedAsyncTaskOfTMethodNullableReference(TestMode mode)
        {
            await TestInClassAsync(
@"#nullable enable
async System.Threading.Tasks.Task<string?> M() => [|Goo()|];", "global::System.String?", mode);
        }

        [WorkItem(27647, "https://github.com/dotnet/roslyn/issues/27647")]
        [Theory, CombinatorialData, Trait(Traits.Feature, Traits.Features.TypeInferenceService)]
        public async Task TestExpressionBodiedAsyncTaskMethod(TestMode mode)
        {
            await TestInClassAsync(
@"async System.Threading.Tasks.Task M() => [|Goo()|];", "void", mode);
        }

        [Theory, CombinatorialData, Trait(Traits.Feature, Traits.Features.TypeInferenceService)]
        public async Task TestExpressionBodiedAsyncVoidMethod(TestMode mode)
        {
            await TestInClassAsync(
@"async void M() => [|Goo()|];", "void", mode);
        }

        [Theory, CombinatorialData, Trait(Traits.Feature, Traits.Features.TypeInferenceService)]
        public async Task TestExpressionBodiedOperator(TestMode mode)
        {
            await TestInClassAsync(
@"public static C operator ++(C c) => [|Goo()|];", "global::C", mode);
        }

        [Theory, CombinatorialData, Trait(Traits.Feature, Traits.Features.TypeInferenceService)]
        public async Task TestExpressionBodiedConversionOperator(TestMode mode)
        {
            await TestInClassAsync(
@"public static implicit operator int(C c) => [|Goo()|];", "global::System.Int32", mode);
        }

        [Theory, CombinatorialData, Trait(Traits.Feature, Traits.Features.TypeInferenceService)]
        public async Task TestExpressionBodiedProperty(TestMode mode)
        {
            await TestInClassAsync(
@"int P => [|Goo()|];", "global::System.Int32", mode);
        }

        [Theory, CombinatorialData, Trait(Traits.Feature, Traits.Features.TypeInferenceService)]
        public async Task TestExpressionBodiedIndexer(TestMode mode)
        {
            await TestInClassAsync(
@"int this[int i] => [|Goo()|];", "global::System.Int32", mode);
        }

        [Theory, CombinatorialData, Trait(Traits.Feature, Traits.Features.TypeInferenceService)]
        public async Task TestExpressionBodiedPropertyGetter(TestMode mode)
        {
            await TestInClassAsync(
@"int P { get => [|Goo()|]; }", "global::System.Int32", mode);
        }

        [Theory, CombinatorialData, Trait(Traits.Feature, Traits.Features.TypeInferenceService)]
        public async Task TestExpressionBodiedPropertySetter(TestMode mode)
        {
            await TestInClassAsync(
@"int P { set => [|Goo()|]; }", "void", mode);
        }

        [Theory, CombinatorialData, Trait(Traits.Feature, Traits.Features.TypeInferenceService)]
        public async Task TestExpressionBodiedIndexerGetter(TestMode mode)
        {
            await TestInClassAsync(
@"int this[int i] { get => [|Goo()|]; }", "global::System.Int32", mode);
        }

        [Theory, CombinatorialData, Trait(Traits.Feature, Traits.Features.TypeInferenceService)]
        public async Task TestExpressionBodiedIndexerSetter(TestMode mode)
        {
            await TestInClassAsync(
@"int this[int i] { set => [|Goo()|]; }", "void", mode);
        }

        [Theory, CombinatorialData, Trait(Traits.Feature, Traits.Features.TypeInferenceService)]
        public async Task TestExpressionBodiedEventAdder(TestMode mode)
        {
            await TestInClassAsync(
@"event System.EventHandler E { add => [|Goo()|]; remove { } }", "void", mode);
        }

        [Theory, CombinatorialData, Trait(Traits.Feature, Traits.Features.TypeInferenceService)]
        public async Task TestExpressionBodiedEventRemover(TestMode mode)
        {
            await TestInClassAsync(
@"event System.EventHandler E { add { } remove => [|Goo()|]; }", "void", mode);
        }

        [Theory, CombinatorialData, Trait(Traits.Feature, Traits.Features.TypeInferenceService)]
        public async Task TestExpressionBodiedLocalFunction(TestMode mode)
        {
            await TestInClassAsync(
@"void M()
{
    int F() => [|Goo()|];
}", "global::System.Int32", mode);
        }

        [WorkItem(27647, "https://github.com/dotnet/roslyn/issues/27647")]
        [Theory, CombinatorialData, Trait(Traits.Feature, Traits.Features.TypeInferenceService)]
        public async Task TestExpressionBodiedAsyncTaskOfTLocalFunction(TestMode mode)
        {
            await TestInClassAsync(
@"void M()
{
    async System.Threading.Tasks.Task<int> F() => [|Goo()|];
}", "global::System.Int32", mode);
        }

        [WorkItem(27647, "https://github.com/dotnet/roslyn/issues/27647")]
        [Theory, CombinatorialData, Trait(Traits.Feature, Traits.Features.TypeInferenceService)]
        public async Task TestExpressionBodiedAsyncTaskLocalFunction(TestMode mode)
        {
            await TestInClassAsync(
@"void M()
{
    async System.Threading.Tasks.Task F() => [|Goo()|];
}", "void", mode);
        }

        [Theory, CombinatorialData, Trait(Traits.Feature, Traits.Features.TypeInferenceService)]
        public async Task TestExpressionBodiedAsyncVoidLocalFunction(TestMode mode)
        {
            await TestInClassAsync(
@"void M()
{
    async void F() => [|Goo()|];
}", "void", mode);
        }

        [Theory, CombinatorialData, Trait(Traits.Feature, Traits.Features.TypeInferenceService)]
        [WorkItem(827897, "http://vstfdevdiv:8080/DevDiv2/DevDiv/_workitems/edit/827897")]
        public async Task TestYieldReturnInMethod([CombinatorialValues("IEnumerable", "IEnumerator", "InvalidGenericType")] string returnTypeName, TestMode mode)
        {
            var markup =
$@"using System.Collections.Generic;

class C
{{
    {returnTypeName}<int> M()
    {{
        yield return [|abc|]
    }}
}}";
            await TestAsync(markup, "global::System.Int32", mode);
        }

        [Theory, CombinatorialData, Trait(Traits.Feature, Traits.Features.TypeInferenceService)]
        public async Task TestYieldReturnInMethodNullableReference([CombinatorialValues("IEnumerable", "IEnumerator", "InvalidGenericType")] string returnTypeName, TestMode mode)
        {
            var markup =
$@"#nullable enable
using System.Collections.Generic;

class C
{{
    {returnTypeName}<string?> M()
    {{
        yield return [|abc|]
    }}
}}";
            await TestAsync(markup, "global::System.String?", mode);
        }

        [Theory, CombinatorialData, Trait(Traits.Feature, Traits.Features.TypeInferenceService)]
        public async Task TestYieldReturnInAsyncMethod([CombinatorialValues("IAsyncEnumerable", "IAsyncEnumerator", "InvalidGenericType")] string returnTypeName, TestMode mode)
        {
            var markup =
$@"namespace System.Collections.Generic
{{
    interface {returnTypeName}<T> {{ }}
    class C
    {{
        async {returnTypeName}<int> M()
        {{
            yield return [|abc|]
        }}
    }}
}}";
            await TestAsync(markup, "global::System.Int32", mode);
        }

        [Theory, CombinatorialData, Trait(Traits.Feature, Traits.Features.TypeInferenceService)]
        public async Task TestYieldReturnInvalidTypeInMethod([CombinatorialValues("int[]", "InvalidNonGenericType", "InvalidGenericType<int, int>")] string returnType, TestMode mode)
        {
            var markup =
$@"class C
{{
    {returnType} M()
    {{
        yield return [|abc|]
    }}
}}";
            await TestAsync(markup, "global::System.Object", mode);
        }

        [Theory, CombinatorialData, Trait(Traits.Feature, Traits.Features.TypeInferenceService)]
        [WorkItem(30235, "https://github.com/dotnet/roslyn/issues/30235")]
        public async Task TestYieldReturnInLocalFunction(TestMode mode)
        {
            var markup =
@"using System.Collections.Generic;

class C
{
    void M()
    {
        IEnumerable<int> F()
        {
            yield return [|abc|]
        }
    }
}";
            await TestAsync(markup, "global::System.Int32", mode);
        }

        [Theory, CombinatorialData, Trait(Traits.Feature, Traits.Features.TypeInferenceService)]
        public async Task TestYieldReturnInPropertyGetter(TestMode mode)
        {
            var markup =
@"using System.Collections.Generic;

class C
{
    IEnumerable<int> P
    {
        get
        {
            yield return [|abc|]
        }
    }
}";
            await TestAsync(markup, "global::System.Int32", mode);
        }

        [Theory, CombinatorialData, Trait(Traits.Feature, Traits.Features.TypeInferenceService)]
        public async Task TestYieldReturnInPropertySetter(TestMode mode)
        {
            var markup =
@"using System.Collections.Generic;

class C
{
    IEnumerable<int> P
    {
        set
        {
            yield return [|abc|]
        }
    }
}";
            await TestAsync(markup, "global::System.Object", mode);
        }

        [Theory, CombinatorialData, Trait(Traits.Feature, Traits.Features.TypeInferenceService)]
        public async Task TestYieldReturnAsGlobalStatement(TestMode mode)
        {
            await TestAsync(
@"yield return [|abc|]", "global::System.Object", mode, sourceCodeKind: SourceCodeKind.Script);
        }

        [Theory, CombinatorialData, Trait(Traits.Feature, Traits.Features.TypeInferenceService)]
        public async Task TestReturnInSimpleLambda(TestMode mode)
        {
            await TestInMethodAsync(
@"System.Func<string, int> f = s =>
{
    return [|Goo()|];
};", "global::System.Int32", mode);
        }

        [Theory, CombinatorialData, Trait(Traits.Feature, Traits.Features.TypeInferenceService)]
        public async Task TestReturnInParenthesizedLambda(TestMode mode)
        {
            await TestInMethodAsync(
@"System.Func<int> f = () =>
{
    return [|Goo()|];
};", "global::System.Int32", mode);
        }

        [Theory, CombinatorialData, Trait(Traits.Feature, Traits.Features.TypeInferenceService)]
        public async Task TestReturnInLambdaWithNullableReturn(TestMode mode)
        {
            await TestInMethodAsync(
@"#nullable enable
System.Func<string, string?> f = s =>
{
    return [|Goo()|];
};", "global::System.String?", mode);
        }

        [Theory, CombinatorialData, Trait(Traits.Feature, Traits.Features.TypeInferenceService)]
        public async Task TestReturnInAnonymousMethod(TestMode mode)
        {
            await TestInMethodAsync(
@"System.Func<int> f = delegate ()
{
    return [|Goo()|];
};", "global::System.Int32", mode);
        }

        [Theory, CombinatorialData, Trait(Traits.Feature, Traits.Features.TypeInferenceService)]
        public async Task TestReturnInAnonymousMethodWithNullableReturn(TestMode mode)
        {
            await TestInMethodAsync(
@"#nullable enable
System.Func<string?> f = delegate ()
{
    return [|Goo()|];
};", "global::System.String?", mode);
        }

        [WorkItem(4486, "https://github.com/dotnet/roslyn/issues/4486")]
        [Theory, CombinatorialData, Trait(Traits.Feature, Traits.Features.TypeInferenceService)]
        public async Task TestReturnInAsyncTaskOfTSimpleLambda(TestMode mode)
        {
            await TestInMethodAsync(
@"System.Func<string, System.Threading.Tasks.Task<int>> f = async s =>
{
    return [|Goo()|];
};", "global::System.Int32", mode);
        }

        [WorkItem(4486, "https://github.com/dotnet/roslyn/issues/4486")]
        [Theory, CombinatorialData, Trait(Traits.Feature, Traits.Features.TypeInferenceService)]
        public async Task TestReturnInAsyncTaskOfTParenthesizedLambda(TestMode mode)
        {
            await TestInMethodAsync(
@"System.Func<System.Threading.Tasks.Task<int>> f = async () =>
{
    return [|Goo()|];
};", "global::System.Int32", mode);
        }

        [WorkItem(4486, "https://github.com/dotnet/roslyn/issues/4486")]
        [Theory, CombinatorialData, Trait(Traits.Feature, Traits.Features.TypeInferenceService)]
        public async Task TestReturnInAsyncTaskOfTAnonymousMethod(TestMode mode)
        {
            await TestInMethodAsync(
@"System.Func<System.Threading.Tasks.Task<int>> f = async delegate ()
{
    return [|Goo()|];
};", "global::System.Int32", mode);
        }

        [Theory, CombinatorialData, Trait(Traits.Feature, Traits.Features.TypeInferenceService)]
        public async Task TestReturnInAsyncTaskOfTAnonymousMethodWithNullableReference(TestMode mode)
        {
            await TestInMethodAsync(
@"#nullable enable
System.Func<System.Threading.Tasks.Task<string?>> f = async delegate ()
{
    return [|Goo()|];
};", "global::System.String?", mode);
        }

        [Theory, CombinatorialData, Trait(Traits.Feature, Traits.Features.TypeInferenceService)]
        public async Task TestReturnInAsyncTaskSimpleLambda(TestMode mode)
        {
            await TestInMethodAsync(
@"System.Func<string, System.Threading.Tasks.Task> f = async s =>
{
    return [|Goo()|];
};", "void", mode);
        }

        [Theory, CombinatorialData, Trait(Traits.Feature, Traits.Features.TypeInferenceService)]
        public async Task TestReturnInAsyncTaskParenthesizedLambda(TestMode mode)
        {
            await TestInMethodAsync(
@"System.Func<System.Threading.Tasks.Task> f = async () =>
{
    return [|Goo()|];
};", "void", mode);
        }

        [Theory, CombinatorialData, Trait(Traits.Feature, Traits.Features.TypeInferenceService)]
        public async Task TestReturnInAsyncTaskAnonymousMethod(TestMode mode)
        {
            await TestInMethodAsync(
@"System.Func<System.Threading.Tasks.Task> f = async delegate ()
{
    return [|Goo()|];
};", "void", mode);
        }

        [Theory, CombinatorialData, Trait(Traits.Feature, Traits.Features.TypeInferenceService)]
        public async Task TestReturnInAsyncVoidSimpleLambda(TestMode mode)
        {
            await TestInMethodAsync(
@"System.Action<string> f = async s =>
{
    return [|Goo()|];
};", "void", mode);
        }

        [Theory, CombinatorialData, Trait(Traits.Feature, Traits.Features.TypeInferenceService)]
        public async Task TestReturnInAsyncVoidParenthesizedLambda(TestMode mode)
        {
            await TestInMethodAsync(
@"System.Action f = async () =>
{
    return [|Goo()|];
};", "void", mode);
        }

        [Theory, CombinatorialData, Trait(Traits.Feature, Traits.Features.TypeInferenceService)]
        public async Task TestReturnInAsyncVoidAnonymousMethod(TestMode mode)
        {
            await TestInMethodAsync(
@"System.Action f = async delegate ()
{
    return [|Goo()|];
};", "void", mode);
        }

        [Theory, CombinatorialData, Trait(Traits.Feature, Traits.Features.TypeInferenceService)]
        public async Task TestReturnAsGlobalStatement(TestMode mode)
        {
            await TestAsync(
@"return [|Goo()|];", "global::System.Object", mode, sourceCodeKind: SourceCodeKind.Script);
        }

        [Theory, CombinatorialData, Trait(Traits.Feature, Traits.Features.TypeInferenceService)]
        public async Task TestSimpleLambda(TestMode mode)
        {
            await TestInMethodAsync(
@"System.Func<string, int> f = s => [|Goo()|];", "global::System.Int32", mode);
        }

        [Theory, CombinatorialData, Trait(Traits.Feature, Traits.Features.TypeInferenceService)]
        public async Task TestParenthesizedLambda(TestMode mode)
        {
            await TestInMethodAsync(
@"System.Func<int> f = () => [|Goo()|];", "global::System.Int32", mode);
        }

        [Theory, CombinatorialData, Trait(Traits.Feature, Traits.Features.TypeInferenceService)]
        [WorkItem(30232, "https://github.com/dotnet/roslyn/issues/30232")]
        public async Task TestAsyncTaskOfTSimpleLambda(TestMode mode)
        {
            await TestInMethodAsync(
@"System.Func<string, System.Threading.Tasks.Task<int>> f = async s => [|Goo()|];", "global::System.Int32", mode);
        }

        [Theory, CombinatorialData, Trait(Traits.Feature, Traits.Features.TypeInferenceService)]
        public async Task TestAsyncTaskOfTSimpleLambdaWithNullableReturn(TestMode mode)
        {
            await TestInMethodAsync(
@"#nullable enable
System.Func<string, System.Threading.Tasks.Task<string?>> f = async s => [|Goo()|];", "global::System.String?", mode);
        }

        [Theory, CombinatorialData, Trait(Traits.Feature, Traits.Features.TypeInferenceService)]
        [WorkItem(30232, "https://github.com/dotnet/roslyn/issues/30232")]
        public async Task TestAsyncTaskOfTParenthesizedLambda(TestMode mode)
        {
            await TestInMethodAsync(
@"System.Func<System.Threading.Tasks.Task<int>> f = async () => [|Goo()|];", "global::System.Int32", mode);
        }

        [Theory, CombinatorialData, Trait(Traits.Feature, Traits.Features.TypeInferenceService)]
        [WorkItem(30232, "https://github.com/dotnet/roslyn/issues/30232")]
        public async Task TestAsyncTaskSimpleLambda(TestMode mode)
        {
            await TestInMethodAsync(
@"System.Func<string, System.Threading.Tasks.Task> f = async s => [|Goo()|];", "void", mode);
        }

        [WorkItem(30232, "https://github.com/dotnet/roslyn/issues/30232")]
        [Theory, CombinatorialData, Trait(Traits.Feature, Traits.Features.TypeInferenceService)]
        public async Task TestAsyncTaskParenthesizedLambda(TestMode mode)
        {
            await TestInMethodAsync(
@"System.Func<System.Threading.Tasks.Task> f = async () => [|Goo()|];", "void", mode);
        }

        [Theory, CombinatorialData, Trait(Traits.Feature, Traits.Features.TypeInferenceService)]
        public async Task TestAsyncVoidSimpleLambda(TestMode mode)
        {
            await TestInMethodAsync(
@"System.Action<string> f = async s => [|Goo()|];", "void", mode);
        }

        [Theory, CombinatorialData, Trait(Traits.Feature, Traits.Features.TypeInferenceService)]
        public async Task TestAsyncVoidParenthesizedLambda(TestMode mode)
        {
            await TestInMethodAsync(
@"System.Action f = async () => [|Goo()|];", "void", mode);
        }

        [Theory, CombinatorialData, Trait(Traits.Feature, Traits.Features.TypeInferenceService)]
        public async Task TestExpressionTreeSimpleLambda(TestMode mode)
        {
            await TestInMethodAsync(
@"System.Linq.Expressions.Expression<System.Func<string, int>> f = s => [|Goo()|];", "global::System.Int32", mode);
        }

        [Theory, CombinatorialData, Trait(Traits.Feature, Traits.Features.TypeInferenceService)]
        public async Task TestExpressionTreeParenthesizedLambda(TestMode mode)
        {
            await TestInMethodAsync(
@"System.Linq.Expressions.Expression<System.Func<int>> f = () => [|Goo()|];", "global::System.Int32", mode);
        }

        [Theory, CombinatorialData, Trait(Traits.Feature, Traits.Features.TypeInferenceService)]
        public async Task TestThrow(TestMode mode)
        {
            await TestInMethodAsync(
@"throw [|Goo()|];", "global::System.Exception", mode);
        }

        [Theory, CombinatorialData, Trait(Traits.Feature, Traits.Features.TypeInferenceService)]
        public async Task TestCatch(TestMode mode)
        {
            await TestInMethodAsync("try { } catch ([|Goo|] ex) { }", "global::System.Exception", mode);
        }

        [Theory, CombinatorialData, Trait(Traits.Feature, Traits.Features.TypeInferenceService)]
        public async Task TestIf(TestMode mode)
        {
            await TestInMethodAsync(@"if ([|Goo()|]) { }", "global::System.Boolean", mode);
        }

        [Theory, CombinatorialData, Trait(Traits.Feature, Traits.Features.TypeInferenceService)]
        public async Task TestWhile(TestMode mode)
        {
            await TestInMethodAsync(@"while ([|Goo()|]) { }", "global::System.Boolean", mode);
        }

        [Theory, CombinatorialData, Trait(Traits.Feature, Traits.Features.TypeInferenceService)]
        public async Task TestDo(TestMode mode)
        {
            await TestInMethodAsync(@"do { } while ([|Goo()|])", "global::System.Boolean", mode);
        }

        [Theory, CombinatorialData, Trait(Traits.Feature, Traits.Features.TypeInferenceService)]
        public async Task TestFor1(TestMode mode)
        {
            await TestInMethodAsync(
@"for (int i = 0; [|Goo()|];

i++) { }", "global::System.Boolean", mode);
        }

        [Theory, CombinatorialData, Trait(Traits.Feature, Traits.Features.TypeInferenceService)]
        public async Task TestFor2(TestMode mode)
        {
            await TestInMethodAsync(@"for (string i = [|Goo()|]; ; ) { }", "global::System.String", mode);
        }

        [Theory, CombinatorialData, Trait(Traits.Feature, Traits.Features.TypeInferenceService)]
        public async Task TestFor3(TestMode mode)
        {
            await TestInMethodAsync(@"for (var i = [|Goo()|]; ; ) { }", "global::System.Int32", mode);
        }

        [Theory, CombinatorialData, Trait(Traits.Feature, Traits.Features.TypeInferenceService)]
        public async Task TestForNullableReference(TestMode mode)
        {
            await TestInMethodAsync(
@"#nullable enable
for (string? s = [|Goo()|]; ; ) { }", "global::System.String?", mode);
        }


        [Theory, CombinatorialData, Trait(Traits.Feature, Traits.Features.TypeInferenceService)]
        public async Task TestUsing1(TestMode mode)
        {
            await TestInMethodAsync(@"using ([|Goo()|]) { }", "global::System.IDisposable", mode);
        }

        [Theory, CombinatorialData, Trait(Traits.Feature, Traits.Features.TypeInferenceService)]
        public async Task TestUsing2(TestMode mode)
        {
            await TestInMethodAsync(@"using (int i = [|Goo()|]) { }", "global::System.Int32", mode);
        }

        [Theory, CombinatorialData, Trait(Traits.Feature, Traits.Features.TypeInferenceService)]
        public async Task TestUsing3(TestMode mode)
        {
            await TestInMethodAsync(@"using (var v = [|Goo()|]) { }", "global::System.IDisposable", mode);
        }

        [Theory, CombinatorialData, Trait(Traits.Feature, Traits.Features.TypeInferenceService)]
        public async Task TestForEach(TestMode mode)
        {
            await TestInMethodAsync(@"foreach (int v in [|Goo()|]) { }", "global::System.Collections.Generic.IEnumerable<global::System.Int32>", mode);
        }

        [Theory(Skip = "https://github.com/dotnet/roslyn/issues/37309"), CombinatorialData, Trait(Traits.Feature, Traits.Features.TypeInferenceService)]
        public async Task TestForEachNullableElements(TestMode mode)
        {
            await TestInMethodAsync(
@"#nullable enable
foreach (string? v in [|Goo()|]) { }", "global::System.Collections.Generic.IEnumerable<global::System.String?>", mode);
        }

        [Theory, CombinatorialData, Trait(Traits.Feature, Traits.Features.TypeInferenceService)]
        public async Task TestPrefixExpression1(TestMode mode)
        {
            await TestInMethodAsync(
@"var q = +[|Goo()|];", "global::System.Int32", mode);
        }

        [Theory, CombinatorialData, Trait(Traits.Feature, Traits.Features.TypeInferenceService)]
        public async Task TestPrefixExpression2(TestMode mode)
        {
            await TestInMethodAsync(
@"var q = -[|Goo()|];", "global::System.Int32", mode);
        }

        [Theory, CombinatorialData, Trait(Traits.Feature, Traits.Features.TypeInferenceService)]
        public async Task TestPrefixExpression3(TestMode mode)
        {
            await TestInMethodAsync(
@"var q = ~[|Goo()|];", "global::System.Int32", mode);
        }

        [Theory, CombinatorialData, Trait(Traits.Feature, Traits.Features.TypeInferenceService)]
        public async Task TestPrefixExpression4(TestMode mode)
        {
            await TestInMethodAsync(
@"var q = ![|Goo()|];", "global::System.Boolean", mode);
        }

        [Theory, CombinatorialData, Trait(Traits.Feature, Traits.Features.TypeInferenceService)]
        public async Task TestPrefixExpression5(TestMode mode)
        {
            await TestInMethodAsync(
@"var q = System.DayOfWeek.Monday & ~[|Goo()|];", "global::System.DayOfWeek", mode);
        }

        [Theory, CombinatorialData, Trait(Traits.Feature, Traits.Features.TypeInferenceService)]
        public async Task TestArrayRankSpecifier(TestMode mode)
        {
            await TestInMethodAsync(
@"var q = new string[[|Goo()|]];", "global::System.Int32", mode);
        }

        [Theory, CombinatorialData, Trait(Traits.Feature, Traits.Features.TypeInferenceService)]
        public async Task TestSwitch1(TestMode mode)
        {
            await TestInMethodAsync(@"switch ([|Goo()|]) { }", "global::System.Int32", mode);
        }

        [Theory, CombinatorialData, Trait(Traits.Feature, Traits.Features.TypeInferenceService)]
        public async Task TestSwitch2(TestMode mode)
        {
            await TestInMethodAsync(@"switch ([|Goo()|]) { default: }", "global::System.Int32", mode);
        }

        [Theory, CombinatorialData, Trait(Traits.Feature, Traits.Features.TypeInferenceService)]
        public async Task TestSwitch3(TestMode mode)
        {
            await TestInMethodAsync(@"switch ([|Goo()|]) { case ""a"": }", "global::System.String", mode);
        }

        [Theory, CombinatorialData, Trait(Traits.Feature, Traits.Features.TypeInferenceService)]
        public async Task TestMethodCall1(TestMode mode)
        {
            await TestInMethodAsync(
@"Bar([|Goo()|]);", "global::System.Object", mode);
        }

        [Theory, CombinatorialData, Trait(Traits.Feature, Traits.Features.TypeInferenceService)]
        public async Task TestMethodCall2(TestMode mode)
        {
            await TestInClassAsync(
@"void M()
{
    Bar([|Goo()|]);
}

void Bar(int i);", "global::System.Int32", mode);
        }

        [Theory, CombinatorialData, Trait(Traits.Feature, Traits.Features.TypeInferenceService)]
        public async Task TestMethodCall3(TestMode mode)
        {
            await TestInClassAsync(
@"void M()
{
    Bar([|Goo()|]);
}

void Bar();", "global::System.Object", mode);
        }

        [Theory, CombinatorialData, Trait(Traits.Feature, Traits.Features.TypeInferenceService)]
        public async Task TestMethodCall4(TestMode mode)
        {
            await TestInClassAsync(
@"void M()
{
    Bar([|Goo()|]);
}

void Bar(int i, string s);", "global::System.Int32", mode);
        }

        [Theory, CombinatorialData, Trait(Traits.Feature, Traits.Features.TypeInferenceService)]
        public async Task TestMethodCall5(TestMode mode)
        {
            await TestInClassAsync(
@"void M()
{
    Bar(s: [|Goo()|]);
}

void Bar(int i, string s);", "global::System.String", mode);
        }

        [Theory, CombinatorialData, Trait(Traits.Feature, Traits.Features.TypeInferenceService)]
        public async Task TestMethodCallNullableReference(TestMode mode)
        {
            await TestInClassAsync(
@"void M()
{
    Bar([|Goo()|]);
}

void Bar(string? s);", "global::System.String?", mode);
        }

        [Theory, CombinatorialData, Trait(Traits.Feature, Traits.Features.TypeInferenceService)]
        public async Task TestConstructorCall1(TestMode mode)
        {
            await TestInMethodAsync(
@"new C([|Goo()|]);", "global::System.Object", mode);
        }

        [Theory, CombinatorialData, Trait(Traits.Feature, Traits.Features.TypeInferenceService)]
        public async Task TestConstructorCall2(TestMode mode)
        {
            await TestInClassAsync(
@"void M()
{
    new C([|Goo()|]);
}

C(int i)
{
}", "global::System.Int32", mode);
        }

        [Theory, CombinatorialData, Trait(Traits.Feature, Traits.Features.TypeInferenceService)]
        public async Task TestConstructorCall3(TestMode mode)
        {
            await TestInClassAsync(
@"void M()
{
    new C([|Goo()|]);
}

C()
{
}", "global::System.Object", mode);
        }

        [Theory, CombinatorialData, Trait(Traits.Feature, Traits.Features.TypeInferenceService)]
        public async Task TestConstructorCall4(TestMode mode)
        {
            await TestInClassAsync(
@"void M()
{
    new C([|Goo()|]);
}

C(int i, string s)
{
}", "global::System.Int32", mode);
        }

        [Theory, CombinatorialData, Trait(Traits.Feature, Traits.Features.TypeInferenceService)]
        public async Task TestConstructorCall5(TestMode mode)
        {
            await TestInClassAsync(
@"void M()
{
    new C(s: [|Goo()|]);
}

C(int i, string s)
{
}", "global::System.String", mode);
        }

        [Theory, CombinatorialData, Trait(Traits.Feature, Traits.Features.TypeInferenceService)]
        public async Task TestConstructorCallNullableParameter(TestMode mode)
        {
            await TestInClassAsync(
@"#nullable enable

void M()
{
    new C([|Goo()|]);
}

C(string? s)
{
}", "global::System.String?", mode);
        }

        [WorkItem(858112, "http://vstfdevdiv:8080/DevDiv2/DevDiv/_workitems/edit/858112")]
        [Theory, CombinatorialData, Trait(Traits.Feature, Traits.Features.TypeInferenceService)]
        public async Task TestThisConstructorInitializer1(TestMode mode)
        {
            await TestAsync(
@"class MyClass
{
    public MyClass(int x) : this([|test|])
    {
    }
}", "global::System.Int32", mode);
        }

        [WorkItem(858112, "http://vstfdevdiv:8080/DevDiv2/DevDiv/_workitems/edit/858112")]
        [Theory, CombinatorialData, Trait(Traits.Feature, Traits.Features.TypeInferenceService)]
        public async Task TestThisConstructorInitializer2(TestMode mode)
        {
            await TestAsync(
@"class MyClass
{
    public MyClass(int x, string y) : this(5, [|test|])
    {
    }
}", "global::System.String", mode);
        }

        [Theory, CombinatorialData, Trait(Traits.Feature, Traits.Features.TypeInferenceService)]
        public async Task TestThisConstructorInitializerNullableParameter(TestMode mode)
        {
            await TestAsync(
@"#nullable enable

class MyClass
{
    public MyClass(string? y) : this([|test|])
    {
    }
}", "global::System.String?", mode);
        }

        [WorkItem(858112, "http://vstfdevdiv:8080/DevDiv2/DevDiv/_workitems/edit/858112")]
        [Theory, CombinatorialData, Trait(Traits.Feature, Traits.Features.TypeInferenceService)]
        public async Task TestBaseConstructorInitializer(TestMode mode)
        {
            await TestAsync(
@"class B
{
    public B(int x)
    {
    }
}

class D : B
{
    public D() : base([|test|])
    {
    }
}", "global::System.Int32", mode);
        }

        [Theory, CombinatorialData, Trait(Traits.Feature, Traits.Features.TypeInferenceService)]
        public async Task TestBaseConstructorInitializerNullableParameter(TestMode mode)
        {
            await TestAsync(
@"#nullable enable

class B
{
    public B(string? x)
    {
    }
}

class D : B
{
    public D() : base([|test|])
    {
    }
}", "global::System.String?", mode);
        }

        [Theory, CombinatorialData, Trait(Traits.Feature, Traits.Features.TypeInferenceService)]
        public async Task TestIndexAccess1(TestMode mode)
        {
            await TestInMethodAsync(
@"string[] i;

i[[|Goo()|]];", "global::System.Int32", mode);
        }

        [Theory, CombinatorialData, Trait(Traits.Feature, Traits.Features.TypeInferenceService)]
        public async Task TestIndexerCall1(TestMode mode)
        {
            await TestInMethodAsync(@"this[[|Goo()|]];", "global::System.Int32", mode);
        }

        [Theory, CombinatorialData, Trait(Traits.Feature, Traits.Features.TypeInferenceService)]
        public async Task TestIndexerCall2(TestMode mode)
        {
            await TestInClassAsync(
@"void M()
{
    this[[|Goo()|]];
}

int this[long i] { get; }", "global::System.Int64", mode);
        }

        [Theory, CombinatorialData, Trait(Traits.Feature, Traits.Features.TypeInferenceService)]
        public async Task TestIndexerCall3(TestMode mode)
        {
            await TestInClassAsync(
@"void M()
{
    this[42, [|Goo()|]];
}

int this[int i, string s] { get; }", "global::System.String", mode);
        }

        [Theory, CombinatorialData, Trait(Traits.Feature, Traits.Features.TypeInferenceService)]
        public async Task TestIndexerCall5(TestMode mode)
        {
            await TestInClassAsync(
@"void M()
{
    this[s: [|Goo()|]];
}

int this[int i, string s] { get; }", "global::System.String", mode);
        }

        [Theory, CombinatorialData, Trait(Traits.Feature, Traits.Features.TypeInferenceService)]
        public async Task TestArrayInitializerInImplicitArrayCreationSimple(TestMode mode)
        {
            var text =
@"using System.Collections.Generic;

class C
{
  void M()
  {
       var a = new[] { 1, [|2|] };
  }
}";

            await TestAsync(text, "global::System.Int32", mode);
        }

        [Theory, CombinatorialData, Trait(Traits.Feature, Traits.Features.TypeInferenceService)]
        public async Task TestArrayInitializerInImplicitArrayCreation1(TestMode mode)
        {
            var text =
@"using System.Collections.Generic;

class C
{
  void M()
  {
       var a = new[] { Bar(), [|Goo()|] };
  }

  int Bar() { return 1; }
  int Goo() { return 2; }
}";

            await TestAsync(text, "global::System.Int32", mode);
        }

        [Theory, CombinatorialData, Trait(Traits.Feature, Traits.Features.TypeInferenceService)]
        public async Task TestArrayInitializerInImplicitArrayCreation2(TestMode mode)
        {
            var text =
@"using System.Collections.Generic;

class C
{
  void M()
  {
       var a = new[] { Bar(), [|Goo()|] };
  }

  int Bar() { return 1; }
}";

            await TestAsync(text, "global::System.Int32", mode);
        }

        [Theory, CombinatorialData, Trait(Traits.Feature, Traits.Features.TypeInferenceService)]
        public async Task TestArrayInitializerInImplicitArrayCreation3(TestMode mode)
        {
            var text =
@"using System.Collections.Generic;

class C
{
  void M()
  {
       var a = new[] { Bar(), [|Goo()|] };
  }
}";

            await TestAsync(text, "global::System.Object", mode);
        }

        [Theory, CombinatorialData, Trait(Traits.Feature, Traits.Features.TypeInferenceService)]
        public async Task TestArrayInitializerInImplicitArrayCreationInferredAsNullable(TestMode mode)
        {
            var text =
@"#nullable enable

using System.Collections.Generic;

class C
{
  void M()
  {
       var a = new[] { Bar(), [|Goo()|] };
  }

  object? Bar() { return null; }
}";

            await TestAsync(text, "global::System.Object?", mode);
        }

        [Theory, CombinatorialData, Trait(Traits.Feature, Traits.Features.TypeInferenceService)]
        public async Task TestArrayInitializerInEqualsValueClauseSimple(TestMode mode)
        {
            var text =
@"using System.Collections.Generic;

class C
{
  void M()
  {
       int[] a = { 1, [|2|] };
  }
}";

            await TestAsync(text, "global::System.Int32", mode);
        }

        [Theory, CombinatorialData, Trait(Traits.Feature, Traits.Features.TypeInferenceService)]
        public async Task TestArrayInitializerInEqualsValueClause(TestMode mode)
        {
            var text =
@"using System.Collections.Generic;

class C
{
  void M()
  {
       int[] a = { Bar(), [|Goo()|] };
  }

  int Bar() { return 1; }
}";

            await TestAsync(text, "global::System.Int32", mode);
        }

        [Theory, CombinatorialData, Trait(Traits.Feature, Traits.Features.TypeInferenceService)]
        public async Task TestArrayInitializerInEqualsValueClauseNullableElement(TestMode mode)
        {
            var text =
@"#nullable enable

using System.Collections.Generic;

class C
{
  void M()
  {
       string?[] a = { [|Goo()|] };
  }
}";

            await TestAsync(text, "global::System.String?", mode);
        }

        [Theory, CombinatorialData, Trait(Traits.Feature, Traits.Features.TypeInferenceService)]
        [WorkItem(529480, "http://vstfdevdiv:8080/DevDiv2/DevDiv/_workitems/edit/529480")]
        public async Task TestCollectionInitializer1(TestMode mode)
        {
            var text =
@"using System.Collections.Generic;

class C
{
  void M()
  {
    new List<int>() { [|Goo()|] };
  }
}";

            await TestAsync(text, "global::System.Int32", mode);
        }

        [Theory, CombinatorialData, Trait(Traits.Feature, Traits.Features.TypeInferenceService)]
        public async Task TestCollectionInitializerNullableElement(TestMode mode)
        {
            var text =
@"#nullable enable

using System.Collections.Generic;

class C
{
  void M()
  {
    new List<string?>() { [|Goo()|] };
  }
}";

            await TestAsync(text, "global::System.String?", mode);
        }

        [Theory, CombinatorialData, Trait(Traits.Feature, Traits.Features.TypeInferenceService)]
        [WorkItem(529480, "http://vstfdevdiv:8080/DevDiv2/DevDiv/_workitems/edit/529480")]
        public async Task TestCollectionInitializer2(TestMode mode)
        {
            var text =
@"
using System.Collections.Generic;

class C
{
  void M()
  {
    new Dictionary<int,string>() { { [|Goo()|], """" } };
  }
}";

            await TestAsync(text, "global::System.Int32", mode);
        }

        [Theory, CombinatorialData, Trait(Traits.Feature, Traits.Features.TypeInferenceService)]
        [WorkItem(529480, "http://vstfdevdiv:8080/DevDiv2/DevDiv/_workitems/edit/529480")]
        public async Task TestCollectionInitializer3(TestMode mode)
        {
            var text =
@"
using System.Collections.Generic;

class C
{
  void M()
  {
    new Dictionary<int,string>() { { 0, [|Goo()|] } };
  }
}";

            await TestAsync(text, "global::System.String", mode);
        }

        [Fact, Trait(Traits.Feature, Traits.Features.TypeInferenceService)]
        [WorkItem(529480, "http://vstfdevdiv:8080/DevDiv2/DevDiv/_workitems/edit/529480")]
        public async Task TestCustomCollectionInitializerAddMethod1()
        {
            var text =
@"class C : System.Collections.IEnumerable
{
    void M()
    {
        var x = new C() { [|a|] };
    }

    void Add(int i) { }
    void Add(string s, bool b) { }

    public System.Collections.IEnumerator GetEnumerator()
    {
        throw new System.NotImplementedException();
    }
}";

            await TestAsync(text, "global::System.Int32", TestMode.Node);
        }

        [Theory, CombinatorialData, Trait(Traits.Feature, Traits.Features.TypeInferenceService)]
        [WorkItem(529480, "http://vstfdevdiv:8080/DevDiv2/DevDiv/_workitems/edit/529480")]
        public async Task TestCustomCollectionInitializerAddMethod2(TestMode mode)
        {
            var text =
@"class C : System.Collections.IEnumerable
{
    void M()
    {
        var x = new C() { { ""test"", [|b|] } };
    }

    void Add(int i) { }
    void Add(string s, bool b) { }

    public System.Collections.IEnumerator GetEnumerator()
    {
        throw new System.NotImplementedException();
    }
}";

            await TestAsync(text, "global::System.Boolean", mode);
        }

        [Theory, CombinatorialData, Trait(Traits.Feature, Traits.Features.TypeInferenceService)]
        [WorkItem(529480, "http://vstfdevdiv:8080/DevDiv2/DevDiv/_workitems/edit/529480")]
        public async Task TestCustomCollectionInitializerAddMethod3(TestMode mode)
        {
            var text =
@"class C : System.Collections.IEnumerable
{
    void M()
    {
        var x = new C() { { [|s|], true } };
    }

    void Add(int i) { }
    void Add(string s, bool b) { }

    public System.Collections.IEnumerator GetEnumerator()
    {
        throw new System.NotImplementedException();
    }
}";

            await TestAsync(text, "global::System.String", mode);
        }

        [Theory, CombinatorialData, Trait(Traits.Feature, Traits.Features.TypeInferenceService)]
        public async Task TestCustomCollectionInitializerAddMethodWithNullableParameter(TestMode mode)
        {
            var text =
@"class C : System.Collections.IEnumerable
{
    void M()
    {
        var x = new C() { { ""test"", [|s|] } };
    }

    void Add(int i) { }
    void Add(string s, string? s2) { }

    public System.Collections.IEnumerator GetEnumerator()
    {
        throw new System.NotImplementedException();
    }
}";

            await TestAsync(text, "global::System.String?", mode);
        }

        [Fact, Trait(Traits.Feature, Traits.Features.TypeInferenceService)]
        public async Task TestArrayInference1()
        {
            var text =
@"
class A
{
    void Goo()
    {
        A[] x = new [|C|][] { };
    }
}";

            await TestAsync(text, "global::A", TestMode.Node);
        }

        [Fact, Trait(Traits.Feature, Traits.Features.TypeInferenceService)]
        public async Task TestArrayInference1_Position()
        {
            var text =
@"
class A
{
    void Goo()
    {
        A[] x = new [|C|][] { };
    }
}";

            await TestAsync(text, "global::A[]", TestMode.Position);
        }

        [Fact, Trait(Traits.Feature, Traits.Features.TypeInferenceService)]
        public async Task TestArrayInference2()
        {
            var text =
@"
class A
{
    void Goo()
    {
        A[][] x = new [|C|][][] { };
    }
}";

            await TestAsync(text, "global::A", TestMode.Node);
        }

        [Fact, Trait(Traits.Feature, Traits.Features.TypeInferenceService)]
        public async Task TestArrayInference2_Position()
        {
            var text =
@"
class A
{
    void Goo()
    {
        A[][] x = new [|C|][][] { };
    }
}";

            await TestAsync(text, "global::A[][]", TestMode.Position);
        }

        [Fact, Trait(Traits.Feature, Traits.Features.TypeInferenceService)]
        public async Task TestArrayInference3()
        {
            var text =
@"
class A
{
    void Goo()
    {
        A[][] x = new [|C|][] { };
    }
}";

            await TestAsync(text, "global::A[]", TestMode.Node);
        }

        [Fact, Trait(Traits.Feature, Traits.Features.TypeInferenceService)]
        public async Task TestArrayInference3_Position()
        {
            var text =
@"
class A
{
    void Goo()
    {
        A[][] x = new [|C|][] { };
    }
}";

            await TestAsync(text, "global::A[][]", TestMode.Position);
        }

        [Theory, CombinatorialData, Trait(Traits.Feature, Traits.Features.TypeInferenceService)]
        public async Task TestArrayInference4(TestMode mode)
        {
            var text =
@"
using System;
class A
{
    void Goo()
    {
        Func<int, int>[] x = new Func<int, int>[] { [|Bar()|] };
    }
}";

            await TestAsync(text, "global::System.Func<global::System.Int32, global::System.Int32>", mode);
        }

        [Theory, CombinatorialData, Trait(Traits.Feature, Traits.Features.TypeInferenceService)]
        [WorkItem(538993, "http://vstfdevdiv:8080/DevDiv2/DevDiv/_workitems/edit/538993")]
        public async Task TestInsideLambda2(TestMode mode)
        {
            var text =
@"using System;
class C
{
  void M()
  {
    Func<int,int> f = i => [|here|]
  }
}";

            await TestAsync(text, "global::System.Int32", mode);
        }

        [Theory, CombinatorialData, Trait(Traits.Feature, Traits.Features.TypeInferenceService)]
        public async Task TestInsideLambdaNullableReturn(TestMode mode)
        {
            var text =
@"#nullable enable

using System;
class C
{
  void M()
  {
    Func<int, string?> f = i => [|here|]
  }
}";

            await TestAsync(text, "global::System.String?", mode);
        }

        [Theory, CombinatorialData, Trait(Traits.Feature, Traits.Features.TypeInferenceService)]
        [WorkItem(539813, "http://vstfdevdiv:8080/DevDiv2/DevDiv/_workitems/edit/539813")]
        public async Task TestPointer1(TestMode mode)
        {
            var text =
@"class C
{
  void M(int* i)
  {
    var q = i[[|Goo()|]];
  }
}";

            await TestAsync(text, "global::System.Int32", mode);
        }

        [Theory, CombinatorialData, Trait(Traits.Feature, Traits.Features.TypeInferenceService)]
        [WorkItem(539813, "http://vstfdevdiv:8080/DevDiv2/DevDiv/_workitems/edit/539813")]
        public async Task TestDynamic1(TestMode mode)
        {
            var text =
@"class C
{
  void M(dynamic i)
  {
    var q = i[[|Goo()|]];
  }
}";

            await TestAsync(text, "global::System.Int32", mode);
        }

        [Theory, CombinatorialData, Trait(Traits.Feature, Traits.Features.TypeInferenceService)]
        public async Task TestChecked1(TestMode mode)
        {
            var text =
@"class C
{
  void M()
  {
    string q = checked([|Goo()|]);
  }
}";

            await TestAsync(text, "global::System.String", mode);
        }

        [Theory, CombinatorialData, Trait(Traits.Feature, Traits.Features.TypeInferenceService)]
        [WorkItem(553584, "http://vstfdevdiv:8080/DevDiv2/DevDiv/_workitems/edit/553584")]
        public async Task TestAwaitTaskOfT(TestMode mode)
        {
            var text =
@"using System.Threading.Tasks;
class C
{
  void M()
  {
    int x = await [|Goo()|];
  }
}";

            await TestAsync(text, "global::System.Threading.Tasks.Task<global::System.Int32>", mode);
        }

        [Theory, CombinatorialData, Trait(Traits.Feature, Traits.Features.TypeInferenceService)]
        public async Task TestAwaitTaskOfTNullableValue(TestMode mode)
        {
            var text =
@"#nullable enable

using System.Threading.Tasks;
class C
{
  void M()
  {
    string? x = await [|Goo()|];
  }
}";

            await TestAsync(text, "global::System.Threading.Tasks.Task<global::System.String?>", mode);
        }

        [Theory, CombinatorialData, Trait(Traits.Feature, Traits.Features.TypeInferenceService)]
        [WorkItem(553584, "http://vstfdevdiv:8080/DevDiv2/DevDiv/_workitems/edit/553584")]
        public async Task TestAwaitTaskOfTaskOfT(TestMode mode)
        {
            var text =
@"using System.Threading.Tasks;
class C
{
  void M()
  {
    Task<int> x = await [|Goo()|];
  }
}";

            await TestAsync(text, "global::System.Threading.Tasks.Task<global::System.Threading.Tasks.Task<global::System.Int32>>", mode);
        }

        [Theory, CombinatorialData, Trait(Traits.Feature, Traits.Features.TypeInferenceService)]
        [WorkItem(553584, "http://vstfdevdiv:8080/DevDiv2/DevDiv/_workitems/edit/553584")]
        public async Task TestAwaitTask(TestMode mode)
        {
            var text =
@"using System.Threading.Tasks;
class C
{
  void M()
  {
    await [|Goo()|];
  }
}";

            await TestAsync(text, "global::System.Threading.Tasks.Task", mode);
        }

        [Theory, CombinatorialData, Trait(Traits.Feature, Traits.Features.TypeInferenceService)]
        [WorkItem(617622, "http://vstfdevdiv:8080/DevDiv2/DevDiv/_workitems/edit/617622")]
        public async Task TestLockStatement(TestMode mode)
        {
            var text =
@"class C
{
  void M()
  {
    lock([|Goo()|])
    {
    }
  }
}";

            await TestAsync(text, "global::System.Object", mode);
        }

        [Theory, CombinatorialData, Trait(Traits.Feature, Traits.Features.TypeInferenceService)]
        [WorkItem(617622, "http://vstfdevdiv:8080/DevDiv2/DevDiv/_workitems/edit/617622")]
        public async Task TestAwaitExpressionInLockStatement(TestMode mode)
        {
            var text =
@"class C
{
  async void M()
  {
    lock(await [|Goo()|])
    {
    }
  }
}";

            await TestAsync(text, "global::System.Threading.Tasks.Task<global::System.Object>", mode);
        }

        [Theory, CombinatorialData, Trait(Traits.Feature, Traits.Features.TypeInferenceService)]
        [WorkItem(827897, "http://vstfdevdiv:8080/DevDiv2/DevDiv/_workitems/edit/827897")]
        public async Task TestReturnFromAsyncTaskOfT(TestMode mode)
        {
            var markup =
@"using System.Threading.Tasks;
class Program
{
    async Task<int> M()
    {
        await Task.Delay(1);
        return [|ab|]
    }
}";
            await TestAsync(markup, "global::System.Int32", mode);
        }

        [Theory, CombinatorialData, Trait(Traits.Feature, Traits.Features.TypeInferenceService)]
        [WorkItem(853840, "http://vstfdevdiv:8080/DevDiv2/DevDiv/_workitems/edit/853840")]
        public async Task TestAttributeArguments1(TestMode mode)
        {
            var markup =
@"[A([|dd|], ee, Y = ff)]
class AAttribute : System.Attribute
{
    public int X;
    public string Y;

    public AAttribute(System.DayOfWeek a, double b)
    {

    }
}";
            await TestAsync(markup, "global::System.DayOfWeek", mode);
        }

        [Theory, CombinatorialData, Trait(Traits.Feature, Traits.Features.TypeInferenceService)]
        [WorkItem(853840, "http://vstfdevdiv:8080/DevDiv2/DevDiv/_workitems/edit/853840")]
        public async Task TestAttributeArguments2(TestMode mode)
        {
            var markup =
@"[A(dd, [|ee|], Y = ff)]
class AAttribute : System.Attribute
{
    public int X;
    public string Y;

    public AAttribute(System.DayOfWeek a, double b)
    {

    }
}";
            await TestAsync(markup, "global::System.Double", mode);
        }

        [Theory, CombinatorialData, Trait(Traits.Feature, Traits.Features.TypeInferenceService)]
        [WorkItem(853840, "http://vstfdevdiv:8080/DevDiv2/DevDiv/_workitems/edit/853840")]
        public async Task TestAttributeArguments3(TestMode mode)
        {
            var markup =
@"[A(dd, ee, Y = [|ff|])]
class AAttribute : System.Attribute
{
    public int X;
    public string Y;

    public AAttribute(System.DayOfWeek a, double b)
    {

    }
}";
            await TestAsync(markup, "global::System.String", mode);
        }

        [Theory, CombinatorialData, Trait(Traits.Feature, Traits.Features.TypeInferenceService)]
        [WorkItem(757111, "http://vstfdevdiv:8080/DevDiv2/DevDiv/_workitems/edit/757111")]
        public async Task TestReturnStatementWithinDelegateWithinAMethodCall(TestMode mode)
        {
            var text =
@"using System;

class Program
{
    delegate string A(int i);

    static void Main(string[] args)
    {
        B(delegate(int i) { return [|M()|]; });
    }

    private static void B(A a)
    {
    }
}";

            await TestAsync(text, "global::System.String", mode);
        }

        [Theory, CombinatorialData, Trait(Traits.Feature, Traits.Features.TypeInferenceService)]
        [WorkItem(994388, "http://vstfdevdiv:8080/DevDiv2/DevDiv/_workitems/edit/994388")]
        public async Task TestCatchFilterClause(TestMode mode)
        {
            var text =
@"
try
{ }
catch (Exception) if ([|M()|])
}";
            await TestInMethodAsync(text, "global::System.Boolean", mode);
        }

        [Theory, CombinatorialData, Trait(Traits.Feature, Traits.Features.TypeInferenceService)]
        [WorkItem(994388, "http://vstfdevdiv:8080/DevDiv2/DevDiv/_workitems/edit/994388")]
        public async Task TestCatchFilterClause1(TestMode mode)
        {
            var text =
@"
try
{ }
catch (Exception) if ([|M|])
}";
            await TestInMethodAsync(text, "global::System.Boolean", mode);
        }

        [Fact, Trait(Traits.Feature, Traits.Features.TypeInferenceService)]
        [WorkItem(994388, "http://vstfdevdiv:8080/DevDiv2/DevDiv/_workitems/edit/994388")]
        public async Task TestCatchFilterClause2()
        {
            var text =
@"
try
{ }
catch (Exception) if ([|M|].N)
}";
            await TestInMethodAsync(text, "global::System.Object", TestMode.Node);
        }

        [Fact, Trait(Traits.Feature, Traits.Features.TypeInferenceService)]
        [WorkItem(643, "https://github.com/dotnet/roslyn/issues/643")]
        public async Task TestAwaitExpressionWithChainingMethod()
        {
            var text =
@"using System;
using System.Threading.Tasks;

class C
{
    static async void T()
    {
        bool x = await [|M()|].ConfigureAwait(false);
    }
}";
            await TestAsync(text, "global::System.Threading.Tasks.Task<global::System.Boolean>", TestMode.Node);
        }

        [Fact, Trait(Traits.Feature, Traits.Features.TypeInferenceService)]
        [WorkItem(643, "https://github.com/dotnet/roslyn/issues/643")]
        public async Task TestAwaitExpressionWithChainingMethod2()
        {
            var text =
@"using System;
using System.Threading.Tasks;

class C
{
    static async void T()
    {
        bool x = await [|M|].ContinueWith(a => { return true; }).ContinueWith(a => { return false; });
    }
}";
            await TestAsync(text, "global::System.Threading.Tasks.Task<global::System.Object>", TestMode.Node);
        }

        [Fact, Trait(Traits.Feature, Traits.Features.TypeInferenceService)]
        [WorkItem(4233, "https://github.com/dotnet/roslyn/issues/4233")]
        public async Task TestAwaitExpressionWithGenericMethod1()
        {
            var text =
@"using System.Threading.Tasks;

public class C
{
    private async void M()
    {
        bool merged = await X([|Test()|]);
    }

    private async Task<T> X<T>(T t) { return t; }
}";
            await TestAsync(text, "global::System.Boolean", TestMode.Node);
        }

        [Theory, CombinatorialData, Trait(Traits.Feature, Traits.Features.TypeInferenceService)]
        [WorkItem(4233, "https://github.com/dotnet/roslyn/issues/4233")]
        public async Task TestAwaitExpressionWithGenericMethod2(TestMode mode)
        {
            var text =
@"using System.Threading.Tasks;

public class C
{
    private async void M()
    {
        bool merged = await Task.Run(() => [|Test()|]);;
    }

    private async Task<T> X<T>(T t) { return t; }
}";
            await TestAsync(text, "global::System.Boolean", mode);
        }

        [Theory, CombinatorialData, Trait(Traits.Feature, Traits.Features.TypeInferenceService)]
        [WorkItem(4483, "https://github.com/dotnet/roslyn/issues/4483")]
        public async Task TestNullCoalescingOperator1(TestMode mode)
        {
            var text =
    @"class C
{
    void M()
    {
        object z = [|a|] ?? null;
    }
}";
            // In position mode, we are inferring that the thing to the right is an object, because it's being assigned to a local of type object.
            // In node mode, we are inferring the node is an object? because it's to the left of the ??.
            await TestAsync(text, mode == TestMode.Node ? "global::System.Object?" : "global::System.Object", mode);
        }

        [Theory, CombinatorialData, Trait(Traits.Feature, Traits.Features.TypeInferenceService)]
        [WorkItem(4483, "https://github.com/dotnet/roslyn/issues/4483")]
        public async Task TestNullCoalescingOperator2(TestMode mode)
        {
            var text =
    @"class C
{
    void M()
    {
        object z = [|a|] ?? b ?? c;
    }
}";
            // In position mode, we are inferring that the thing to the right is an object, because it's being assigned to a local of type object.
            // In node mode, we are inferring the node is an object? because it's to the left of the ??.
            await TestAsync(text, mode == TestMode.Node ? "global::System.Object?" : "global::System.Object", mode);
        }

        [Theory, CombinatorialData, Trait(Traits.Feature, Traits.Features.TypeInferenceService)]
        [WorkItem(4483, "https://github.com/dotnet/roslyn/issues/4483")]
        public async Task TestNullCoalescingOperator3(TestMode mode)
        {
            var text =
    @"class C
{
    void M()
    {
        object z = a ?? [|b|] ?? c;
    }
}";
            // In position mode, we are inferring that the thing to the right is an object, because it's to the right of the first ??
            // and thus must be the same type as the object being assigned to.
            // In node mode, we are inferring the node is an object? because it's to the left of the ??.
            await TestAsync(text, mode == TestMode.Node ? "global::System.Object?" : "global::System.Object", mode);
        }

        [Fact, Trait(Traits.Feature, Traits.Features.TypeInferenceService)]
        [WorkItem(5126, "https://github.com/dotnet/roslyn/issues/5126")]
        public async Task TestSelectLambda()
        {
            var text =
    @"using System.Collections.Generic;
using System.Linq;

class C
{
    void M(IEnumerable<string> args)
    {
        args = args.Select(a =>[||])
    }
}";
            await TestAsync(text, "global::System.Object", TestMode.Node);
        }

        [Fact, Trait(Traits.Feature, Traits.Features.TypeInferenceService)]
        [WorkItem(5126, "https://github.com/dotnet/roslyn/issues/5126")]
        public async Task TestSelectLambda2()
        {
            var text =
    @"using System.Collections.Generic;
using System.Linq;

class C
{
    void M(IEnumerable<string> args)
    {
        args = args.Select(a =>[|b|])
    }
}";
            await TestAsync(text, "global::System.String", TestMode.Node);
        }

        [Theory, CombinatorialData, Trait(Traits.Feature, Traits.Features.TypeInferenceService)]
        [WorkItem(1903, "https://github.com/dotnet/roslyn/issues/1903")]
        public async Task TestSelectLambda3(TestMode mode)
        {
            var text =
@"using System.Collections.Generic;
using System.Linq;

class A { }
class B { }
class C
{
    IEnumerable<B> GetB(IEnumerable<A> a)
    {
        return a.Select(i => [|Goo(i)|]);
    }
}";
            await TestAsync(text, "global::B", mode);
        }

        [Fact, Trait(Traits.Feature, Traits.Features.TypeInferenceService)]
        [WorkItem(6765, "https://github.com/dotnet/roslyn/issues/6765")]
        public async Task TestDefaultStatement1()
        {
            var text =
    @"class C
{
    static void Main(string[] args)
    {
        System.ConsoleModifiers c = default([||])
    }
}";
            await TestAsync(text, "global::System.ConsoleModifiers", TestMode.Position);
        }

        [Fact, Trait(Traits.Feature, Traits.Features.TypeInferenceService)]
        [WorkItem(6765, "https://github.com/dotnet/roslyn/issues/6765")]
        public async Task TestDefaultStatement2()
        {
            var text =
    @"class C
{
    static void Goo(System.ConsoleModifiers arg)
    {
        Goo(default([||])
    }
}";
            await TestAsync(text, "global::System.ConsoleModifiers", TestMode.Position);
        }

        [Fact, Trait(Traits.Feature, Traits.Features.TypeInferenceService)]
        public async Task TestWhereCall()
        {
            var text =
    @"
using System.Collections.Generic;
class C
{
    void Goo()
    {
        [|ints|].Where(i => i > 10);
    }
}";
            await TestAsync(text, "global::System.Collections.Generic.IEnumerable<global::System.Int32>", TestMode.Node);
        }

        [Fact, Trait(Traits.Feature, Traits.Features.TypeInferenceService)]
        public async Task TestWhereCall2()
        {
            var text =
    @"
using System.Collections.Generic;
class C
{
    void Goo()
    {
        [|ints|].Where(i => null);
    }
}";
            await TestAsync(text, "global::System.Collections.Generic.IEnumerable<global::System.Object>", TestMode.Node);
        }

        [WorkItem(12755, "https://github.com/dotnet/roslyn/issues/12755")]
        [Fact, Trait(Traits.Feature, Traits.Features.TypeInferenceService)]
        public async Task TestObjectCreationBeforeArrayIndexing()
        {
            var text =
@"using System;
class C
{
  void M()
  {
        int[] array;
        C p = new [||]
        array[4] = 4;
  }
}";

            await TestAsync(text, "global::C", TestMode.Position);
        }

        [WorkItem(15468, "https://github.com/dotnet/roslyn/issues/15468")]
        [WorkItem(25305, "https://github.com/dotnet/roslyn/issues/25305")]
        [Fact, Trait(Traits.Feature, Traits.Features.TypeInferenceService)]
        public async Task TestDeconstruction()
        {
            await TestInMethodAsync(
@"[|(int i, _)|] =", "(global::System.Int32 i, global::System.Object _)", TestMode.Node);
        }

        [WorkItem(15468, "https://github.com/dotnet/roslyn/issues/15468")]
        [WorkItem(25305, "https://github.com/dotnet/roslyn/issues/25305")]
        [Fact, Trait(Traits.Feature, Traits.Features.TypeInferenceService)]
        public async Task TestDeconstruction2()
        {
            await TestInMethodAsync(
@"(int i, _) =  [||]", "(global::System.Int32 i, global::System.Object _)", TestMode.Position);
        }

        [Fact, Trait(Traits.Feature, Traits.Features.TypeInferenceService)]
        public async Task TestDeconstructionWithNullableElement()
        {
            await TestInMethodAsync(
@"[|(string? s, _)|] =", "(global::System.String? s, global::System.Object _)", TestMode.Node);
        }

        [WorkItem(13402, "https://github.com/dotnet/roslyn/issues/13402")]
        [Fact, Trait(Traits.Feature, Traits.Features.TypeInferenceService)]
        public async Task TestObjectCreationBeforeBlock()
        {
            var text =
@"class Program
{
    static void Main(string[] args)
    {
        Program p = new [||] 
        { }
    }
}";

            await TestAsync(text, "global::Program", TestMode.Position);
        }

<<<<<<< HEAD
        [Fact, Trait(Traits.Feature, Traits.Features.TypeInferenceService)]
        public async Task TestInferringThroughGenericFunctionWithNullableReturn()
=======
        [Theory, CombinatorialData, Trait(Traits.Feature, Traits.Features.TypeInferenceService)]
        public async Task TestInferringThroughGenericFunctionWithNullableReturn(TestMode mode)
>>>>>>> c96ffb1e
        {
            var text =
@"#nullable enable

class Program
{
    static void Main(string[] args)
    {
        string? s = Identity([|input|]);
    }

    static T Identity<T>(T value) { return value; }
}";

            await TestAsync(text, "global::System.String?", mode);
        }

        [Fact, Trait(Traits.Feature, Traits.Features.TypeInferenceService)]
        public async Task TestInferringThroughGenericFunctionMissingArgument()
        {
            var text =
@"class Program
{
    static void Main(string[] args)
    {
        string s = Identity([||]);
    }

    static T Identity<T>(T value) { return value; }
}";

            await TestAsync(text, "global::System.String", TestMode.Position);
        }

        [Theory, CombinatorialData, Trait(Traits.Feature, Traits.Features.TypeInferenceService)]
        public async Task TestInferringThroughGenericFunctionTooManyArguments(TestMode mode)
        {
            var text =
@"class Program
{
    static void Main(string[] args)
    {
        string s = Identity(""test"", [||]);
    }

    static T Identity<T>(T value) { return value; }
}";

            await TestAsync(text, "global::System.Object", mode);
        }

        [Fact, Trait(Traits.Feature, Traits.Features.TypeInferenceService)]
        public async Task TestInferringThroughGenericFunctionMissingArgument()
        {
            var text =
@"class Program
{
    static void Main(string[] args)
    {
        string s = Identity([||]);
    }

    static T Identity<T>(T value) { return value; }
}";

            await TestAsync(text, "global::System.String", testNode: false);
        }

        [Fact, Trait(Traits.Feature, Traits.Features.TypeInferenceService)]
        public async Task TestInferringThroughGenericFunctionTooManyArguments()
        {
            var text =
@"class Program
{
    static void Main(string[] args)
    {
        string s = Identity(""test"", [||]);
    }

    static T Identity<T>(T value) { return value; }
}";

            await TestAsync(text, "global::System.Object");
        }
    }
}<|MERGE_RESOLUTION|>--- conflicted
+++ resolved
@@ -3027,13 +3027,8 @@
             await TestAsync(text, "global::Program", TestMode.Position);
         }
 
-<<<<<<< HEAD
-        [Fact, Trait(Traits.Feature, Traits.Features.TypeInferenceService)]
-        public async Task TestInferringThroughGenericFunctionWithNullableReturn()
-=======
         [Theory, CombinatorialData, Trait(Traits.Feature, Traits.Features.TypeInferenceService)]
         public async Task TestInferringThroughGenericFunctionWithNullableReturn(TestMode mode)
->>>>>>> c96ffb1e
         {
             var text =
 @"#nullable enable
@@ -3084,39 +3079,5 @@
 
             await TestAsync(text, "global::System.Object", mode);
         }
-
-        [Fact, Trait(Traits.Feature, Traits.Features.TypeInferenceService)]
-        public async Task TestInferringThroughGenericFunctionMissingArgument()
-        {
-            var text =
-@"class Program
-{
-    static void Main(string[] args)
-    {
-        string s = Identity([||]);
-    }
-
-    static T Identity<T>(T value) { return value; }
-}";
-
-            await TestAsync(text, "global::System.String", testNode: false);
-        }
-
-        [Fact, Trait(Traits.Feature, Traits.Features.TypeInferenceService)]
-        public async Task TestInferringThroughGenericFunctionTooManyArguments()
-        {
-            var text =
-@"class Program
-{
-    static void Main(string[] args)
-    {
-        string s = Identity(""test"", [||]);
-    }
-
-    static T Identity<T>(T value) { return value; }
-}";
-
-            await TestAsync(text, "global::System.Object");
-        }
     }
 }