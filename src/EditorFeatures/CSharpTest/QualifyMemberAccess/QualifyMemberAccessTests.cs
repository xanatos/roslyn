--- conflicted
+++ resolved
@@ -888,11 +888,7 @@
         }
 
         [Fact, Trait(Traits.Feature, Traits.Features.CodeActionsQualifyMemberAccess)]
-<<<<<<< HEAD
-        public async Task QualifyMemberAccessNotPresentOnNotificationOptionSilent()
-=======
         public async Task QualifyMemberAccessOnNotificationOptionSilent()
->>>>>>> 47eb6505
         {
             await TestAsyncWithOptionAndNotificationOption(
 @"class Class
@@ -904,8 +900,6 @@
         [|Property|] = 1;
     }
 }",
-<<<<<<< HEAD
-=======
 @"class Class
 {
     int Property { get; set; };
@@ -915,7 +909,6 @@
         this.Property = 1;
     }
 }",
->>>>>>> 47eb6505
 CodeStyleOptions.QualifyPropertyAccess, NotificationOption.Silent);
         }
 
