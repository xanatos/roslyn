﻿// Licensed to the .NET Foundation under one or more agreements.
// The .NET Foundation licenses this file to you under the MIT license.
// See the LICENSE file in the project root for more information.

using System.Threading.Tasks;
using Microsoft.CodeAnalysis.CodeRefactorings;
using Microsoft.CodeAnalysis.CodeStyle;
using Microsoft.CodeAnalysis.CSharp.Formatting;
using Microsoft.CodeAnalysis.CSharp.InitializeParameter;
using Microsoft.CodeAnalysis.Editor.CSharp.UnitTests.CodeRefactorings;
using Microsoft.CodeAnalysis.Editor.UnitTests.Diagnostics.NamingStyles;
using Microsoft.CodeAnalysis.Test.Utilities;
using Roslyn.Test.Utilities;
using Xunit;

namespace Microsoft.CodeAnalysis.Editor.CSharp.UnitTests.InitializeParameter
{
    public partial class InitializeMemberFromParameterTests : AbstractCSharpCodeActionTest
    {
        protected override CodeRefactoringProvider CreateCodeRefactoringProvider(Workspace workspace, TestParameters parameters)
            => new CSharpInitializeMemberFromParameterCodeRefactoringProvider();

        private readonly NamingStylesTestOptionSets options = new NamingStylesTestOptionSets(LanguageNames.CSharp);

        [Fact, Trait(Traits.Feature, Traits.Features.CodeActionsInitializeParameter)]
        public async Task TestInitializeFieldWithSameName()
        {
            await TestInRegularAndScript1Async(
@"
class C
{
    private string s;

    public C([||]string s)
    {
    }
}",
@"
class C
{
    private string s;

    public C(string s)
    {
        this.s = s;
    }
}");
        }

        [Fact, Trait(Traits.Feature, Traits.Features.CodeActionsInitializeParameter)]
        public async Task TestEndOfParameter1()
        {
            await TestInRegularAndScript1Async(
@"
class C
{
    private string s;

    public C(string s[||])
    {
    }
}",
@"
class C
{
    private string s;

    public C(string s)
    {
        this.s = s;
    }
}");
        }

        [Fact, Trait(Traits.Feature, Traits.Features.CodeActionsInitializeParameter)]
        public async Task TestEndOfParameter2()
        {
            await TestInRegularAndScript1Async(
@"
class C
{
    private string s;

    public C(string s[||], string t)
    {
    }
}",
@"
class C
{
    private string s;

    public C(string s, string t)
    {
        this.s = s;
    }
}");
        }

        [Fact, Trait(Traits.Feature, Traits.Features.CodeActionsInitializeParameter)]
        public async Task TestInitializeFieldWithUnderscoreName()
        {
            await TestInRegularAndScript1Async(
@"
class C
{
    private string _s;

    public C([||]string s)
    {
    }
}",
@"
class C
{
    private string _s;

    public C(string s)
    {
        _s = s;
    }
}");
        }

        [Fact, Trait(Traits.Feature, Traits.Features.CodeActionsInitializeParameter)]
        public async Task TestInitializeWritableProperty()
        {
            await TestInRegularAndScript1Async(
@"
class C
{
    private string S { get; }

    public C([||]string s)
    {
    }
}",
@"
class C
{
    private string S { get; }

    public C(string s)
    {
        S = s;
    }
}");
        }

        [Fact, Trait(Traits.Feature, Traits.Features.CodeActionsInitializeParameter)]
        public async Task TestInitializeFieldWithDifferentName()
        {
            await TestInRegularAndScriptAsync(
@"
class C
{
    private string t;

    public C([||]string s)
    {
    }
}",
@"
class C
{
    private string t;

    public C(string s)
    {
        S = s;
    }

    public string S { get; }
}");
        }

        [Fact, Trait(Traits.Feature, Traits.Features.CodeActionsInitializeParameter)]
        public async Task TestInitializeNonWritableProperty()
        {
            await TestInRegularAndScript1Async(
@"
class C
{
    private string S => null;

    public C([||]string s)
    {
    }
}",
@"
class C
{
    private string S => null;

    public string S1 { get; }

    public C(string s)
    {
        S1 = s;
    }
}");
        }

        [Fact, Trait(Traits.Feature, Traits.Features.CodeActionsInitializeParameter)]
        public async Task TestInitializeDoesNotUsePropertyWithUnrelatedName()
        {
            await TestInRegularAndScriptAsync(
@"
class C
{
    private string T { get; }

    public C([||]string s)
    {
    }
}",
@"
class C
{
    private string T { get; }
    public string S { get; }

    public C(string s)
    {
        S = s;
    }
}");
        }

        [Fact, Trait(Traits.Feature, Traits.Features.CodeActionsInitializeParameter)]
        public async Task TestInitializeFieldWithWrongType1()
        {
            await TestInRegularAndScript1Async(
@"
class C
{
    private int s;

    public C([||]string s)
    {
    }
}",
@"
class C
{
    private int s;

    public C(string s)
    {
        S = s;
    }

    public string S { get; }
}");
        }

        [Fact, Trait(Traits.Feature, Traits.Features.CodeActionsInitializeParameter)]
        public async Task TestInitializeFieldWithWrongType2()
        {
            await TestInRegularAndScript1Async(
@"
class C
{
    private int s;

    public C([||]string s)
    {
    }
}",
@"
class C
{
    private readonly string s1;
    private int s;

    public C(string s)
    {
        s1 = s;
    }
}", index: 1);
        }

        [Fact, Trait(Traits.Feature, Traits.Features.CodeActionsInitializeParameter)]
        public async Task TestInitializeFieldWithConvertibleType()
        {
            await TestInRegularAndScriptAsync(
@"
class C
{
    private object s;

    public C([||]string s)
    {
    }
}",
@"
class C
{
    private object s;

    public C(string s)
    {
        this.s = s;
    }
}");
        }

        [Fact, Trait(Traits.Feature, Traits.Features.CodeActionsInitializeParameter)]
        public async Task TestWhenAlreadyInitialized1()
        {
            await TestMissingInRegularAndScriptAsync(
@"
class C
{
    private int s;
    private int x;

    public C([||]string s)
    {
        x = s;
    }
}");
        }

        [Fact, Trait(Traits.Feature, Traits.Features.CodeActionsInitializeParameter)]
        public async Task TestWhenAlreadyInitialized2()
        {
            await TestMissingInRegularAndScriptAsync(
@"
class C
{
    private int s;
    private int x;

    public C([||]string s)
    {
        x = s ?? throw new Exception();
    }
}");
        }

        [Fact, Trait(Traits.Feature, Traits.Features.CodeActionsInitializeParameter)]
        public async Task TestWhenAlreadyInitialized3()
        {
            await TestInRegularAndScript1Async(
@"
class C
{
    private int s;

    public C([||]string s)
    {
        s = 0;
    }
}",

@"
class C
{
    private int s;

    public C([||]string s)
    {
        s = 0;
        S = s;
    }

    public string S { get; }
}");
        }

        [Fact, Trait(Traits.Feature, Traits.Features.CodeActionsInitializeParameter)]
        public async Task TestInsertionLocation1()
        {
            await TestInRegularAndScript1Async(
@"
class C
{
    private string s;
    private string t;

    public C([||]string s, string t)
    {
        this.t = t;   
    }
}",
@"
class C
{
    private string s;
    private string t;

    public C(string s, string t)
    {
        this.s = s;
        this.t = t;   
    }
}");
        }

        [Fact, Trait(Traits.Feature, Traits.Features.CodeActionsInitializeParameter)]
        public async Task TestInsertionLocation2()
        {
            await TestInRegularAndScript1Async(
@"
class C
{
    private string s;
    private string t;

    public C(string s, [||]string t)
    {
        this.s = s;   
    }
}",
@"
class C
{
    private string s;
    private string t;

    public C(string s, string t)
    {
        this.s = s;
        this.t = t;
    }
}");
        }

        [Fact, Trait(Traits.Feature, Traits.Features.CodeActionsInitializeParameter)]
        public async Task TestInsertionLocation3()
        {
            await TestInRegularAndScript1Async(
@"
class C
{
    private string s;

    public C([||]string s)
    {
        if (true) { } 
    }
}",
@"
class C
{
    private string s;

    public C(string s)
    {
        if (true) { }

        this.s = s;
    }
}");
        }

        [Fact, Trait(Traits.Feature, Traits.Features.CodeActionsInitializeParameter)]
        public async Task TestNotInMethod()
        {
            await TestMissingInRegularAndScriptAsync(
@"
class C
{
    private string s;

    public void M([||]string s)
    {
    }
}");
        }

        [Fact, Trait(Traits.Feature, Traits.Features.CodeActionsInitializeParameter)]
        public async Task TestInsertionLocation4()
        {
            await TestInRegularAndScript1Async(
@"
class C
{
    private string s;
    private string t;

    public C(string s, [||]string t)
        => this.s = s;   
}",
@"
class C
{
    private string s;
    private string t;

    public C(string s, string t)
    {
        this.s = s;
        this.t = t;
    }
}");
        }

        [Fact, Trait(Traits.Feature, Traits.Features.CodeActionsInitializeParameter)]
        public async Task TestInsertionLocation5()
        {
            await TestInRegularAndScript1Async(
@"
class C
{
    private string s;
    private string t;

    public C([||]string s, string t)
        => this.t = t;   
}",
@"
class C
{
    private string s;
    private string t;

    public C(string s, string t)
    {
        this.s = s;
        this.t = t;
    }
}");
        }

        [Fact, Trait(Traits.Feature, Traits.Features.CodeActionsInitializeParameter)]
        public async Task TestInsertionLocation6()
        {
            await TestInRegularAndScript1Async(
@"
class C
{
    public C(string s, [||]string t)
    {
        S = s;   
    }

    public string S { get; }
}",
@"
class C
{
    public C(string s, string t)
    {
        S = s;
        T = t;
    }

    public string S { get; }
    public string T { get; }
}");
        }

        [Fact, Trait(Traits.Feature, Traits.Features.CodeActionsInitializeParameter)]
        public async Task TestInsertionLocation7()
        {
            await TestInRegularAndScript1Async(
@"
class C
{
    public C([||]string s, string t)
    {
        T = t;   
    }

    public string T { get; }
}",
@"
class C
{
    public C(string s, string t)
    {
        S = s;
        T = t;   
    }

    public string S { get; }
    public string T { get; }
}");
        }

        [WorkItem(19956, "https://github.com/dotnet/roslyn/issues/19956")]
        [Fact, Trait(Traits.Feature, Traits.Features.CodeActionsInitializeParameter)]
        public async Task TestNoBlock()
        {
            await TestInRegularAndScript1Async(
@"
class C
{
    private string s;

    public C(string s[||])
}",
@"
class C
{
    private string s;

    public C(string s)
    {
        this.s = s;
    }
}");
        }

        [WorkItem(29190, "https://github.com/dotnet/roslyn/issues/29190")]
        [Fact, Trait(Traits.Feature, Traits.Features.CodeActionsInitializeParameter)]
        public async Task TestInitializeFieldWithParameterNameSelected1()
        {
            await TestInRegularAndScript1Async(
@"
class C
{
    private string s;

    public C(string [|s|])
    {
    }
}",
@"
class C
{
    private string s;

    public C(string s)
    {
        this.s = s;
    }
}");
        }

        [WorkItem(29190, "https://github.com/dotnet/roslyn/issues/29190")]
        [Fact, Trait(Traits.Feature, Traits.Features.CodeActionsInitializeParameter)]
        public async Task TestInitializeField_ParameterNameSelected2()
        {
            await TestInRegularAndScript1Async(
@"
class C
{
    private string s;

    public C(string [|s|], int i)
    {
    }
}",
@"
class C
{
    private string s;

    public C(string s, int i)
    {
        this.s = s;
    }
}");
        }

        [Fact, Trait(Traits.Feature, Traits.Features.CodeActionsInitializeParameter)]
        public async Task TestInitializeClassProperty_RequiredAccessibilityOmitIfDefault()
        {
            await TestInRegularAndScript1Async(
@"
class C
{
    readonly int test = 5;

    public C(int test, int [|test2|])
    {
    }
}",
@"
class C
{
    readonly int test = 5;

    public C(int test, int test2)
    {
        Test2 = test2;
    }

    public int Test2 { get; }
}", index: 0, parameters: OmitIfDefault_Warning);
        }

        [Fact, Trait(Traits.Feature, Traits.Features.CodeActionsInitializeParameter)]
        public async Task TestInitializeClassProperty_RequiredAccessibilityNever()
        {
            await TestInRegularAndScript1Async(
@"
class C
{
    readonly int test = 5;

    public C(int test, int [|test2|])
    {
    }
}",
@"
class C
{
    readonly int test = 5;

    public C(int test, int test2)
    {
        Test2 = test2;
    }

    public int Test2 { get; }
}", index: 0, parameters: Never_Warning);
        }

        [Fact, Trait(Traits.Feature, Traits.Features.CodeActionsInitializeParameter)]
        public async Task TestInitializeClassProperty_RequiredAccessibilityAlways()
        {
            await TestInRegularAndScript1Async(
@"
class C
{
    readonly int test = 5;

    public C(int test, int [|test2|])
    {
    }
}",
@"
class C
{
    readonly int test = 5;

    public C(int test, int test2)
    {
        Test2 = test2;
    }

    public int Test2 { get; }
}", index: 0, parameters: Always_Warning);
        }

        [Fact, Trait(Traits.Feature, Traits.Features.CodeActionsInitializeParameter)]
        public async Task TestInitializeClassField_RequiredAccessibilityOmitIfDefault()
        {
            await TestInRegularAndScript1Async(
@"
class C
{
    readonly int test = 5;

    public C(int test, int [|test2|])
    {
    }
}",
@"
class C
{
    readonly int test = 5;
    readonly int test2;

    public C(int test, int test2)
    {
        this.test2 = test2;
    }
}", index: 1, parameters: OmitIfDefault_Warning);
        }

        [Fact, Trait(Traits.Feature, Traits.Features.CodeActionsInitializeParameter)]
        public async Task TestInitializeClassField_RequiredAccessibilityNever()
        {
            await TestInRegularAndScript1Async(
@"
class C
{
    readonly int test = 5;

    public C(int test, int [|test2|])
    {
    }
}",
@"
class C
{
    readonly int test = 5;
    readonly int test2;

    public C(int test, int test2)
    {
        this.test2 = test2;
    }
}", index: 1, parameters: Never_Warning);
        }

        [Fact, Trait(Traits.Feature, Traits.Features.CodeActionsInitializeParameter)]
        public async Task TestInitializeClassField_RequiredAccessibilityAlways()
        {
            await TestInRegularAndScript1Async(
@"
class C
{
    readonly int test = 5;

    public C(int test, int [|test2|])
    {
    }
}",
@"
class C
{
    readonly int test = 5;
    private readonly int test2;

    public C(int test, int test2)
    {
        this.test2 = test2;
    }
}", index: 1, parameters: Always_Warning);
        }

        [Fact, Trait(Traits.Feature, Traits.Features.CodeActionsInitializeParameter)]
        public async Task TestInitializeStructProperty_RequiredAccessibilityOmitIfDefault()
        {
            await TestInRegularAndScript1Async(
@"
struct S
{
    public Test(int [|test|])
    {
    }
}",
@"
struct S
{
    public Test(int test)
    {
        Test = test;
    }

    public int Test { get; }
}", index: 0, parameters: OmitIfDefault_Warning);
        }

        [Fact, Trait(Traits.Feature, Traits.Features.CodeActionsInitializeParameter)]
        public async Task TestInitializeStructProperty_RequiredAccessibilityNever()
        {
            await TestInRegularAndScript1Async(
@"
struct S
{
    public Test(int [|test|])
    {
    }
}",
@"
struct S
{
    public Test(int test)
    {
        Test = test;
    }

    public int Test { get; }
}", index: 0, parameters: Never_Warning);
        }

        [Fact, Trait(Traits.Feature, Traits.Features.CodeActionsInitializeParameter)]
        public async Task TestInitializeStructProperty_RequiredAccessibilityAlways()
        {
            await TestInRegularAndScript1Async(
@"
struct S
{
    public Test(int [|test|])
    {
    }
}",
@"
struct S
{
    public Test(int test)
    {
        Test = test;
    }

    public int Test { get; }
}", index: 0, parameters: Always_Warning);
        }

        [Fact, Trait(Traits.Feature, Traits.Features.CodeActionsInitializeParameter)]
        public async Task TestInitializeStructField_RequiredAccessibilityOmitIfDefault()
        {
            await TestInRegularAndScript1Async(
@"
struct S
{
    public Test(int [|test|])
    {
    }
}",
@"
struct S
{
    readonly int test;

    public Test(int test)
    {
        this.test = test;
    }
}", index: 1, parameters: OmitIfDefault_Warning);
        }

        [Fact, Trait(Traits.Feature, Traits.Features.CodeActionsInitializeParameter)]
        public async Task TestInitializeStructField_RequiredAccessibilityNever()
        {
            await TestInRegularAndScript1Async(
@"
struct S
{
    public Test(int [|test|])
    {
    }
}",
@"
struct S
{
    readonly int test;

    public Test(int test)
    {
        this.test = test;
    }
}", index: 1, parameters: Never_Warning);
        }

        [Fact, Trait(Traits.Feature, Traits.Features.CodeActionsInitializeParameter)]
        public async Task TestInitializeStructField_RequiredAccessibilityAlways()
        {
            await TestInRegularAndScript1Async(
@"
struct S
{
    public Test(int [|test|])
    {
    }
}",
@"
struct S
{
    private readonly int test;

    public Test(int test)
    {
        this.test = test;
    }
}", index: 1, parameters: Always_Warning);
        }

        [Fact, Trait(Traits.Feature, Traits.Features.CodeActionsInitializeParameter)]
        public async Task TestNoParameterNamingStyle_CreateAndInitField()
        {
            await TestInRegularAndScript1Async(
    @"
class C
{
    public C([||]string s)
    {
    }
}",
    @"
class C
{
    private readonly string _s;

    public C(string s)
    {
        _s = s;
    }
}", index: 1, parameters: new TestParameters(options: options.FieldNamesAreCamelCaseWithUnderscorePrefix));
        }

        [Fact, Trait(Traits.Feature, Traits.Features.CodeActionsInitializeParameter)]
        public async Task TestCommonParameterNamingStyle_CreateAndInitField()
        {
            await TestInRegularAndScript1Async(
    @"
class C
{
    public C([||]string t_s)
    {
    }
}",
    @"
class C
{
    private readonly string _s;

    public C(string t_s)
    {
        _s = t_s;
    }
}", index: 1, parameters: new TestParameters(options: options.FieldNamesAreCamelCaseWithUnderscorePrefix));
        }

        [Fact, Trait(Traits.Feature, Traits.Features.CodeActionsInitializeParameter)]
        public async Task TestSpecifiedParameterNamingStyle_CreateAndInitField()
        {
            await TestInRegularAndScript1Async(
    @"
class C
{
    public C([||]string p_s_End)
    {
    }
}",
    @"
class C
{
    private readonly string _s;

    public C(string p_s_End)
    {
        _s = p_s_End;
    }
}", index: 1, parameters: new TestParameters(options: options.MergeStyles(options.FieldNamesAreCamelCaseWithUnderscorePrefix, options.ParameterNamesAreCamelCaseWithPUnderscorePrefixAndUnderscoreEndSuffix, LanguageNames.CSharp)));
        }

        [Fact, Trait(Traits.Feature, Traits.Features.CodeActionsInitializeParameter)]
        public async Task TestCommonAndSpecifiedParameterNamingStyle_CreateAndInitField()
        {
            await TestInRegularAndScript1Async(
    @"
class C
{
    public C([||]string t_p_s_End)
    {
    }
}",
    @"
class C
{
    private readonly string _s;

    public C(string t_p_s_End)
    {
        _s = t_p_s_End;
    }
}", index: 1, parameters: new TestParameters(options: options.MergeStyles(options.FieldNamesAreCamelCaseWithUnderscorePrefix, options.ParameterNamesAreCamelCaseWithPUnderscorePrefixAndUnderscoreEndSuffix, LanguageNames.CSharp)));
        }

        [Fact, Trait(Traits.Feature, Traits.Features.CodeActionsInitializeParameter)]
        public async Task TestCommonAndSpecifiedParameterNamingStyle2_CreateAndInitField()
        {
            await TestInRegularAndScript1Async(
    @"
class C
{
    public C([||]string p_t_s)
    {
    }
}",
        @"
class C
{
    private readonly string _s;

    public C([||]string p_t_s)
    {
        _s = p_t_s;
    }
}", index: 1, parameters: new TestParameters(options: options.MergeStyles(options.FieldNamesAreCamelCaseWithUnderscorePrefix, options.ParameterNamesAreCamelCaseWithPUnderscorePrefix, LanguageNames.CSharp)));
        }

        [Fact, Trait(Traits.Feature, Traits.Features.CodeActionsInitializeParameter)]
        public async Task TestNoParameterNamingStyle_CreateAndInitProperty()
        {
            await TestInRegularAndScript1Async(
    @"
class C
{
    public C([||]string s)
    {
    }
}",
    @"
class C
{
    public C(string s)
    {
        S = s;
    }

    public string S { get; }
}", parameters: new TestParameters(options: options.PropertyNamesArePascalCase));
        }

        [Fact, Trait(Traits.Feature, Traits.Features.CodeActionsInitializeParameter)]
        public async Task TestCommonParameterNamingStyle_CreateAndInitProperty()
        {
            await TestInRegularAndScript1Async(
    @"
class C
{
    public C([||]string t_s)
    {
    }
}",
    @"
class C
{
    public C(string t_s)
    {
        S = t_s;
    }

    public string S { get; }
}", parameters: new TestParameters(options: options.PropertyNamesArePascalCase));
        }

        [Fact, Trait(Traits.Feature, Traits.Features.CodeActionsInitializeParameter)]
        public async Task TestSpecifiedParameterNamingStyle_CreateAndInitProperty()
        {
            await TestInRegularAndScript1Async(
    @"
class C
{
    public C([||]string p_s_End)
    {
    }
}",
    @"
class C
{
    public C(string p_s_End)
    {
        S = p_s_End;
    }

    public string S { get; }
}", parameters: new TestParameters(options: options.MergeStyles(options.PropertyNamesArePascalCase, options.ParameterNamesAreCamelCaseWithPUnderscorePrefixAndUnderscoreEndSuffix, LanguageNames.CSharp)));
        }

        [Fact, Trait(Traits.Feature, Traits.Features.CodeActionsInitializeParameter)]
        public async Task TestCommonAndSpecifiedParameterNamingStyle_CreateAndInitProperty()
        {
            await TestInRegularAndScript1Async(
    @"
class C
{
    public C([||]string t_p_s_End)
    {
    }
}",
    @"
class C
{
    public C(string t_p_s_End)
    {
        S = t_p_s_End;
    }

    public string S { get; }
}", parameters: new TestParameters(options: options.MergeStyles(options.PropertyNamesArePascalCase, options.ParameterNamesAreCamelCaseWithPUnderscorePrefixAndUnderscoreEndSuffix, LanguageNames.CSharp)));
        }

        [Fact, Trait(Traits.Feature, Traits.Features.CodeActionsInitializeParameter)]
        public async Task TestCommonAndSpecifiedParameterNamingStyle2_CreateAndInitProperty()
        {
            await TestInRegularAndScript1Async(
    @"
class C
{
    public C([||]string p_t_s_End)
    {
    }
}",
        @"
class C
{
    public C([||]string p_t_s_End)
    {
        S = p_t_s_End;
    }

    public string S { get; }
}", parameters: new TestParameters(options: options.MergeStyles(options.PropertyNamesArePascalCase, options.ParameterNamesAreCamelCaseWithPUnderscorePrefixAndUnderscoreEndSuffix, LanguageNames.CSharp)));
        }

        [Fact, Trait(Traits.Feature, Traits.Features.CodeActionsInitializeParameter)]
        public async Task TestNoParameterNamingStyle_InitializeField()
        {
            await TestInRegularAndScript1Async(
    @"
class C
{
    private readonly string _s;

    public C([||]string s)
    {
    }
}",
    @"
class C
{
    private readonly string _s;

    public C(string s)
    {
        _s = s;
    }
}", index: 0, parameters: new TestParameters(options: options.FieldNamesAreCamelCaseWithUnderscorePrefix));
        }

        [Fact, Trait(Traits.Feature, Traits.Features.CodeActionsInitializeParameter)]
        public async Task TestCommonParameterNamingStyle_InitializeField()
        {
            await TestInRegularAndScript1Async(
    @"
class C
{
    private readonly string _s;

    public C([||]string t_s)
    {
    }
}",
    @"
class C
{
    private readonly string _s;

    public C(string t_s)
    {
        _s = t_s;
    }
}", index: 0, parameters: new TestParameters(options: options.FieldNamesAreCamelCaseWithUnderscorePrefix));
        }

        [Fact, Trait(Traits.Feature, Traits.Features.CodeActionsInitializeParameter)]
        public async Task TestSpecifiedParameterNamingStyle_InitializeField()
        {
            await TestInRegularAndScript1Async(
    @"
class C
{
    private readonly string _s;

    public C([||]string p_s_End)
    {
    }
}",
    @"
class C
{
    private readonly string _s;

    public C(string p_s_End)
    {
        _s = p_s_End;
    }
}", index: 0, parameters: new TestParameters(options: options.MergeStyles(options.FieldNamesAreCamelCaseWithUnderscorePrefix, options.ParameterNamesAreCamelCaseWithPUnderscorePrefixAndUnderscoreEndSuffix, LanguageNames.CSharp)));
        }

        [Fact, Trait(Traits.Feature, Traits.Features.CodeActionsInitializeParameter)]
        public async Task TestCommonAndSpecifiedParameterNamingStyle_InitializeField()
        {
            await TestInRegularAndScript1Async(
    @"
class C
{
    private readonly string _s;

    public C([||]string t_p_s_End)
    {
    }
}",
    @"
class C
{
    private readonly string _s;

    public C(string t_p_s_End)
    {
        _s = t_p_s_End;
    }
}", index: 0, parameters: new TestParameters(options: options.MergeStyles(options.FieldNamesAreCamelCaseWithUnderscorePrefix, options.ParameterNamesAreCamelCaseWithPUnderscorePrefixAndUnderscoreEndSuffix, LanguageNames.CSharp)));
        }

        [Fact, Trait(Traits.Feature, Traits.Features.CodeActionsInitializeParameter)]
        public async Task TestCommonAndSpecifiedParameterNamingStyle2_InitializeField()
        {
            await TestInRegularAndScript1Async(
    @"
class C
{
    private readonly string _s;

    public C([||]string p_t_s_End)
    {
    }
}",
        @"
class C
{
    private readonly string _s;

    public C([||]string p_t_s_End)
    {
        _s = p_t_s_End;
    }
}", index: 0, parameters: new TestParameters(options: options.MergeStyles(options.FieldNamesAreCamelCaseWithUnderscorePrefix, options.ParameterNamesAreCamelCaseWithPUnderscorePrefixAndUnderscoreEndSuffix, LanguageNames.CSharp)));
        }

        [Fact, Trait(Traits.Feature, Traits.Features.CodeActionsInitializeParameter)]
        public async Task TestNoParameterNamingStyle_InitializeProperty()
        {
            await TestInRegularAndScript1Async(
    @"
class C
{
    public C([||]string s)
    {
    }

    public string S { get; }
}",
    @"
class C
{
    public C(string s)
    {
        S = s;
    }

    public string S { get; }
}", parameters: new TestParameters(options: options.PropertyNamesArePascalCase));
        }

        [Fact, Trait(Traits.Feature, Traits.Features.CodeActionsInitializeParameter)]
        public async Task TestCommonParameterNamingStyle_InitializeProperty()
        {
            await TestInRegularAndScript1Async(
    @"
class C
{
    public C([||]string t_s)
    {
    }

    public string S { get; }
}",
    @"
class C
{
    public C(string t_s)
    {
        S = t_s;
    }

    public string S { get; }
}", parameters: new TestParameters(options: options.PropertyNamesArePascalCase));
        }

        [Fact, Trait(Traits.Feature, Traits.Features.CodeActionsInitializeParameter)]
        public async Task TestSpecifiedParameterNamingStyle_InitializeProperty()
        {
            await TestInRegularAndScript1Async(
    @"
class C
{
    public C([||]string p_s_End)
    {
    }

    public string S { get; }
}",
    @"
class C
{
    public C(string p_s_End)
    {
        S = p_s_End;
    }

    public string S { get; }
}", parameters: new TestParameters(options: options.MergeStyles(options.PropertyNamesArePascalCase, options.ParameterNamesAreCamelCaseWithPUnderscorePrefixAndUnderscoreEndSuffix, LanguageNames.CSharp)));
        }

        [Fact, Trait(Traits.Feature, Traits.Features.CodeActionsInitializeParameter)]
        public async Task TestCommonAndSpecifiedParameterNamingStyle_InitializeProperty()
        {
            await TestInRegularAndScript1Async(
    @"
class C
{
    public C([||]string t_p_s_End)
    {
    }

    public string S { get; }
}",
    @"
class C
{
    public C(string t_p_s_End)
    {
        S = t_p_s_End;
    }

    public string S { get; }
}", parameters: new TestParameters(options: options.MergeStyles(options.PropertyNamesArePascalCase, options.ParameterNamesAreCamelCaseWithPUnderscorePrefixAndUnderscoreEndSuffix, LanguageNames.CSharp)));
        }

        [Fact, Trait(Traits.Feature, Traits.Features.CodeActionsInitializeParameter)]
        public async Task TestCommonAndSpecifiedParameterNamingStyle2_InitializeProperty()
        {
            await TestInRegularAndScript1Async(
    @"
class C
{
    public C([||]string p_t_s_End)
    {
    }

    public string S { get; }
}",
        @"
class C
{
    public C([||]string p_t_s_End)
    {
        S = p_t_s_End;
    }

    public string S { get; }
}", parameters: new TestParameters(options: options.MergeStyles(options.PropertyNamesArePascalCase, options.ParameterNamesAreCamelCaseWithPUnderscorePrefixAndUnderscoreEndSuffix, LanguageNames.CSharp)));
        }

        [Fact, Trait(Traits.Feature, Traits.Features.CodeActionsInitializeParameter)]
        public async Task TestBaseNameEmpty()
        {
            await TestMissingAsync(
    @"
class C
{
    public C([||]string p__End)
    {
    }

    public string S { get; }
}", parameters: new TestParameters(options: options.MergeStyles(options.PropertyNamesArePascalCase, options.ParameterNamesAreCamelCaseWithPUnderscorePrefixAndUnderscoreEndSuffix, LanguageNames.CSharp)));
        }

        [Fact, Trait(Traits.Feature, Traits.Features.CodeActionsInitializeParameter)]
        public async Task TestSomeBaseNamesEmpty()
        {
            // Currently, this case does not offer a refactoring because selecting multiple parameters 
            // is not supported. If multiple parameters are supported in the future, this case should 
            // be updated to verify that only the parameter name that does not have an empty base is offered.
            await TestMissingAsync(
    @"
class C
{
    public C([|string p__End, string p_test_t|])
    {
    }
}", parameters: new TestParameters(options: options.MergeStyles(options.PropertyNamesArePascalCase, options.ParameterNamesAreCamelCaseWithPUnderscorePrefixAndUnderscoreEndSuffix, LanguageNames.CSharp)));
        }

        private TestParameters OmitIfDefault_Warning => new TestParameters(options: Option(CodeStyleOptions2.RequireAccessibilityModifiers, AccessibilityModifiersRequired.OmitIfDefault, NotificationOption2.Warning));
        private TestParameters Never_Warning => new TestParameters(options: Option(CodeStyleOptions2.RequireAccessibilityModifiers, AccessibilityModifiersRequired.Never, NotificationOption2.Warning));
        private TestParameters Always_Warning => new TestParameters(options: Option(CodeStyleOptions2.RequireAccessibilityModifiers, AccessibilityModifiersRequired.Always, NotificationOption2.Warning));

        [Fact, Trait(Traits.Feature, Traits.Features.CodeActionsInitializeParameter)]
        public async Task TestCreateFieldWithTopLevelNullability()
        {
            await TestInRegularAndScript1Async(
    @"
#nullable enable
class C
{
    public C([||]string? s)
    {
    }
}",
    @"
#nullable enable
class C
{
    private readonly string? _s;

    public C(string? s)
    {
        _s = s;
    }
}", index: 1, parameters: new TestParameters(options: options.FieldNamesAreCamelCaseWithUnderscorePrefix));
        }

        [Fact, Trait(Traits.Feature, Traits.Features.CodeActionsInitializeParameter)]
        public async Task TestCreatePropertyWithTopLevelNullability()
        {
            await TestInRegularAndScript1Async(
    @"
#nullable enable
class C
{
    public C([||]string? s)
    {
    }
}",
    @"
#nullable enable
class C
{
    public C(string? s)
    {
        S = s;
    }

    public string? S { get; }
}", parameters: new TestParameters(options: options.PropertyNamesArePascalCase));
        }

        [WorkItem(24526, "https://github.com/dotnet/roslyn/issues/24526")]
        [Fact, Trait(Traits.Feature, Traits.Features.CodeActionsInitializeParameter)]
        public async Task TestSingleLineBlock_BraceOnNextLine()
        {
            await TestInRegularAndScript1Async(
@"
class C
{
    public C([||]string s) { }
}",
@"
class C
{
    public C(string s)
    {
        S = s;
    }

    public string S { get; }
}");
        }

        [WorkItem(24526, "https://github.com/dotnet/roslyn/issues/24526")]
        [Fact, Trait(Traits.Feature, Traits.Features.CodeActionsInitializeParameter)]
        public async Task TestSingleLineBlock_BraceOnSameLine()
        {
            await TestInRegularAndScriptAsync(
@"
class C
{
    public C([||]string s) { }
}",
@"
class C
{
    public C(string s) {
        S = s;
    }

    public string S { get; }
}", options: this.Option(CSharpFormattingOptions2.NewLinesForBracesInMethods, false));
        }

        [WorkItem(23308, "https://github.com/dotnet/roslyn/issues/23308")]
        [Fact, Trait(Traits.Feature, Traits.Features.CodeActionsInitializeParameter)]
        public async Task TestGenerateFieldIfParameterFollowsExistingFieldAssignment()
        {
            await TestInRegularAndScript1Async(
@"
class C
{
    private readonly string s;

    public C(string s, [||]int i)
    {
        this.s = s;
    }
}",
@"
class C
{
    private readonly string s;
    private readonly int i;

    public C(string s, int i)
    {
        this.s = s;
        this.i = i;
    }
}");
        }

        [WorkItem(23308, "https://github.com/dotnet/roslyn/issues/23308")]
        [Fact, Trait(Traits.Feature, Traits.Features.CodeActionsInitializeParameter)]
        public async Task TestGenerateFieldIfParameterPrecedesExistingFieldAssignment()
        {
            await TestInRegularAndScript1Async(
@"
class C
{
    private readonly string s;

    public C([||]int i, string s)
    {
        this.s = s;
    }
}",
@"
class C
{
    private readonly int i;
    private readonly string s;

    public C(int i, string s)
    {
        this.i = i;
        this.s = s;
    }
}");
        }

<<<<<<< HEAD
        [WorkItem(41824, "https://github.com/dotnet/roslyn/issues/41824")]
        [Fact, Trait(Traits.Feature, Traits.Features.CodeActionsInitializeParameter)]
        public async Task TestMissingInArgList()
        {
            await TestMissingInRegularAndScriptAsync(
@"
class C
{
    private static void M()
    {
        M2(__arglist(1, 2, 3, 5, 6));
    }

    public static void M2([||]__arglist)
    {
    }
}");
=======
        [WorkItem(35665, "https://github.com/dotnet/roslyn/issues/35665")]
        [Fact, Trait(Traits.Feature, Traits.Features.CodeActionsInitializeParameter)]
        public async Task TestGenerateRemainingFields1()
        {
            await TestInRegularAndScript1Async(
@"
class C
{
    public C([||]int i, int j, int k)
    {
    }
}",
@"
class C
{
    private readonly int i;
    private readonly int j;
    private readonly int k;

    public C(int i, int j, int k)
    {
        this.i = i;
        this.j = j;
        this.k = k;
    }
}", index: 3);
        }

        [WorkItem(35665, "https://github.com/dotnet/roslyn/issues/35665")]
        [Fact, Trait(Traits.Feature, Traits.Features.CodeActionsInitializeParameter)]
        public async Task TestGenerateRemainingFields2()
        {
            await TestInRegularAndScript1Async(
@"
class C
{
    private readonly int i;

    public C(int i, [||]int j, int k)
    {
        this.i = i;
    }
}",
@"
class C
{
    private readonly int i;
    private readonly int j;
    private readonly int k;

    public C(int i, int j, int k)
    {
        this.i = i;
        this.j = j;
        this.k = k;
    }
}", index: 2);
        }

        [WorkItem(35665, "https://github.com/dotnet/roslyn/issues/35665")]
        [Fact, Trait(Traits.Feature, Traits.Features.CodeActionsInitializeParameter)]
        public async Task TestGenerateRemainingFields3()
        {
            await TestInRegularAndScript1Async(
@"
class C
{
    private readonly int j;

    public C([||]int i, int j, int k)
    {
        this.j = j;
    }
}",
@"
class C
{
    private readonly int i;
    private readonly int j;
    private readonly int k;

    public C(int i, int j, int k)
    {
        this.i = i;
        this.j = j;
        this.k = k;
    }
}", index: 2);
        }

        [WorkItem(35665, "https://github.com/dotnet/roslyn/issues/35665")]
        [Fact, Trait(Traits.Feature, Traits.Features.CodeActionsInitializeParameter)]
        public async Task TestGenerateRemainingFields4()
        {
            await TestInRegularAndScript1Async(
@"
class C
{
    private readonly int k;

    public C([||]int i, int j, int k)
    {
        this.k = k;
    }
}",
@"
class C
{
    private readonly int i;
    private readonly int j;
    private readonly int k;

    public C(int i, int j, int k)
    {
        this.i = i;
        this.j = j;
        this.k = k;
    }
}", index: 2);
        }

        [WorkItem(35665, "https://github.com/dotnet/roslyn/issues/35665")]
        [Fact, Trait(Traits.Feature, Traits.Features.CodeActionsInitializeParameter)]
        public async Task TestGenerateRemainingProperties1()
        {
            await TestInRegularAndScript1Async(
@"
class C
{
    public C([||]int i, int j, int k)
    {
    }
}",
@"
class C
{
    public C(int i, int j, int k)
    {
        I = i;
        J = j;
        K = k;
    }

    public int I { get; }
    public int J { get; }
    public int K { get; }
}", index: 2);
        }

        [WorkItem(35665, "https://github.com/dotnet/roslyn/issues/35665")]
        [Fact, Trait(Traits.Feature, Traits.Features.CodeActionsInitializeParameter)]
        public async Task TestGenerateRemainingProperties2()
        {
            await TestInRegularAndScript1Async(
@"
class C
{
    private readonly int i;

    public C(int i, [||]int j, int k)
    {
        this.i = i;
    }
}",
@"
class C
{
    private readonly int i;

    public C(int i, int j, int k)
    {
        this.i = i;
        J = j;
        K = k;
    }

    public int J { get; }
    public int K { get; }
}", index: 3);
        }

        [WorkItem(35665, "https://github.com/dotnet/roslyn/issues/35665")]
        [Fact, Trait(Traits.Feature, Traits.Features.CodeActionsInitializeParameter)]
        public async Task TestGenerateRemainingProperties3()
        {
            await TestInRegularAndScript1Async(
@"
class C
{
    private readonly int j;

    public C([||]int i, int j, int k)
    {
        this.j = j;
    }
}",
@"
class C
{
    private readonly int j;

    public C(int i, int j, int k)
    {
        I = i;
        this.j = j;
        K = k;
    }

    public int I { get; }
    public int K { get; }
}", index: 3);
        }

        [WorkItem(35665, "https://github.com/dotnet/roslyn/issues/35665")]
        [Fact, Trait(Traits.Feature, Traits.Features.CodeActionsInitializeParameter)]
        public async Task TestGenerateRemainingProperties4()
        {
            await TestInRegularAndScript1Async(
@"
class C
{
    private readonly int k;

    public C([||]int i, int j, int k)
    {
        this.k = k;
    }
}",
@"
class C
{
    private readonly int k;

    public C(int i, int j, int k)
    {
        I = i;
        J = j;
        this.k = k;
    }

    public int I { get; }
    public int J { get; }
}", index: 3);
>>>>>>> 9143b5de
        }
    }
}<|MERGE_RESOLUTION|>--- conflicted
+++ resolved
@@ -1619,7 +1619,6 @@
 }");
         }
 
-<<<<<<< HEAD
         [WorkItem(41824, "https://github.com/dotnet/roslyn/issues/41824")]
         [Fact, Trait(Traits.Feature, Traits.Features.CodeActionsInitializeParameter)]
         public async Task TestMissingInArgList()
@@ -1637,7 +1636,8 @@
     {
     }
 }");
-=======
+        }
+
         [WorkItem(35665, "https://github.com/dotnet/roslyn/issues/35665")]
         [Fact, Trait(Traits.Feature, Traits.Features.CodeActionsInitializeParameter)]
         public async Task TestGenerateRemainingFields1()
@@ -1881,7 +1881,6 @@
     public int I { get; }
     public int J { get; }
 }", index: 3);
->>>>>>> 9143b5de
         }
     }
 }