﻿// Licensed to the .NET Foundation under one or more agreements.
// The .NET Foundation licenses this file to you under the MIT license.
// See the LICENSE file in the project root for more information.

#nullable enable

using Microsoft.CodeAnalysis.Editor.Shared.Utilities;

namespace Microsoft.CodeAnalysis.Editor.FindUsages
{
    internal abstract partial class AbstractFindUsagesService : IFindUsagesService, IFindUsagesLSPService
    {
        private readonly IThreadingContext _threadingContext;

        protected AbstractFindUsagesService(IThreadingContext threadingContext)
            => _threadingContext = threadingContext;
<<<<<<< HEAD

        public async Task FindImplementationsAsync(
            Document document, int position, IFindUsagesContext context)
        {
            var cancellationToken = context.CancellationToken;
            var tupleOpt = await FindUsagesHelpers.FindSourceImplementationsAsync(
                document, position, cancellationToken).ConfigureAwait(false);
            if (tupleOpt == null)
            {
                await context.ReportMessageAsync(
                    EditorFeaturesResources.Cannot_navigate_to_the_symbol_under_the_caret).ConfigureAwait(false);
                return;
            }

            var (solution, symbol, implementations, message) = tupleOpt.Value;
            if (message != null)
            {
                await context.ReportMessageAsync(message).ConfigureAwait(false);
                return;
            }

            await context.SetSearchTitleAsync(
                string.Format(EditorFeaturesResources._0_implementations,
                FindUsagesHelpers.GetDisplayName(symbol))).ConfigureAwait(false);

            foreach (var implementation in implementations)
            {
                var definitionItem = await implementation.ToClassifiedDefinitionItemAsync(
                    solution, isPrimary: true, includeHiddenLocations: false, FindReferencesSearchOptions.Default, cancellationToken).ConfigureAwait(false);

                await context.OnDefinitionFoundAsync(definitionItem).ConfigureAwait(false);
            }
        }

        async Task IFindUsagesService.FindReferencesAsync(
            Document document, int position, IFindUsagesContext context)
        {
            var definitionTrackingContext = new DefinitionTrackingContext(context);

            // Need ConfigureAwait(true) here so we get back to the UI thread before calling 
            // GetThirdPartyDefinitions.  We need to call that on the UI thread to match behavior
            // of how the language service always worked in the past.
            //
            // Any async calls before GetThirdPartyDefinitions must be ConfigureAwait(true).
            await FindLiteralOrSymbolReferencesAsync(
                document, position, definitionTrackingContext).ConfigureAwait(true);

            // After the FAR engine is done call into any third party extensions to see
            // if they want to add results.
            var thirdPartyDefinitions = GetThirdPartyDefinitions(
                document.Project.Solution, definitionTrackingContext.GetDefinitions(), context.CancellationToken);

            // From this point on we can do ConfigureAwait(false) as we're not calling back 
            // into third parties anymore.

            foreach (var definition in thirdPartyDefinitions)
            {
                // Don't need ConfigureAwait(true) here 
                await context.OnDefinitionFoundAsync(definition).ConfigureAwait(false);
            }
        }

        async Task IFindUsagesLSPService.FindReferencesAsync(
            Document document, int position, IFindUsagesContext context)
        {
            // We don't need to get third party definitions when finding references in LSP.
            // Currently, 3rd party definitions = XAML definitions, and XAML will provide
            // references via LSP instead of hooking into Roslyn.
            // This also means that we don't need to be on the UI thread.
            await FindLiteralOrSymbolReferencesAsync(
                document, position, context).ConfigureAwait(false);
        }

        private async Task FindLiteralOrSymbolReferencesAsync(
            Document document, int position, IFindUsagesContext context)
        {
            // First, see if we're on a literal.  If so search for literals in the solution with
            // the same value.
            var found = await TryFindLiteralReferencesAsync(
                document, position, context).ConfigureAwait(false);
            if (found)
            {
                return;
            }

            // Wasn't a literal.  Try again as a symbol.
            await FindSymbolReferencesAsync(
                document, position, context).ConfigureAwait(false);
        }

        private ImmutableArray<DefinitionItem> GetThirdPartyDefinitions(
            Solution solution,
            ImmutableArray<DefinitionItem> definitions,
            CancellationToken cancellationToken)
        {
            var factory = solution.Workspace.Services.GetRequiredService<IDefinitionsAndReferencesFactory>();
            return definitions.Select(d => factory.GetThirdPartyDefinitionItem(solution, d, cancellationToken))
                              .WhereNotNull()
                              .ToImmutableArray();
        }

        private async Task FindSymbolReferencesAsync(
            Document document, int position, IFindUsagesContext context)
        {
            var cancellationToken = context.CancellationToken;
            cancellationToken.ThrowIfCancellationRequested();

            // Find the symbol we want to search and the solution we want to search in.
            var symbolAndSolutionOpt = await FindUsagesHelpers.GetRelevantSymbolAndSolutionAtPositionAsync(
                document, position, cancellationToken).ConfigureAwait(false);
            if (symbolAndSolutionOpt == null)
                return;

            var (symbol, solution) = symbolAndSolutionOpt.Value;

            await FindSymbolReferencesAsync(
                _threadingContext, context,
                symbol, solution,
                cancellationToken).ConfigureAwait(false);
        }

        /// <summary>
        /// Public helper that we use from features like ObjectBrowser which start with a symbol
        /// and want to push all the references to it into the Streaming-Find-References window.
        /// </summary>
        public static async Task FindSymbolReferencesAsync(
            IThreadingContext threadingContext, IFindUsagesContext context,
            ISymbol symbol, Solution solution, CancellationToken cancellationToken)
        {
            var monikerUsagesService = solution.Workspace.Services.GetRequiredService<IFindSymbolMonikerUsagesService>();

            await context.SetSearchTitleAsync(string.Format(EditorFeaturesResources._0_references,
                FindUsagesHelpers.GetDisplayName(symbol))).ConfigureAwait(false);

            var options = FindReferencesSearchOptions.GetFeatureOptionsForStartingSymbol(symbol);

            // Now call into the underlying FAR engine to find reference.  The FAR
            // engine will push results into the 'progress' instance passed into it.
            // We'll take those results, massage them, and forward them along to the 
            // FindReferencesContext instance we were given.
            var progress = new FindReferencesProgressAdapter(threadingContext, solution, context, options);
            var normalFindReferencesTask = SymbolFinder.FindReferencesAsync(
                symbol, solution, progress, documents: null, options, cancellationToken);

            // Kick off work to search the online code index system in parallel
            var codeIndexReferencesTask = FindSymbolMonikerReferencesAsync(
                monikerUsagesService, symbol, context, cancellationToken);

            await Task.WhenAll(normalFindReferencesTask, codeIndexReferencesTask).ConfigureAwait(false);
        }

        private async Task<bool> TryFindLiteralReferencesAsync(
            Document document, int position, IFindUsagesContext context)
        {
            var cancellationToken = context.CancellationToken;
            cancellationToken.ThrowIfCancellationRequested();

            var syntaxTree = await document.GetRequiredSyntaxTreeAsync(cancellationToken).ConfigureAwait(false);
            var syntaxFacts = document.GetRequiredLanguageService<ISyntaxFactsService>();

            // Currently we only support FAR for numbers, strings and characters.  We don't
            // bother with true/false/null as those are likely to have way too many results
            // to be useful.
            var token = await syntaxTree.GetTouchingTokenAsync(
                position,
                t => syntaxFacts.IsNumericLiteral(t) ||
                     syntaxFacts.IsCharacterLiteral(t) ||
                     syntaxFacts.IsStringLiteral(t),
                cancellationToken).ConfigureAwait(false);

            if (token.RawKind == 0)
            {
                return false;
            }

            // Searching for decimals not supported currently.  Our index can only store 64bits
            // for numeric values, and a decimal won't fit within that.
            var tokenValue = token.Value;
            if (tokenValue == null || tokenValue is decimal)
                return false;

            if (token.Parent is null)
                return false;

            var semanticModel = await document.GetRequiredSemanticModelAsync(cancellationToken).ConfigureAwait(false);
            var symbol = semanticModel.GetSymbolInfo(token.Parent).Symbol ?? semanticModel.GetDeclaredSymbol(token.Parent);

            // Numeric labels are available in VB.  In that case we want the normal FAR engine to
            // do the searching.  For these literals we want to find symbolic results and not 
            // numeric matches.
            if (symbol is ILabelSymbol)
                return false;

            // Use the literal to make the title.  Trim literal if it's too long.
            var title = syntaxFacts.ConvertToSingleLine(token.Parent).ToString();
            if (title.Length >= 10)
            {
                title = title.Substring(0, 10) + "...";
            }

            var searchTitle = string.Format(EditorFeaturesResources._0_references, title);
            await context.SetSearchTitleAsync(searchTitle).ConfigureAwait(false);

            var solution = document.Project.Solution;

            // There will only be one 'definition' that all matching literal reference.
            // So just create it now and report to the context what it is.
            var definition = DefinitionItem.CreateNonNavigableItem(
                ImmutableArray.Create(TextTags.StringLiteral),
                ImmutableArray.Create(new TaggedText(TextTags.Text, searchTitle)));

            await context.OnDefinitionFoundAsync(definition).ConfigureAwait(false);

            var progressAdapter = new FindLiteralsProgressAdapter(context, definition);

            // Now call into the underlying FAR engine to find reference.  The FAR
            // engine will push results into the 'progress' instance passed into it.
            // We'll take those results, massage them, and forward them along to the 
            // FindUsagesContext instance we were given.
            await SymbolFinder.FindLiteralReferencesAsync(
                tokenValue, Type.GetTypeCode(tokenValue.GetType()), solution, progressAdapter, cancellationToken).ConfigureAwait(false);

            return true;
        }
=======
>>>>>>> bcff7a21
    }
}<|MERGE_RESOLUTION|>--- conflicted
+++ resolved
@@ -14,232 +14,5 @@
 
         protected AbstractFindUsagesService(IThreadingContext threadingContext)
             => _threadingContext = threadingContext;
-<<<<<<< HEAD
-
-        public async Task FindImplementationsAsync(
-            Document document, int position, IFindUsagesContext context)
-        {
-            var cancellationToken = context.CancellationToken;
-            var tupleOpt = await FindUsagesHelpers.FindSourceImplementationsAsync(
-                document, position, cancellationToken).ConfigureAwait(false);
-            if (tupleOpt == null)
-            {
-                await context.ReportMessageAsync(
-                    EditorFeaturesResources.Cannot_navigate_to_the_symbol_under_the_caret).ConfigureAwait(false);
-                return;
-            }
-
-            var (solution, symbol, implementations, message) = tupleOpt.Value;
-            if (message != null)
-            {
-                await context.ReportMessageAsync(message).ConfigureAwait(false);
-                return;
-            }
-
-            await context.SetSearchTitleAsync(
-                string.Format(EditorFeaturesResources._0_implementations,
-                FindUsagesHelpers.GetDisplayName(symbol))).ConfigureAwait(false);
-
-            foreach (var implementation in implementations)
-            {
-                var definitionItem = await implementation.ToClassifiedDefinitionItemAsync(
-                    solution, isPrimary: true, includeHiddenLocations: false, FindReferencesSearchOptions.Default, cancellationToken).ConfigureAwait(false);
-
-                await context.OnDefinitionFoundAsync(definitionItem).ConfigureAwait(false);
-            }
-        }
-
-        async Task IFindUsagesService.FindReferencesAsync(
-            Document document, int position, IFindUsagesContext context)
-        {
-            var definitionTrackingContext = new DefinitionTrackingContext(context);
-
-            // Need ConfigureAwait(true) here so we get back to the UI thread before calling 
-            // GetThirdPartyDefinitions.  We need to call that on the UI thread to match behavior
-            // of how the language service always worked in the past.
-            //
-            // Any async calls before GetThirdPartyDefinitions must be ConfigureAwait(true).
-            await FindLiteralOrSymbolReferencesAsync(
-                document, position, definitionTrackingContext).ConfigureAwait(true);
-
-            // After the FAR engine is done call into any third party extensions to see
-            // if they want to add results.
-            var thirdPartyDefinitions = GetThirdPartyDefinitions(
-                document.Project.Solution, definitionTrackingContext.GetDefinitions(), context.CancellationToken);
-
-            // From this point on we can do ConfigureAwait(false) as we're not calling back 
-            // into third parties anymore.
-
-            foreach (var definition in thirdPartyDefinitions)
-            {
-                // Don't need ConfigureAwait(true) here 
-                await context.OnDefinitionFoundAsync(definition).ConfigureAwait(false);
-            }
-        }
-
-        async Task IFindUsagesLSPService.FindReferencesAsync(
-            Document document, int position, IFindUsagesContext context)
-        {
-            // We don't need to get third party definitions when finding references in LSP.
-            // Currently, 3rd party definitions = XAML definitions, and XAML will provide
-            // references via LSP instead of hooking into Roslyn.
-            // This also means that we don't need to be on the UI thread.
-            await FindLiteralOrSymbolReferencesAsync(
-                document, position, context).ConfigureAwait(false);
-        }
-
-        private async Task FindLiteralOrSymbolReferencesAsync(
-            Document document, int position, IFindUsagesContext context)
-        {
-            // First, see if we're on a literal.  If so search for literals in the solution with
-            // the same value.
-            var found = await TryFindLiteralReferencesAsync(
-                document, position, context).ConfigureAwait(false);
-            if (found)
-            {
-                return;
-            }
-
-            // Wasn't a literal.  Try again as a symbol.
-            await FindSymbolReferencesAsync(
-                document, position, context).ConfigureAwait(false);
-        }
-
-        private ImmutableArray<DefinitionItem> GetThirdPartyDefinitions(
-            Solution solution,
-            ImmutableArray<DefinitionItem> definitions,
-            CancellationToken cancellationToken)
-        {
-            var factory = solution.Workspace.Services.GetRequiredService<IDefinitionsAndReferencesFactory>();
-            return definitions.Select(d => factory.GetThirdPartyDefinitionItem(solution, d, cancellationToken))
-                              .WhereNotNull()
-                              .ToImmutableArray();
-        }
-
-        private async Task FindSymbolReferencesAsync(
-            Document document, int position, IFindUsagesContext context)
-        {
-            var cancellationToken = context.CancellationToken;
-            cancellationToken.ThrowIfCancellationRequested();
-
-            // Find the symbol we want to search and the solution we want to search in.
-            var symbolAndSolutionOpt = await FindUsagesHelpers.GetRelevantSymbolAndSolutionAtPositionAsync(
-                document, position, cancellationToken).ConfigureAwait(false);
-            if (symbolAndSolutionOpt == null)
-                return;
-
-            var (symbol, solution) = symbolAndSolutionOpt.Value;
-
-            await FindSymbolReferencesAsync(
-                _threadingContext, context,
-                symbol, solution,
-                cancellationToken).ConfigureAwait(false);
-        }
-
-        /// <summary>
-        /// Public helper that we use from features like ObjectBrowser which start with a symbol
-        /// and want to push all the references to it into the Streaming-Find-References window.
-        /// </summary>
-        public static async Task FindSymbolReferencesAsync(
-            IThreadingContext threadingContext, IFindUsagesContext context,
-            ISymbol symbol, Solution solution, CancellationToken cancellationToken)
-        {
-            var monikerUsagesService = solution.Workspace.Services.GetRequiredService<IFindSymbolMonikerUsagesService>();
-
-            await context.SetSearchTitleAsync(string.Format(EditorFeaturesResources._0_references,
-                FindUsagesHelpers.GetDisplayName(symbol))).ConfigureAwait(false);
-
-            var options = FindReferencesSearchOptions.GetFeatureOptionsForStartingSymbol(symbol);
-
-            // Now call into the underlying FAR engine to find reference.  The FAR
-            // engine will push results into the 'progress' instance passed into it.
-            // We'll take those results, massage them, and forward them along to the 
-            // FindReferencesContext instance we were given.
-            var progress = new FindReferencesProgressAdapter(threadingContext, solution, context, options);
-            var normalFindReferencesTask = SymbolFinder.FindReferencesAsync(
-                symbol, solution, progress, documents: null, options, cancellationToken);
-
-            // Kick off work to search the online code index system in parallel
-            var codeIndexReferencesTask = FindSymbolMonikerReferencesAsync(
-                monikerUsagesService, symbol, context, cancellationToken);
-
-            await Task.WhenAll(normalFindReferencesTask, codeIndexReferencesTask).ConfigureAwait(false);
-        }
-
-        private async Task<bool> TryFindLiteralReferencesAsync(
-            Document document, int position, IFindUsagesContext context)
-        {
-            var cancellationToken = context.CancellationToken;
-            cancellationToken.ThrowIfCancellationRequested();
-
-            var syntaxTree = await document.GetRequiredSyntaxTreeAsync(cancellationToken).ConfigureAwait(false);
-            var syntaxFacts = document.GetRequiredLanguageService<ISyntaxFactsService>();
-
-            // Currently we only support FAR for numbers, strings and characters.  We don't
-            // bother with true/false/null as those are likely to have way too many results
-            // to be useful.
-            var token = await syntaxTree.GetTouchingTokenAsync(
-                position,
-                t => syntaxFacts.IsNumericLiteral(t) ||
-                     syntaxFacts.IsCharacterLiteral(t) ||
-                     syntaxFacts.IsStringLiteral(t),
-                cancellationToken).ConfigureAwait(false);
-
-            if (token.RawKind == 0)
-            {
-                return false;
-            }
-
-            // Searching for decimals not supported currently.  Our index can only store 64bits
-            // for numeric values, and a decimal won't fit within that.
-            var tokenValue = token.Value;
-            if (tokenValue == null || tokenValue is decimal)
-                return false;
-
-            if (token.Parent is null)
-                return false;
-
-            var semanticModel = await document.GetRequiredSemanticModelAsync(cancellationToken).ConfigureAwait(false);
-            var symbol = semanticModel.GetSymbolInfo(token.Parent).Symbol ?? semanticModel.GetDeclaredSymbol(token.Parent);
-
-            // Numeric labels are available in VB.  In that case we want the normal FAR engine to
-            // do the searching.  For these literals we want to find symbolic results and not 
-            // numeric matches.
-            if (symbol is ILabelSymbol)
-                return false;
-
-            // Use the literal to make the title.  Trim literal if it's too long.
-            var title = syntaxFacts.ConvertToSingleLine(token.Parent).ToString();
-            if (title.Length >= 10)
-            {
-                title = title.Substring(0, 10) + "...";
-            }
-
-            var searchTitle = string.Format(EditorFeaturesResources._0_references, title);
-            await context.SetSearchTitleAsync(searchTitle).ConfigureAwait(false);
-
-            var solution = document.Project.Solution;
-
-            // There will only be one 'definition' that all matching literal reference.
-            // So just create it now and report to the context what it is.
-            var definition = DefinitionItem.CreateNonNavigableItem(
-                ImmutableArray.Create(TextTags.StringLiteral),
-                ImmutableArray.Create(new TaggedText(TextTags.Text, searchTitle)));
-
-            await context.OnDefinitionFoundAsync(definition).ConfigureAwait(false);
-
-            var progressAdapter = new FindLiteralsProgressAdapter(context, definition);
-
-            // Now call into the underlying FAR engine to find reference.  The FAR
-            // engine will push results into the 'progress' instance passed into it.
-            // We'll take those results, massage them, and forward them along to the 
-            // FindUsagesContext instance we were given.
-            await SymbolFinder.FindLiteralReferencesAsync(
-                tokenValue, Type.GetTypeCode(tokenValue.GetType()), solution, progressAdapter, cancellationToken).ConfigureAwait(false);
-
-            return true;
-        }
-=======
->>>>>>> bcff7a21
     }
 }