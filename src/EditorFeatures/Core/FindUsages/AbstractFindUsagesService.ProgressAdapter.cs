--- conflicted
+++ resolved
@@ -1,12 +1,7 @@
 ﻿// Copyright (c) Microsoft.  All Rights Reserved.  Licensed under the Apache License, Version 2.0.  See License.txt in the project root for license information.
 
-using System;
-using System.Collections.Concurrent;
-<<<<<<< HEAD
 using System.Collections.Generic;
 using System.Threading;
-=======
->>>>>>> 111f4264
 using System.Threading.Tasks;
 using Microsoft.CodeAnalysis.Editor.Shared.Utilities;
 using Microsoft.CodeAnalysis.FindSymbols;
