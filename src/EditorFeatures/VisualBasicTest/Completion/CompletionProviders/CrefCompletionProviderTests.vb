--- conflicted
+++ resolved
@@ -440,518 +440,5 @@
                 Assert.True(called)
             End Using
         End Function
-<<<<<<< HEAD
-
-        <ExportLanguageServiceAttribute(GetType(ISyntaxFactsService), LanguageNames.VisualBasic, ServiceLayer.Host), [Shared]>
-        Friend Class PickySemanticFactsService
-            Implements ISyntaxFactsService
-
-            Public ReadOnly Property IsCaseSensitive As Boolean Implements ISyntaxFactsService.IsCaseSensitive
-                Get
-                    Throw New NotImplementedException()
-                End Get
-            End Property
-
-            Public Sub GetNameAndArityOfSimpleName(node As SyntaxNode, ByRef name As String, ByRef arity As Integer) Implements ISyntaxFactsService.GetNameAndArityOfSimpleName
-                Throw New NotImplementedException()
-            End Sub
-
-            Public Function ContainsInMemberBody(node As SyntaxNode, span As TextSpan) As Boolean Implements ISyntaxFactsService.ContainsInMemberBody
-                Throw New NotImplementedException()
-            End Function
-
-            Public Function FindTokenOnLeftOfPosition(node As SyntaxNode, position As Integer, Optional includeSkipped As Boolean = True, Optional includeDirectives As Boolean = False, Optional includeDocumentationComments As Boolean = False) As SyntaxToken Implements ISyntaxFactsService.FindTokenOnLeftOfPosition
-                Throw New NotImplementedException()
-            End Function
-
-            Public Function FindTokenOnRightOfPosition(node As SyntaxNode, position As Integer, Optional includeSkipped As Boolean = True, Optional includeDirectives As Boolean = False, Optional includeDocumentationComments As Boolean = False) As SyntaxToken Implements ISyntaxFactsService.FindTokenOnRightOfPosition
-                Throw New NotImplementedException()
-            End Function
-
-            Public Function GetBindableParent(token As SyntaxToken) As SyntaxNode Implements ISyntaxFactsService.GetBindableParent
-                Throw New NotImplementedException()
-            End Function
-
-            Public Function GetConstructors(root As SyntaxNode, cancellationToken As CancellationToken) As IEnumerable(Of SyntaxNode) Implements ISyntaxFactsService.GetConstructors
-                Throw New NotImplementedException()
-            End Function
-
-            Public Function GetContainingMemberDeclaration(root As SyntaxNode, position As Integer, Optional useFullSpan As Boolean = True) As SyntaxNode Implements ISyntaxFactsService.GetContainingMemberDeclaration
-                Throw New NotImplementedException()
-            End Function
-
-            Public Function GetContainingTypeDeclaration(root As SyntaxNode, position As Integer) As SyntaxNode Implements ISyntaxFactsService.GetContainingTypeDeclaration
-                Throw New NotImplementedException()
-            End Function
-
-            Public Function GetContainingVariableDeclaratorOfFieldDeclaration(node As SyntaxNode) As SyntaxNode Implements ISyntaxFactsService.GetContainingVariableDeclaratorOfFieldDeclaration
-                Throw New NotImplementedException()
-            End Function
-
-            Public Function GetExpressionOfArgument(node As SyntaxNode) As SyntaxNode Implements ISyntaxFactsService.GetExpressionOfArgument
-                Throw New NotImplementedException()
-            End Function
-
-            Public Function GetExpressionOfConditionalMemberAccessExpression(node As SyntaxNode) As SyntaxNode Implements ISyntaxFactsService.GetExpressionOfConditionalMemberAccessExpression
-                Throw New NotImplementedException()
-            End Function
-
-            Public Function GetExpressionOfMemberAccessExpression(node As SyntaxNode) As SyntaxNode Implements ISyntaxFactsService.GetExpressionOfMemberAccessExpression
-                Throw New NotImplementedException()
-            End Function
-
-            Public Function GetIdentifierOfGenericName(node As SyntaxNode) As SyntaxToken Implements ISyntaxFactsService.GetIdentifierOfGenericName
-                Throw New NotImplementedException()
-            End Function
-
-            Public Function GetMemberBodySpanForSpeculativeBinding(node As SyntaxNode) As TextSpan Implements ISyntaxFactsService.GetMemberBodySpanForSpeculativeBinding
-                Dim trivia = node.GetAncestor(Of DocumentationCommentTriviaSyntax)
-                Assert.Null(trivia)
-
-                Return Nothing
-            End Function
-
-            Public Function GetMethodLevelMember(root As SyntaxNode, memberId As Integer) As SyntaxNode Implements ISyntaxFactsService.GetMethodLevelMember
-                Throw New NotImplementedException()
-            End Function
-
-            Public Function GetMethodLevelMemberId(root As SyntaxNode, node As SyntaxNode) As Integer Implements ISyntaxFactsService.GetMethodLevelMemberId
-                Throw New NotImplementedException()
-            End Function
-
-            Public Function GetMethodLevelMembers(root As SyntaxNode) As List(Of SyntaxNode) Implements ISyntaxFactsService.GetMethodLevelMembers
-                Throw New NotImplementedException()
-            End Function
-
-            Public Function GetNameOfAttribute(node As SyntaxNode) As SyntaxNode Implements ISyntaxFactsService.GetNameOfAttribute
-                Throw New NotImplementedException()
-            End Function
-
-            Public Function GetRefKindOfArgument(node As SyntaxNode) As RefKind Implements ISyntaxFactsService.GetRefKindOfArgument
-                Throw New NotImplementedException()
-            End Function
-
-            Public Function IsDeclaration(node As SyntaxNode) As Boolean Implements ISyntaxFactsService.IsDeclaration
-                Throw New NotImplementedException
-            End Function
-
-            Public Function GetText(kind As Integer) As String Implements ISyntaxFactsService.GetText
-                Throw New NotImplementedException()
-            End Function
-
-            Public Function HasIncompleteParentMember(node As SyntaxNode) As Boolean Implements ISyntaxFactsService.HasIncompleteParentMember
-                Throw New NotImplementedException()
-            End Function
-
-            Public Function IsAnonymousFunction(n As SyntaxNode) As Boolean Implements ISyntaxFactsService.IsAnonymousFunction
-                Throw New NotImplementedException()
-            End Function
-
-            Public Function IsAttribute(node As SyntaxNode) As Boolean Implements ISyntaxFactsService.IsAttribute
-                Throw New NotImplementedException()
-            End Function
-
-            Public Function IsAttributeName(node As SyntaxNode) As Boolean Implements ISyntaxFactsService.IsAttributeName
-                Throw New NotImplementedException()
-            End Function
-
-            Public Function IsAttributeNamedArgumentIdentifier(node As SyntaxNode) As Boolean Implements ISyntaxFactsService.IsAttributeNamedArgumentIdentifier
-                Throw New NotImplementedException()
-            End Function
-
-            Public Function IsAwaitKeyword(token As SyntaxToken) As Boolean Implements ISyntaxFactsService.IsAwaitKeyword
-                Throw New NotImplementedException()
-            End Function
-
-            Public Function IsBaseConstructorInitializer(token As SyntaxToken) As Boolean Implements ISyntaxFactsService.IsBaseConstructorInitializer
-                Throw New NotImplementedException()
-            End Function
-
-            Public Function IsBindableToken(token As SyntaxToken) As Boolean Implements ISyntaxFactsService.IsBindableToken
-                Throw New NotImplementedException()
-            End Function
-
-            Public Function IsConditionalMemberAccessExpression(node As SyntaxNode) As Boolean Implements ISyntaxFactsService.IsConditionalMemberAccessExpression
-                Throw New NotImplementedException()
-            End Function
-
-            Public Function IsContextualKeyword(token As SyntaxToken) As Boolean Implements ISyntaxFactsService.IsContextualKeyword
-                Throw New NotImplementedException()
-            End Function
-
-            Public Function IsDirective(node As SyntaxNode) As Boolean Implements ISyntaxFactsService.IsDirective
-                Throw New NotImplementedException()
-            End Function
-
-            Public Function IsElementAccessExpression(node As SyntaxNode) As Boolean Implements ISyntaxFactsService.IsElementAccessExpression
-                Throw New NotImplementedException()
-            End Function
-
-            Public Function IsEntirelyWithinStringOrCharOrNumericLiteral(syntaxTree As SyntaxTree, position As Integer, cancellationToken As CancellationToken) As Boolean Implements ISyntaxFactsService.IsEntirelyWithinStringOrCharOrNumericLiteral
-                Throw New NotImplementedException()
-            End Function
-
-            Public Function IsForEachStatement(node As SyntaxNode) As Boolean Implements ISyntaxFactsService.IsForEachStatement
-                Throw New NotImplementedException()
-            End Function
-
-            Public Function IsGenericName(node As SyntaxNode) As Boolean Implements ISyntaxFactsService.IsGenericName
-                Throw New NotImplementedException()
-            End Function
-
-            Public Function IsGlobalNamespaceKeyword(token As SyntaxToken) As Boolean Implements ISyntaxFactsService.IsGlobalNamespaceKeyword
-                Throw New NotImplementedException()
-            End Function
-
-            Public Function IsHashToken(token As SyntaxToken) As Boolean Implements ISyntaxFactsService.IsHashToken
-                Throw New NotImplementedException()
-            End Function
-
-            Public Function IsIdentifier(token As SyntaxToken) As Boolean Implements ISyntaxFactsService.IsIdentifier
-                Throw New NotImplementedException()
-            End Function
-
-            Public Function IsIdentifierEscapeCharacter(c As Char) As Boolean Implements ISyntaxFactsService.IsIdentifierEscapeCharacter
-                Throw New NotImplementedException()
-            End Function
-
-            Public Function IsIdentifierPartCharacter(c As Char) As Boolean Implements ISyntaxFactsService.IsIdentifierPartCharacter
-                Throw New NotImplementedException()
-            End Function
-
-            Public Function IsIdentifierStartCharacter(c As Char) As Boolean Implements ISyntaxFactsService.IsIdentifierStartCharacter
-                Throw New NotImplementedException()
-            End Function
-
-            Public Function IsInConstantContext(node As SyntaxNode) As Boolean Implements ISyntaxFactsService.IsInConstantContext
-                Throw New NotImplementedException()
-            End Function
-
-            Public Function IsInConstructor(node As SyntaxNode) As Boolean Implements ISyntaxFactsService.IsInConstructor
-                Throw New NotImplementedException()
-            End Function
-
-            Public Function IsIndexerMemberCRef(node As SyntaxNode) As Boolean Implements ISyntaxFactsService.IsIndexerMemberCRef
-                Throw New NotImplementedException()
-            End Function
-
-            Public Function IsInInactiveRegion(syntaxTree As SyntaxTree, position As Integer, cancellationToken As CancellationToken) As Boolean Implements ISyntaxFactsService.IsInInactiveRegion
-                Throw New NotImplementedException()
-            End Function
-
-            Public Function IsInNamespaceOrTypeContext(node As SyntaxNode) As Boolean Implements ISyntaxFactsService.IsInNamespaceOrTypeContext
-                Throw New NotImplementedException()
-            End Function
-
-            Public Function IsInNonUserCode(syntaxTree As SyntaxTree, position As Integer, cancellationToken As CancellationToken) As Boolean Implements ISyntaxFactsService.IsInNonUserCode
-                Throw New NotImplementedException()
-            End Function
-
-            Public Function IsInStaticContext(node As SyntaxNode) As Boolean Implements ISyntaxFactsService.IsInStaticContext
-                Throw New NotImplementedException()
-            End Function
-
-            Public Function IsInvocationExpression(node As SyntaxNode) As Boolean Implements ISyntaxFactsService.IsInvocationExpression
-                Throw New NotImplementedException()
-            End Function
-
-            Public Function IsKeyword(token As SyntaxToken) As Boolean Implements ISyntaxFactsService.IsKeyword
-                Throw New NotImplementedException()
-            End Function
-
-            Public Function IsLiteral(token As SyntaxToken) As Boolean Implements ISyntaxFactsService.IsLiteral
-                Throw New NotImplementedException()
-            End Function
-
-            Public Function IsLockStatement(node As SyntaxNode) As Boolean Implements ISyntaxFactsService.IsLockStatement
-                Throw New NotImplementedException()
-            End Function
-
-            Public Function IsMemberAccessExpression(node As SyntaxNode) As Boolean Implements ISyntaxFactsService.IsSimpleMemberAccessExpression
-                Throw New NotImplementedException()
-            End Function
-
-            Public Function IsMemberAccessExpressionName(node As SyntaxNode) As Boolean Implements ISyntaxFactsService.IsMemberAccessExpressionName
-                Throw New NotImplementedException()
-            End Function
-
-            Public Function IsMethodLevelMember(node As SyntaxNode) As Boolean Implements ISyntaxFactsService.IsMethodLevelMember
-                Throw New NotImplementedException()
-            End Function
-
-            Public Function IsNamedParameter(node As SyntaxNode) As Boolean Implements ISyntaxFactsService.IsNamedParameter
-                Throw New NotImplementedException()
-            End Function
-
-            Public Function IsObjectCreationExpression(node As SyntaxNode) As Boolean Implements ISyntaxFactsService.IsObjectCreationExpression
-                Throw New NotImplementedException()
-            End Function
-
-            Public Function IsObjectCreationExpressionType(node As SyntaxNode) As Boolean Implements ISyntaxFactsService.IsObjectCreationExpressionType
-                Throw New NotImplementedException()
-            End Function
-
-            Public Function IsObjectInitializerNamedAssignmentIdentifier(node As SyntaxNode, ByRef initializedInstance As SyntaxNode) As Boolean Implements ISyntaxFactsService.IsObjectInitializerNamedAssignmentIdentifier
-                Throw New NotImplementedException()
-            End Function
-
-            Public Function IsObjectInitializerNamedAssignmentIdentifier(node As SyntaxNode) As Boolean Implements ISyntaxFactsService.IsObjectInitializerNamedAssignmentIdentifier
-                Throw New NotImplementedException()
-            End Function
-
-            Public Function IsOperator(token As SyntaxToken) As Boolean Implements ISyntaxFactsService.IsOperator
-                Throw New NotImplementedException()
-            End Function
-
-            Public Function IsPointerMemberAccessExpression(node As SyntaxNode) As Boolean Implements ISyntaxFactsService.IsPointerMemberAccessExpression
-                Throw New NotImplementedException()
-            End Function
-
-            Public Function IsPredefinedOperator(token As SyntaxToken) As Boolean Implements ISyntaxFactsService.IsPredefinedOperator
-                Throw New NotImplementedException()
-            End Function
-
-            Public Function IsPredefinedOperator(token As SyntaxToken, op As PredefinedOperator) As Boolean Implements ISyntaxFactsService.IsPredefinedOperator
-                Throw New NotImplementedException()
-            End Function
-
-            Public Function IsPredefinedType(token As SyntaxToken) As Boolean Implements ISyntaxFactsService.IsPredefinedType
-                Throw New NotImplementedException()
-            End Function
-
-            Public Function IsPredefinedType(token As SyntaxToken, type As PredefinedType) As Boolean Implements ISyntaxFactsService.IsPredefinedType
-                Throw New NotImplementedException()
-            End Function
-
-            Public Function IsPreprocessorKeyword(token As SyntaxToken) As Boolean Implements ISyntaxFactsService.IsPreprocessorKeyword
-                Throw New NotImplementedException()
-            End Function
-
-            Public Function IsQueryExpression(node As SyntaxNode) As Boolean Implements ISyntaxFactsService.IsQueryExpression
-                Throw New NotImplementedException()
-            End Function
-
-            Public Function IsRightSideOfQualifiedName(node As SyntaxNode) As Boolean Implements ISyntaxFactsService.IsRightSideOfQualifiedName
-                Throw New NotImplementedException()
-            End Function
-
-            Public Function IsSkippedTokensTrivia(node As SyntaxNode) As Boolean Implements ISyntaxFactsService.IsSkippedTokensTrivia
-                Throw New NotImplementedException()
-            End Function
-
-            Public Function IsStartOfUnicodeEscapeSequence(c As Char) As Boolean Implements ISyntaxFactsService.IsStartOfUnicodeEscapeSequence
-                Throw New NotImplementedException()
-            End Function
-
-            Public Function IsStringLiteralOrInterpolatedStringLiteral(token As SyntaxToken) As Boolean Implements ISyntaxFactsService.IsStringLiteralOrInterpolatedStringLiteral
-                Throw New NotImplementedException()
-            End Function
-
-            Public Function IsThisConstructorInitializer(token As SyntaxToken) As Boolean Implements ISyntaxFactsService.IsThisConstructorInitializer
-                Throw New NotImplementedException()
-            End Function
-
-            Public Function IsTopLevelNodeWithMembers(node As SyntaxNode) As Boolean Implements ISyntaxFactsService.IsTopLevelNodeWithMembers
-                Throw New NotImplementedException()
-            End Function
-
-            Public Function IsTypeCharacter(c As Char) As Boolean Implements ISyntaxFactsService.IsTypeCharacter
-                Throw New NotImplementedException()
-            End Function
-
-            Public Function IsTypeNamedDynamic(token As SyntaxToken, parent As SyntaxNode) As Boolean Implements ISyntaxFactsService.IsTypeNamedDynamic
-                Throw New NotImplementedException()
-            End Function
-
-            Public Function IsDocumentationComment(node As SyntaxNode) As Boolean Implements ISyntaxFactsService.IsDocumentationComment
-                Throw New NotImplementedException
-            End Function
-
-            Public Function IsUsingOrExternOrImport(node As SyntaxNode) As Boolean Implements ISyntaxFactsService.IsUsingOrExternOrImport
-                Throw New NotImplementedException
-            End Function
-
-            Public Function IsGlobalAttribute(node As SyntaxNode) As Boolean Implements ISyntaxFactsService.IsGlobalAttribute
-                Throw New NotImplementedException
-            End Function
-
-            Public Function IsTypeNamedVarInVariableOrFieldDeclaration(token As SyntaxToken, parent As SyntaxNode) As Boolean Implements ISyntaxFactsService.IsTypeNamedVarInVariableOrFieldDeclaration
-                Throw New NotImplementedException()
-            End Function
-
-            Public Function IsUnsafeContext(node As SyntaxNode) As Boolean Implements ISyntaxFactsService.IsUnsafeContext
-                Throw New NotImplementedException()
-            End Function
-
-            Public Function IsUsingDirectiveName(node As SyntaxNode) As Boolean Implements ISyntaxFactsService.IsUsingDirectiveName
-                Throw New NotImplementedException()
-            End Function
-
-            Public Function IsUsingStatement(node As SyntaxNode) As Boolean Implements ISyntaxFactsService.IsUsingStatement
-                Throw New NotImplementedException()
-            End Function
-
-            Public Function IsValidIdentifier(identifier As String) As Boolean Implements ISyntaxFactsService.IsValidIdentifier
-                Throw New NotImplementedException()
-            End Function
-
-            Public Function IsVerbatimIdentifier(identifier As String) As Boolean Implements ISyntaxFactsService.IsVerbatimIdentifier
-                Throw New NotImplementedException()
-            End Function
-
-            Public Function IsVerbatimIdentifier(token As SyntaxToken) As Boolean Implements ISyntaxFactsService.IsVerbatimIdentifier
-                Throw New NotImplementedException()
-            End Function
-
-            Public Function Parenthesize(expression As SyntaxNode, Optional includeElasticTrivia As Boolean = True) As SyntaxNode Implements ISyntaxFactsService.Parenthesize
-                Throw New NotImplementedException()
-            End Function
-
-            Public Function ToIdentifierToken(name As String) As SyntaxToken Implements ISyntaxFactsService.ToIdentifierToken
-                Throw New NotImplementedException()
-            End Function
-
-            Public Function TryGetCorrespondingOpenBrace(token As SyntaxToken, ByRef openBrace As SyntaxToken) As Boolean Implements ISyntaxFactsService.TryGetCorrespondingOpenBrace
-                Throw New NotImplementedException()
-            End Function
-
-            Public Function TryGetDeclaredSymbolInfo(node As SyntaxNode, ByRef declaredSymbolInfo As DeclaredSymbolInfo) As Boolean Implements ISyntaxFactsService.TryGetDeclaredSymbolInfo
-                Throw New NotImplementedException()
-            End Function
-
-            Public Function GetDisplayName(node As SyntaxNode, options As DisplayNameOptions, Optional rootNamespace As String = Nothing) As String Implements ISyntaxFactsService.GetDisplayName
-                Throw New NotImplementedException()
-            End Function
-
-            Public Function TryGetExternalSourceInfo(directive As SyntaxNode, ByRef info As ExternalSourceInfo) As Boolean Implements ISyntaxFactsService.TryGetExternalSourceInfo
-                Throw New NotImplementedException()
-            End Function
-
-            Public Function TryGetPredefinedOperator(token As SyntaxToken, ByRef op As PredefinedOperator) As Boolean Implements ISyntaxFactsService.TryGetPredefinedOperator
-                Throw New NotImplementedException()
-            End Function
-
-            Public Function TryGetPredefinedType(token As SyntaxToken, ByRef type As PredefinedType) As Boolean Implements ISyntaxFactsService.TryGetPredefinedType
-                Throw New NotImplementedException()
-            End Function
-
-            Public Function GetInactiveRegionSpanAroundPosition(tree As SyntaxTree, position As Integer, cancellationToken As CancellationToken) As TextSpan Implements ISyntaxFactsService.GetInactiveRegionSpanAroundPosition
-                Throw New NotImplementedException()
-            End Function
-
-            Public Function GetNameForArgument(argument As SyntaxNode) As String Implements ISyntaxFactsService.GetNameForArgument
-                Throw New NotImplementedException()
-            End Function
-
-            Public Function IsLeftSideOfDot(node As SyntaxNode) As Boolean Implements ISyntaxFactsService.IsLeftSideOfDot
-                Throw New NotImplementedException()
-            End Function
-
-            Public Function GetRightSideOfDot(node As SyntaxNode) As SyntaxNode Implements ISyntaxFactsService.GetRightSideOfDot
-                Throw New NotImplementedException()
-            End Function
-
-            Public Function IsLeftSideOfAssignment(node As SyntaxNode) As Boolean Implements ISyntaxFactsService.IsLeftSideOfAssignment
-                Throw New NotImplementedException()
-            End Function
-
-            Public Function IsLeftSideOfAnyAssignment(node As SyntaxNode) As Boolean Implements ISyntaxFactsService.IsLeftSideOfAnyAssignment
-                Throw New NotImplementedException()
-            End Function
-
-            Public Function GetRightHandSideOfAssignment(node As SyntaxNode) As SyntaxNode Implements ISyntaxFactsService.GetRightHandSideOfAssignment
-                Throw New NotImplementedException()
-            End Function
-
-            Public Function IsInferredAnonymousObjectMemberDeclarator(node As SyntaxNode) As Boolean Implements ISyntaxFactsService.IsInferredAnonymousObjectMemberDeclarator
-                Throw New NotImplementedException()
-            End Function
-
-            Public Function IsOperandOfIncrementExpression(node As SyntaxNode) As Boolean Implements ISyntaxFactsService.IsOperandOfIncrementExpression
-                Throw New NotImplementedException()
-            End Function
-
-            Public Function IsOperandOfIncrementOrDecrementExpression(node As SyntaxNode) As Boolean Implements ISyntaxFactsService.IsOperandOfIncrementOrDecrementExpression
-                Throw New NotImplementedException()
-            End Function
-
-            Public Function IsNumericLiteralExpression(node As SyntaxNode) As Boolean Implements ISyntaxFactsService.IsNumericLiteralExpression
-                Throw New NotImplementedException()
-            End Function
-
-            Public Function GetExpressionOfInterpolation(node As SyntaxNode) As SyntaxNode Implements ISyntaxFactsService.GetExpressionOfInterpolation
-                Throw New NotImplementedException()
-            End Function
-
-            Public Function GetContentsOfInterpolatedString(interpolatedString As SyntaxNode) As SyntaxList(Of SyntaxNode) Implements ISyntaxFactsService.GetContentsOfInterpolatedString
-                Throw New NotImplementedException()
-            End Function
-
-            Public Function IsStringLiteral(token As SyntaxToken) As Boolean Implements ISyntaxFactsService.IsStringLiteral
-                Throw New NotImplementedException()
-            End Function
-
-            Public Function GetArgumentsForInvocationExpression(invocationExpression As SyntaxNode) As SeparatedSyntaxList(Of SyntaxNode) Implements ISyntaxFactsService.GetArgumentsForInvocationExpression
-                Throw New NotImplementedException()
-            End Function
-
-            Public Function ConvertToSingleLine(node As SyntaxNode, Optional useElasticTrivia As Boolean = False) As SyntaxNode Implements ISyntaxFactsService.ConvertToSingleLine
-                Throw New NotImplementedException()
-            End Function
-
-            Public Sub AddFirstMissingCloseBrace(root As SyntaxNode, contextNode As SyntaxNode, ByRef newRoot As SyntaxNode, ByRef newContextNode As SyntaxNode) Implements ISyntaxFactsService.AddFirstMissingCloseBrace
-                Throw New NotImplementedException()
-            End Sub
-
-            Public Function GetObjectCreationInitializer(objectCreationExpression As SyntaxNode) As SyntaxNode Implements ISyntaxFactsService.GetObjectCreationInitializer
-                Throw New NotImplementedException()
-            End Function
-
-            Public Function IsSimpleAssignmentStatement(statement As SyntaxNode) As Boolean Implements ISyntaxFactsService.IsSimpleAssignmentStatement
-                Throw New NotImplementedException()
-            End Function
-
-            Public Sub GetPartsOfAssignmentStatement(statement As SyntaxNode, ByRef left As SyntaxNode, ByRef right As SyntaxNode) Implements ISyntaxFactsService.GetPartsOfAssignmentStatement
-                Throw New NotImplementedException()
-            End Sub
-
-            Public Function GetNameOfMemberAccessExpression(memberAccessExpression As SyntaxNode) As SyntaxNode Implements ISyntaxFactsService.GetNameOfMemberAccessExpression
-                Throw New NotImplementedException()
-            End Function
-
-            Public Function GetOperatorTokenOfMemberAccessExpression(memberAccessExpression As SyntaxNode) As SyntaxToken Implements ISyntaxFactsService.GetOperatorTokenOfMemberAccessExpression
-                Throw New NotImplementedException()
-            End Function
-
-            Public Function GetIdentifierOfSimpleName(node As SyntaxNode) As SyntaxToken Implements ISyntaxFactsService.GetIdentifierOfSimpleName
-                Throw New NotImplementedException()
-            End Function
-
-            Public Function GetIdentifierOfVariableDeclarator(node As SyntaxNode) As SyntaxToken Implements ISyntaxFactsService.GetIdentifierOfVariableDeclarator
-                Throw New NotImplementedException()
-            End Function
-
-            Public Function IsIdentifierName(node As SyntaxNode) As Boolean Implements ISyntaxFactsService.IsIdentifierName
-                Throw New NotImplementedException()
-            End Function
-
-            Public Function IsLocalDeclarationStatement(node As SyntaxNode) As Boolean Implements ISyntaxFactsService.IsLocalDeclarationStatement
-                Throw New NotImplementedException()
-            End Function
-
-            Public Function IsDeclaratorOfLocalDeclarationStatement(declator As SyntaxNode, localDeclarationStatement As SyntaxNode) As Boolean Implements ISyntaxFactsService.IsDeclaratorOfLocalDeclarationStatement
-                Throw New NotImplementedException()
-            End Function
-
-            Public Function AreEquivalent(token1 As SyntaxToken, token2 As SyntaxToken) As Boolean Implements ISyntaxFactsService.AreEquivalent
-                Throw New NotImplementedException()
-            End Function
-
-            Public Function AreEquivalent(node1 As SyntaxNode, node2 As SyntaxNode) As Boolean Implements ISyntaxFactsService.AreEquivalent
-                Throw New NotImplementedException()
-            End Function
-        End Class
-=======
->>>>>>> a2b6cff5
     End Class
 End Namespace